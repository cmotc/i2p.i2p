/******************************************************************
*
*	CyberUPnP for Java
*
*	Copyright (C) Satoshi Konno 2002
*
*	File: ServiceStateTable.java
*
*	Revision:
*
*	12/06/02
*		- first revision.
*
******************************************************************/

package org.cybergarage.upnp;

import java.util.Vector;

public class ServiceStateTable extends Vector 
{
	////////////////////////////////////////////////
	//	Constants
	////////////////////////////////////////////////
	
	public final static String ELEM_NAME = "serviceStateTable";

<<<<<<< HEAD
package org.cybergarage.upnp;

import java.util.Vector;

public class ServiceStateTable extends Vector<StateVariable> 
{
	////////////////////////////////////////////////
	//	Constants
	////////////////////////////////////////////////
	
	public final static String ELEM_NAME = "serviceStateTable";

	////////////////////////////////////////////////
	//	Constructor
	////////////////////////////////////////////////
	
	public ServiceStateTable() 
	{
	}
	
	////////////////////////////////////////////////
	//	Methods
	////////////////////////////////////////////////
	
	public StateVariable getStateVariable(int n)
	{
		return (StateVariable)get(n);
	}
}

=======
	////////////////////////////////////////////////
	//	Constructor
	////////////////////////////////////////////////
	
	public ServiceStateTable() 
	{
	}
	
	////////////////////////////////////////////////
	//	Methods
	////////////////////////////////////////////////
	
	public StateVariable getStateVariable(int n)
	{
		return (StateVariable)get(n);
	}
}
>>>>>>> 8b6a86e3
<|MERGE_RESOLUTION|>--- conflicted
+++ resolved
@@ -17,20 +17,7 @@
 
 import java.util.Vector;
 
-public class ServiceStateTable extends Vector 
-{
-	////////////////////////////////////////////////
-	//	Constants
-	////////////////////////////////////////////////
-	
-	public final static String ELEM_NAME = "serviceStateTable";
-
-<<<<<<< HEAD
-package org.cybergarage.upnp;
-
-import java.util.Vector;
-
-public class ServiceStateTable extends Vector<StateVariable> 
+public class ServiceStateTable extends Vector<StateVariable>
 {
 	////////////////////////////////////////////////
 	//	Constants
@@ -55,23 +42,3 @@
 		return (StateVariable)get(n);
 	}
 }
-
-=======
-	////////////////////////////////////////////////
-	//	Constructor
-	////////////////////////////////////////////////
-	
-	public ServiceStateTable() 
-	{
-	}
-	
-	////////////////////////////////////////////////
-	//	Methods
-	////////////////////////////////////////////////
-	
-	public StateVariable getStateVariable(int n)
-	{
-		return (StateVariable)get(n);
-	}
-}
->>>>>>> 8b6a86e3
