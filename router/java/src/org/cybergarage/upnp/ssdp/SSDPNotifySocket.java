--- conflicted
+++ resolved
@@ -130,12 +130,8 @@
 			InetAddress maddr = getMulticastInetAddress();
 			InetAddress pmaddr = packet.getHostInetAddress();
 			if (maddr.equals(pmaddr) == false) {
-<<<<<<< HEAD
-				Debug.warning("Invalidate Multicast Recieved from IP " + maddr + " on " + pmaddr);
-=======
 				// I2P
 				//Debug.warning("Invalidate Multicast Recieved : " + maddr + "," + pmaddr);
->>>>>>> e5eea47b
 				continue;
 			}
 			//TODO Must be performed on a different Thread in order to prevent UDP packet losses.
