--- conflicted
+++ resolved
@@ -5,11 +5,11 @@
 *	Copyright (C) Satoshi Konno 2002-2003
 *
 *	File: HTTPMU.java
-*
-*	Revision;
-*
-*	11/20/02
-*		- first revision.
+*
+*	Revision;
+*
+*	11/20/02
+*		- first revision.
 *	12/12/03
 *		- Inma Mar?n <inma@DIF.UM.ES>
 *		- Changed open(addr, port) to send IPv6 SSDP packets.
@@ -20,49 +20,49 @@
 *		- Added to set a current timestamp when the packet are received.
 *	
 ******************************************************************/
-
-package org.cybergarage.upnp.ssdp;
-
+
+package org.cybergarage.upnp.ssdp;
+
 import java.net.DatagramPacket;
 import java.net.DatagramSocket;
 import java.net.InetAddress;
 import java.net.InetSocketAddress;
 
 import org.cybergarage.util.Debug;
-
-public class HTTPUSocket
-{
-	////////////////////////////////////////////////
-	//	Member
-	////////////////////////////////////////////////
-
-	private DatagramSocket ssdpUniSock = null;
+
+public class HTTPUSocket
+{
+	////////////////////////////////////////////////
+	//	Member
+	////////////////////////////////////////////////
+
+	private DatagramSocket ssdpUniSock = null;
 	//private MulticastSocket ssdpUniSock = null;
-
-	public DatagramSocket getDatagramSocket()
-	{
-		return ssdpUniSock;
-	}
-		
-	////////////////////////////////////////////////
-	//	Constructor
-	////////////////////////////////////////////////
-
-	public HTTPUSocket()
+
+	public DatagramSocket getDatagramSocket()
+	{
+		return ssdpUniSock;
+	}
+		
+	////////////////////////////////////////////////
+	//	Constructor
+	////////////////////////////////////////////////
+
+	public HTTPUSocket()
 	{
 		open();
-	}
-	
-	public HTTPUSocket(String bindAddr, int bindPort)
+	}
+	
+	public HTTPUSocket(String bindAddr, int bindPort)
 	{
 		open(bindAddr, bindPort);
-	}
+	}
 
 	public HTTPUSocket(int bindPort)
 	{
 		open(bindPort);
 	}
-
+
 	protected void finalize()
 	{
 		close();
@@ -166,72 +166,67 @@
 		return true;
 	}
 		
-	////////////////////////////////////////////////
-	//	close
-	////////////////////////////////////////////////
-
-	public boolean close()
-	{
-		if (ssdpUniSock == null)
-			return true;
-			
-		try {
+	////////////////////////////////////////////////
+	//	close
+	////////////////////////////////////////////////
+
+	public boolean close()
+	{
+		if (ssdpUniSock == null)
+			return true;
+			
+		try {
 			ssdpUniSock.close();
-			ssdpUniSock = null;
-		}
-		catch (Exception e) {
-			Debug.warning(e);
-			return false;
-		}
-		
-		return true;
-	}
-
-	////////////////////////////////////////////////
-	//	send
-	////////////////////////////////////////////////
-
-	public boolean post(String addr, int port, String msg)
-	{
-		 try {
-			InetAddress inetAddr = InetAddress.getByName(addr);
-			DatagramPacket dgmPacket = new DatagramPacket(msg.getBytes(), msg.length(), inetAddr, port);
+			ssdpUniSock = null;
+		}
+		catch (Exception e) {
+			Debug.warning(e);
+			return false;
+		}
+		
+		return true;
+	}
+
+	////////////////////////////////////////////////
+	//	send
+	////////////////////////////////////////////////
+
+	public boolean post(String addr, int port, String msg)
+	{
+		 try {
+			InetAddress inetAddr = InetAddress.getByName(addr);
+			DatagramPacket dgmPacket = new DatagramPacket(msg.getBytes(), msg.length(), inetAddr, port);
 			ssdpUniSock.send(dgmPacket);
-		}
-		catch (Exception e) {
-			Debug.warning("addr = " +ssdpUniSock.getLocalAddress().getHostName());
+		}
+		catch (Exception e) {
+			Debug.warning("addr = " +ssdpUniSock.getLocalAddress().getHostName());
 			Debug.warning("port = " + ssdpUniSock.getLocalPort());
-			Debug.warning(e);
-			return false;
-		}
-		return true;
-	}
-
-	////////////////////////////////////////////////
-	//	reveive
-	////////////////////////////////////////////////
-
-	public SSDPPacket receive()
-	{
-		byte ssdvRecvBuf[] = new byte[SSDP.RECV_MESSAGE_BUFSIZE];
- 		SSDPPacket recvPacket = new SSDPPacket(ssdvRecvBuf, ssdvRecvBuf.length);
+			Debug.warning(e);
+			return false;
+		}
+		return true;
+	}
+
+	////////////////////////////////////////////////
+	//	reveive
+	////////////////////////////////////////////////
+
+	public SSDPPacket receive()
+	{
+		byte ssdvRecvBuf[] = new byte[SSDP.RECV_MESSAGE_BUFSIZE];
+ 		SSDPPacket recvPacket = new SSDPPacket(ssdvRecvBuf, ssdvRecvBuf.length);
 		recvPacket.setLocalAddress(getLocalAddress());
-		try {
-	 		ssdpUniSock.receive(recvPacket.getDatagramPacket());
+		try {
+	 		ssdpUniSock.receive(recvPacket.getDatagramPacket());
 			recvPacket.setTimeStamp(System.currentTimeMillis());
-<<<<<<< HEAD
 			Debug.message("Received SSDP unicast packet on " + getLocalAddress() + " from " + recvPacket.getRemoteAddress());
-		}
-		catch (Exception e) {
-=======
-		}
-		catch (Exception e) {
->>>>>>> 21466e01
+		}
+		catch (Exception e) {
 			//Debug.warning(e);
-			return null;
-		}
- 		return recvPacket;
-	}
+			return null;
+		}
+ 		return recvPacket;
+	}
 
 	////////////////////////////////////////////////
 	//	join/leave
@@ -266,5 +261,5 @@
 		 return true;
 	 }
 */
-}
-
+}
+