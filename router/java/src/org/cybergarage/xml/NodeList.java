/******************************************************************
*
*	CyberXML for Java
*
*	Copyright (C) Satoshi Konno 2002
*
*	File: NodeList.java
*
*	Revision;
*
*	11/27/02
*		- first revision.
*
******************************************************************/

<<<<<<< HEAD
package org.cybergarage.xml;

import java.util.Vector;

public class NodeList extends Vector<Node> 
{
	public NodeList() 
	{
	}
	
	public Node getNode(int n)
	{
		return (Node)get(n);
	}

	public Node getNode(String name) 
	{
		if (name == null)
			return null;
		
		int nLists = size(); 
		for (int n=0; n<nLists; n++) {
			Node node = getNode(n);
			String nodeName = node.getName();
			if (name.compareTo(nodeName) == 0)
				return node;
=======
package org.cybergarage.xml;

import java.util.Vector;

public class NodeList extends Vector 
{
	public NodeList() 
	{
	}
	
	public Node getNode(int n)
	{
		return (Node)get(n);
	}

	public Node getNode(String name) 
	{
		if (name == null)
			return null;
		
		int nLists = size(); 
		for (int n=0; n<nLists; n++) {
			Node node = getNode(n);
			String nodeName = node.getName();
			if (name.compareTo(nodeName) == 0)
				return node;
>>>>>>> 8b6a86e3
		}
		return null;
	}

	public Node getEndsWith(String name) 
	{
		if (name == null)
			return null;

		int nLists = size(); 
		for (int n=0; n<nLists; n++) {
			Node node = getNode(n);
			String nodeName = node.getName();
			if (nodeName == null)
				continue;
			if (nodeName.endsWith(name) == true)
				return node;
		}
		return null;
	}
}
<|MERGE_RESOLUTION|>--- conflicted
+++ resolved
@@ -13,12 +13,11 @@
 *
 ******************************************************************/
 
-<<<<<<< HEAD
 package org.cybergarage.xml;
 
 import java.util.Vector;
 
-public class NodeList extends Vector<Node> 
+public class NodeList extends Vector<Node>
 {
 	public NodeList() 
 	{
@@ -40,34 +39,6 @@
 			String nodeName = node.getName();
 			if (name.compareTo(nodeName) == 0)
 				return node;
-=======
-package org.cybergarage.xml;
-
-import java.util.Vector;
-
-public class NodeList extends Vector 
-{
-	public NodeList() 
-	{
-	}
-	
-	public Node getNode(int n)
-	{
-		return (Node)get(n);
-	}
-
-	public Node getNode(String name) 
-	{
-		if (name == null)
-			return null;
-		
-		int nLists = size(); 
-		for (int n=0; n<nLists; n++) {
-			Node node = getNode(n);
-			String nodeName = node.getName();
-			if (name.compareTo(nodeName) == 0)
-				return node;
->>>>>>> 8b6a86e3
 		}
 		return null;
 	}
