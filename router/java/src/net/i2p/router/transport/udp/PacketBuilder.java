--- conflicted
+++ resolved
@@ -160,14 +160,11 @@
      */
     private static final int MAX_RESEND_ACKS_SMALL = 4;
 
-<<<<<<< HEAD
     private static final String PROP_PADDING = "i2np.udp.padding";
 
-=======
     /**
      *  @param transport may be null for unit testing only
      */
->>>>>>> 34b70813
     public PacketBuilder(I2PAppContext ctx, UDPTransport transport) {
         _context = ctx;
         _transport = transport;
@@ -1104,17 +1101,13 @@
         return rv;
     }
     
-<<<<<<< HEAD
+    /**
+     *  TODO Alice IP/port in packet will always be null/0, must be fixed to
+     *  send a RelayRequest over IPv6
+     *
+     */
     private UDPPacket buildRelayRequest(InetAddress introHost, int introPort, byte introKey[],
                                         long introTag, SessionKey ourIntroKey, long introNonce, boolean encrypt) {
-=======
-    /**
-     *  TODO Alice IP/port in packet will always be null/0, must be fixed to
-     *  send a RelayRequest over IPv6
-     *
-     */
-    public UDPPacket buildRelayRequest(InetAddress introHost, int introPort, byte introKey[], long introTag, SessionKey ourIntroKey, long introNonce, boolean encrypt) {
->>>>>>> 34b70813
         UDPPacket packet = buildPacketHeader(PEER_RELAY_REQUEST_FLAG_BYTE);
         DatagramPacket pkt = packet.getPacket();
         byte data[] = pkt.getData();
