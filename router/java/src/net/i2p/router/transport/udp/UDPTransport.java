package net.i2p.router.transport.udp;

import java.io.IOException;
import java.io.Writer;
import java.net.InetAddress;
import java.net.SocketException;
import java.net.UnknownHostException;
import java.text.DecimalFormat;
import java.util.ArrayList;
import java.util.Arrays;
import java.util.Collections;
import java.util.Comparator;
import java.util.HashMap;
import java.util.Iterator;
import java.util.List;
import java.util.Map;
import java.util.Properties;
import java.util.Set;
import java.util.TreeSet;
import java.util.Vector;
import java.util.concurrent.ConcurrentHashMap;
import java.util.concurrent.CopyOnWriteArrayList;

import net.i2p.data.DatabaseEntry;
import net.i2p.data.DataHelper;
import net.i2p.data.Hash;
import net.i2p.data.RouterAddress;
import net.i2p.data.RouterIdentity;
import net.i2p.data.RouterInfo;
import net.i2p.data.SessionKey;
import net.i2p.data.i2np.DatabaseStoreMessage;
import net.i2p.data.i2np.I2NPMessage;
import net.i2p.router.CommSystemFacade;
import net.i2p.router.OutNetMessage;
import net.i2p.router.Router;
import net.i2p.router.RouterContext;
import net.i2p.router.transport.Transport;
import static net.i2p.router.transport.Transport.AddressSource.*;
import net.i2p.router.transport.TransportBid;
import net.i2p.router.transport.TransportImpl;
import net.i2p.router.transport.TransportUtil;
import static net.i2p.router.transport.TransportUtil.IPv6Config.*;
import static net.i2p.router.transport.udp.PeerTestState.Role.*;
import net.i2p.router.transport.crypto.DHSessionKeyBuilder;
import net.i2p.router.util.RandomIterator;
import net.i2p.util.Addresses;
import net.i2p.util.ConcurrentHashSet;
import net.i2p.util.Log;
import net.i2p.util.OrderedProperties;
import net.i2p.util.SimpleScheduler;
import net.i2p.util.SimpleTimer;
import net.i2p.util.SimpleTimer2;

/**
 *  The SSU transport
 */
public class UDPTransport extends TransportImpl implements TimedWeightedPriorityMessageQueue.FailedListener {
    private final Log _log;
    private final List<UDPEndpoint> _endpoints;
    private final Object _addDropLock = new Object();
    /** Peer (Hash) to PeerState */
    private final Map<Hash, PeerState> _peersByIdent;
    /** RemoteHostId to PeerState */
    private final Map<RemoteHostId, PeerState> _peersByRemoteHost;
    private PacketHandler _handler;
    private EstablishmentManager _establisher;
    private final MessageQueue _outboundMessages;
    private final OutboundMessageFragments _fragments;
    private final OutboundMessageFragments.ActiveThrottle _activeThrottle;
    private OutboundRefiller _refiller;
    private volatile PacketPusher _pusher;
    private final InboundMessageFragments _inboundFragments;
    //private UDPFlooder _flooder;
    private PeerTestManager _testManager;
    private final IntroductionManager _introManager;
    private final ExpirePeerEvent _expireEvent;
    private final PeerTestEvent _testEvent;
    private final PacketBuilder _destroyBuilder;
    private short _reachabilityStatus;
    private long _reachabilityStatusLastUpdated;
    private long _introducersSelectedOn;
    private long _lastInboundReceivedOn;
    private final DHSessionKeyBuilder.Factory _dhFactory;
    private int _mtu;
    private int _mtu_ipv6;

    /**
     *  Do we have a public IPv6 address?
     *  TODO periodically update via CSFI.NetMonitor?
     */
    private boolean _haveIPv6Address;
    
    /** do we need to rebuild our external router address asap? */
    private boolean _needsRebuild;
    
    /** introduction key */
    private SessionKey _introKey;
    
    /**
     *  List of RemoteHostId for peers whose packets we want to drop outright
     *  This is only for old network IDs (pre-0.6.1.10), so it isn't really used now.
     */
    private final Set<RemoteHostId> _dropList;
    
    private int _expireTimeout;

    /** last report from a peer of our IP */
    private Hash _lastFrom;
    private byte[] _lastOurIP;
    private int _lastOurPort;

    private static final int DROPLIST_PERIOD = 10*60*1000;
    public static final String STYLE = "SSU";
    public static final String PROP_INTERNAL_PORT = "i2np.udp.internalPort";

    /** now unused, we pick a random port
     *  @deprecated unused
     */
    public static final int DEFAULT_INTERNAL_PORT = 8887;

    /**
     *  To prevent trouble. 1024 as of 0.9.4.
     *
     *  @since 0.9.3
     */
    static final int MIN_PEER_PORT = 1024;

    /** Limits on port told to us by others,
     *  We should have an exception if it matches the existing low port.
     */
    private static final int MIN_EXTERNAL_PORT = 1024;
    private static final int MAX_EXTERNAL_PORT = 65535;

    /** define this to explicitly set an external IP address */
    public static final String PROP_EXTERNAL_HOST = "i2np.udp.host";
    /** define this to explicitly set an external port */
    public static final String PROP_EXTERNAL_PORT = "i2np.udp.port";
    /** 
     * If i2np.udp.preferred is set to "always", the UDP bids will always be under 
     * the bid from the TCP transport - even if a TCP connection already 
     * exists.  If it is set to "true",
     * it will prefer UDP unless no UDP session exists and a TCP connection 
     * already exists.
     * If it is set to "false" (the default),
     * it will prefer TCP unless no TCP session exists and a UDP connection 
     * already exists.
     */
    public static final String PROP_PREFER_UDP = "i2np.udp.preferred";
    private static final String DEFAULT_PREFER_UDP = "false";
    
    /** Override whether we will change our advertised port no matter what our peers tell us
     *  See getIsPortFixed() for default behaviour.
     */
    private static final String PROP_FIXED_PORT = "i2np.udp.fixedPort";

    /** allowed sources of address updates */
    public static final String PROP_SOURCES = "i2np.udp.addressSources";
    public static final String DEFAULT_SOURCES = SOURCE_INTERFACE.toConfigString() + ',' +
                                                 SOURCE_UPNP.toConfigString() + ',' +
                                                 SOURCE_SSU.toConfigString();
    /** remember IP changes */
    public static final String PROP_IP= "i2np.lastIP";
    public static final String PROP_IP_CHANGE = "i2np.lastIPChange";
    public static final String PROP_LAPTOP_MODE = "i2np.laptopMode";

    /** do we require introducers, regardless of our status? */
    public static final String PROP_FORCE_INTRODUCERS = "i2np.udp.forceIntroducers";
    /** do we allow direct SSU connections, sans introducers?  */
    public static final String PROP_ALLOW_DIRECT = "i2np.udp.allowDirect";
    /** this is rarely if ever used, default is to bind to wildcard address */
    public static final String PROP_BIND_INTERFACE = "i2np.udp.bindInterface";
    /** override the "large" (max) MTU, default is PeerState.LARGE_MTU */
    private static final String PROP_DEFAULT_MTU = "i2np.udp.mtu";
        
    /** how many relays offered to us will we use at a time? */
    public static final int PUBLIC_RELAY_COUNT = 3;
    
    private static final boolean USE_PRIORITY = false;

    /** configure the priority queue with the given split points */
    private static final int PRIORITY_LIMITS[] = new int[] { 100, 200, 300, 400, 500, 1000 };
    /** configure the priority queue with the given weighting per priority group */
    private static final int PRIORITY_WEIGHT[] = new int[] { 1, 1, 1, 1, 1, 2 };

    /** should we flood all UDP peers with the configured rate? This is for testing only! */
    //private static final boolean SHOULD_FLOOD_PEERS = false;
    
    private static final int MAX_CONSECUTIVE_FAILED = 5;
    
    public static final int DEFAULT_COST = 5;
    private static final int TEST_FREQUENCY = 13*60*1000;
    static final long[] RATES = { 10*60*1000 };
    
    private static final int[] BID_VALUES = { 15, 20, 50, 65, 80, 95, 100, 115, TransportBid.TRANSIENT_FAIL };
    private static final int FAST_PREFERRED_BID = 0;
    private static final int SLOW_PREFERRED_BID = 1;
    private static final int FAST_BID = 2;
    private static final int SLOW_BID = 3;
    private static final int SLOWEST_BID = 4;
    private static final int SLOWEST_COST_BID = 5;
    private static final int NEAR_CAPACITY_BID = 6;
    private static final int NEAR_CAPACITY_COST_BID = 7;
    private static final int TRANSIENT_FAIL_BID = 8;
    private final TransportBid[] _cachedBid;

    // Opera doesn't have the char, TODO check UA
    //private static final String THINSP = "&thinsp;/&thinsp;";
    private static final String THINSP = " / ";

    public UDPTransport(RouterContext ctx, DHSessionKeyBuilder.Factory dh) {
        super(ctx);
        _dhFactory = dh;
        _log = ctx.logManager().getLog(UDPTransport.class);
        _peersByIdent = new ConcurrentHashMap(128);
        _peersByRemoteHost = new ConcurrentHashMap(128);
        _dropList = new ConcurrentHashSet(2);
        _endpoints = new CopyOnWriteArrayList();
        
        // See comments in DummyThrottle.java
        if (USE_PRIORITY) {
            TimedWeightedPriorityMessageQueue mq = new TimedWeightedPriorityMessageQueue(ctx, PRIORITY_LIMITS, PRIORITY_WEIGHT, this);
            _outboundMessages = mq;
            _activeThrottle = mq;
        } else {
            DummyThrottle mq = new DummyThrottle();
            _outboundMessages = null;
            _activeThrottle = mq;
        }

        _cachedBid = new SharedBid[BID_VALUES.length];
        for (int i = 0; i < BID_VALUES.length; i++) {
            _cachedBid[i] = new SharedBid(BID_VALUES[i]);
        }

        _destroyBuilder = new PacketBuilder(_context, this);
        _fragments = new OutboundMessageFragments(_context, this, _activeThrottle);
        _inboundFragments = new InboundMessageFragments(_context, _fragments, this);
        //if (SHOULD_FLOOD_PEERS)
        //    _flooder = new UDPFlooder(_context, this);
        _expireTimeout = EXPIRE_TIMEOUT;
        _expireEvent = new ExpirePeerEvent();
        _testEvent = new PeerTestEvent();
        _reachabilityStatus = CommSystemFacade.STATUS_UNKNOWN;
        _introManager = new IntroductionManager(_context, this);
        _introducersSelectedOn = -1;
        _lastInboundReceivedOn = -1;
        _mtu = PeerState.LARGE_MTU;
        _mtu_ipv6 = PeerState.MIN_IPV6_MTU;
        setupPort();
        _needsRebuild = true;
        
        _context.statManager().createRateStat("udp.alreadyConnected", "What is the lifetime of a reestablished session", "udp", RATES);
        _context.statManager().createRateStat("udp.droppedPeer", "How long ago did we receive from a dropped peer (duration == session lifetime", "udp", RATES);
        _context.statManager().createRateStat("udp.droppedPeerInactive", "How long ago did we receive from a dropped peer (duration == session lifetime)", "udp", RATES);
        _context.statManager().createRateStat("udp.statusOK", "How many times the peer test returned OK", "udp", RATES);
        _context.statManager().createRateStat("udp.statusDifferent", "How many times the peer test returned different IP/ports", "udp", RATES);
        _context.statManager().createRateStat("udp.statusReject", "How many times the peer test returned reject unsolicited", "udp", RATES);
        _context.statManager().createRateStat("udp.statusUnknown", "How many times the peer test returned an unknown result", "udp", RATES);
        _context.statManager().createRateStat("udp.addressTestInsteadOfUpdate", "How many times we fire off a peer test of ourselves instead of adjusting our own reachable address?", "udp", RATES);
        _context.statManager().createRateStat("udp.addressUpdated", "How many times we adjust our own reachable IP address", "udp", RATES);
        _context.statManager().createRateStat("udp.proactiveReestablish", "How long a session was idle for when we proactively reestablished it", "udp", RATES);
        _context.statManager().createRateStat("udp.dropPeerDroplist", "How many peers currently have their packets dropped outright when a new peer is added to the list?", "udp", RATES);
        _context.statManager().createRateStat("udp.dropPeerConsecutiveFailures", "How many consecutive failed sends to a peer did we attempt before giving up and reestablishing a new session (lifetime is inactivity perood)", "udp", RATES);
        // following are for PacketBuider
        _context.statManager().createRateStat("udp.packetAuthTime", "How long it takes to encrypt and MAC a packet for sending", "udp", RATES);
        _context.statManager().createRateStat("udp.packetAuthTimeSlow", "How long it takes to encrypt and MAC a packet for sending (when its slow)", "udp", RATES);

        _context.simpleScheduler().addPeriodicEvent(new PingIntroducers(), MIN_EXPIRE_TIMEOUT * 3 / 4);
    }
    
    /**
     *  Pick a port if not previously configured, so that TransportManager may
     *  call getRequestedPort() before we've started to get a best-guess of what our
     *  port is going to be, and pass that to NTCP
     *
     *  @since IPv6
     */
    private void setupPort() {
        int port = getRequestedPort();
        if (port < 0) {
            port = UDPEndpoint.selectRandomPort(_context);
            Map<String, String> changes = new HashMap();
            changes.put(PROP_INTERNAL_PORT, Integer.toString(port));
            changes.put(PROP_EXTERNAL_PORT, Integer.toString(port));
            _context.router().saveConfig(changes, null);
            _log.logAlways(Log.INFO, "UDP selected random port " + port);
        }
    }

    private synchronized void startup() {
        _fragments.shutdown();
        if (_pusher != null)
            _pusher.shutdown();
        if (_handler != null) 
            _handler.shutdown();
        for (UDPEndpoint endpoint : _endpoints) {
            endpoint.shutdown();
            // should we remove?
            _endpoints.remove(endpoint);
        }
        if (_establisher != null)
            _establisher.shutdown();
        if (_refiller != null)
            _refiller.shutdown();
        _inboundFragments.shutdown();
        //if (_flooder != null)
        //    _flooder.shutdown();
        _introManager.reset();
        UDPPacket.clearCache();
        
        if (_log.shouldLog(Log.WARN)) _log.warn("Starting SSU transport listening");
        _introKey = new SessionKey(new byte[SessionKey.KEYSIZE_BYTES]);
        System.arraycopy(_context.routerHash().getData(), 0, _introKey.getData(), 0, SessionKey.KEYSIZE_BYTES);
        
        // bind host
        String bindTo = _context.getProperty(PROP_BIND_INTERFACE);

        if (bindTo == null) {
            // If we are configured with a fixed IP address,
            // AND it's one of our local interfaces,
            // bind only to that.
            String fixedHost = _context.getProperty(PROP_EXTERNAL_HOST);
            if (fixedHost != null && fixedHost.length() > 0) {
                try {
                    String testAddr = InetAddress.getByName(fixedHost).getHostAddress();
                    if (Addresses.getAddresses().contains(testAddr))
                        bindTo = testAddr;
                } catch (UnknownHostException uhe) {}
            }
        }

        InetAddress bindToAddr = null;
        if (bindTo != null) {
            try {
                bindToAddr = InetAddress.getByName(bindTo);
            } catch (UnknownHostException uhe) {
                _log.error("Invalid SSU bind interface specified [" + bindTo + "]", uhe);
                //setReachabilityStatus(CommSystemFacade.STATUS_HOSED);
                //return;
                // fall thru...
            }
        }
        
        // Requested bind port
        // This may be -1 or may not be honored if busy,
        // Priority: Configured internal, then already used, then configured external
        // we will check below after starting up the endpoint.
        int port;
        int oldIPort = _context.getProperty(PROP_INTERNAL_PORT, -1);
        int oldBindPort = getListenPort(false);
        int oldEPort = _context.getProperty(PROP_EXTERNAL_PORT, -1);
        if (oldIPort > 0)
            port = oldIPort;
        else if (oldBindPort > 0)
            port = oldBindPort;
        else
            port = oldEPort;
        if (bindToAddr != null && _log.shouldLog(Log.WARN))
            _log.warn("Binding only to " + bindToAddr);
        if (_log.shouldLog(Log.INFO))
            _log.info("Binding to the port: " + port);
        if (_endpoints.isEmpty()) {
            // will always be empty since we are removing them above
            UDPEndpoint endpoint = new UDPEndpoint(_context, this, port, bindToAddr);
            _endpoints.add(endpoint);
            // TODO add additional endpoints for additional addresses/ports
        } else {
            // unused for now
            for (UDPEndpoint endpoint : _endpoints) {
                if (endpoint.isIPv4()) {
                    // hack, first IPv4 endpoint, FIXME
                    // todo, set bind address too
                    endpoint.setListenPort(port);
                    break;
                }
            }
        }
        setMTU(bindToAddr);

        if (_establisher == null)
            _establisher = new EstablishmentManager(_context, this);
        
        if (_testManager == null)
            _testManager = new PeerTestManager(_context, this);
        
        if (_handler == null)
            _handler = new PacketHandler(_context, this, _establisher, _inboundFragments, _testManager, _introManager);
        
        // See comments in DummyThrottle.java
        if (USE_PRIORITY && _refiller == null)
            _refiller = new OutboundRefiller(_context, _fragments, _outboundMessages);
        
        //if (SHOULD_FLOOD_PEERS && _flooder == null)
        //    _flooder = new UDPFlooder(_context, this);
        
        // Startup the endpoint with the requested port, check the actual port, and
        // take action if it failed or was different than requested or it needs to be saved
        int newPort = -1;
        for (UDPEndpoint endpoint : _endpoints) {
            try {
                endpoint.startup();
                // hack, first IPv4 endpoint, FIXME
                if (newPort < 0 && endpoint.isIPv4()) {
                    newPort = endpoint.getListenPort();
                }
            } catch (SocketException se) {
                _endpoints.remove(endpoint);
            }
        }
        if (_endpoints.isEmpty()) {
            _log.log(Log.CRIT, "Unable to open UDP port");
            setReachabilityStatus(CommSystemFacade.STATUS_HOSED);
            return;
        }
        if (newPort > 0 &&
            (newPort != port || newPort != oldIPort || newPort != oldEPort)) {
            // attempt to use it as our external port - this will be overridden by
            // externalAddressReceived(...)
            Map<String, String> changes = new HashMap();
            changes.put(PROP_INTERNAL_PORT, Integer.toString(newPort));
            changes.put(PROP_EXTERNAL_PORT, Integer.toString(newPort));
            _context.router().saveConfig(changes, null);
        }

        _handler.startup();
        _fragments.startup();
        _inboundFragments.startup();
        _pusher = new PacketPusher(_context, _fragments, _endpoints);
        _pusher.startup();
        // must be after pusher
        _establisher.startup();
        if (USE_PRIORITY)
            _refiller.startup();
        //if (SHOULD_FLOOD_PEERS)
        //    _flooder.startup();
        _expireEvent.setIsAlive(true);
        _testEvent.setIsAlive(true); // this queues it for 3-6 minutes in the future...
        _testEvent.reschedule(10*1000); // lets requeue it for Real Soon

        // set up external addresses
        // REA param is false;
        // TransportManager.startListening() calls router.rebuildRouterInfo()
        if (newPort > 0 && bindToAddr == null) {
            for (InetAddress ia : getSavedLocalAddresses()) {
                rebuildExternalAddress(ia.getHostAddress(), newPort, false);
            }
        }
        rebuildExternalAddress(false);
    }
    
    public synchronized void shutdown() {
        destroyAll();
        for (UDPEndpoint endpoint : _endpoints) {
            endpoint.shutdown();
            // should we remove?
            _endpoints.remove(endpoint);
        }
        //if (_flooder != null)
        //    _flooder.shutdown();
        if (_refiller != null)
            _refiller.shutdown();
        if (_handler != null)
            _handler.shutdown();
        if (_pusher != null)
            _pusher.shutdown();
        _fragments.shutdown();
        if (_establisher != null)
            _establisher.shutdown();
        _inboundFragments.shutdown();
        _expireEvent.setIsAlive(false);
        _testEvent.setIsAlive(false);
        _peersByRemoteHost.clear();
        _peersByIdent.clear();
        _dropList.clear();
        _introManager.reset();
        UDPPacket.clearCache();
        UDPAddress.clearCache();
    }

    /** @since IPv6 */
    private boolean isAlive() {
        return _inboundFragments.isAlive();
    }
    
    /**
     * Introduction key that people should use to contact us
     *
     */
    SessionKey getIntroKey() { return _introKey; }

    int getExternalPort(boolean ipv6) {
        RouterAddress addr = getCurrentAddress(ipv6);
        if (addr != null) {
            int rv = addr.getPort();
            if (rv > 0)
                return rv;
        }
        return getRequestedPort(ipv6);
    }

    /**
     *  IPv4 only
     *  @return IP or null
     *  @since 0.9.2
     */
    byte[] getExternalIP() {
        RouterAddress addr = getCurrentAddress(false);
        if (addr != null)
            return addr.getIP();
        return null;
    }

    /**
     *  Is this IP too close to ours to trust it for
     *  things like relaying?
     *  @param ip IPv4 or IPv6
     *  @since IPv6
     */
    boolean isTooClose(byte[] ip) {
        if (allowLocal())
            return false;
        for (RouterAddress addr : getCurrentAddresses()) {
            byte[] myip = addr.getIP();
            if (myip == null || ip.length != myip.length)
                continue;
            if (ip.length == 4) {
                if (DataHelper.eq(ip, 0, myip, 0, 2))
                    return true;
            } else if (ip.length == 16) {
                if (DataHelper.eq(ip, 0, myip, 0, 8))
                    return true;
            }
        }
        return false;
    }

    /**
     *  The current port of the first matching endpoint.
     *  To be enhanced to handle multiple endpoints of the same type.
     *  @return port or -1
     *  @since IPv6
     */
    private int getListenPort(boolean ipv6) {
        for (UDPEndpoint endpoint : _endpoints) {
            if (((!ipv6) && endpoint.isIPv4()) ||
                (ipv6 && endpoint.isIPv6()))
                return endpoint.getListenPort();
       }
       return -1;
    }

    /**
     *  The current or configured internal IPv4 port.
     *  UDPEndpoint should always be instantiated (and a random port picked if not configured)
     *  before this is called, so the returned value should be > 0
     *  unless the endpoint failed to bind.
     */
    @Override
    public int getRequestedPort() {
        return getRequestedPort(false);
    }

    /**
     *  The current or configured internal port.
     *  UDPEndpoint should always be instantiated (and a random port picked if not configured)
     *  before this is called, so the returned value should be > 0
     *  unless the endpoint failed to bind.
     */
    private int getRequestedPort(boolean ipv6) {
        int rv = getListenPort(ipv6);
        if (rv > 0)
            return rv;
        // fallbacks
        rv = _context.getProperty(PROP_INTERNAL_PORT, -1);
        if (rv > 0)
            return rv;
        return _context.getProperty(PROP_EXTERNAL_PORT, -1);
    }

    /**
     *  Set the MTU for the socket interface at addr.
     *  @param addr null ok
     *  @return the mtu
     *  @since 0.9.2
     */
    private int setMTU(InetAddress addr) {
        String p = _context.getProperty(PROP_DEFAULT_MTU);
        if (p != null) {
            try {
                int pmtu = Integer.parseInt(p);
                _mtu = MTU.rectify(false, pmtu);
                _mtu_ipv6 = MTU.rectify(true, pmtu);
                return _mtu;
            } catch (NumberFormatException nfe) {}
        }
        int mtu = MTU.getMTU(addr);
        if (addr != null && addr.getAddress().length == 16) {
            if (mtu <= 0)
                mtu = PeerState.MIN_IPV6_MTU;
            _mtu_ipv6 = mtu;
        } else {
            if (mtu <= 0)
                mtu = PeerState.LARGE_MTU;
            _mtu = mtu;
        }
        return mtu;
    }

    /**
     * The MTU for the socket interface.
     * To be used as the "large" MTU.
     * @return limited to range PeerState.MIN_MTU to PeerState.LARGE_MTU.
     * @since 0.9.2
     */
    int getMTU(boolean ipv6) {
        // TODO multiple interfaces of each type
        return ipv6 ? _mtu_ipv6 : _mtu;
    }

    /**
     * If we have received an inbound connection in the last 2 minutes, don't allow 
     * our IP to change.
     */
    private static final int ALLOW_IP_CHANGE_INTERVAL = 2*60*1000;
    
    void inboundConnectionReceived() { 
        // use OS clock since its an ordering thing, not a time thing
        _lastInboundReceivedOn = System.currentTimeMillis(); 
    }
    
    // temp prevent multiples
    private boolean gotIPv4Addr = false;
    private boolean gotIPv6Addr = false;

    /**
     * From config, UPnP, local i/f, ...
     * Not for info received from peers - see externalAddressReceived(Hash, ip, port)
     *
     * @param source as defined in Transport.SOURCE_xxx
     * @param ip publicly routable IPv4 or IPv6, null ok
     * @param port 0 if unknown
     */
    @Override
    public void externalAddressReceived(Transport.AddressSource source, byte[] ip, int port) {
        if (_log.shouldLog(Log.WARN))
            _log.warn("Received address: " + Addresses.toString(ip, port) + " from: " + source);
        if (ip == null)
            return;
        if (source == SOURCE_INTERFACE && ip.length == 16) {
            // must be set before isValid() call
            _haveIPv6Address = true;
        }
        if (explicitAddressSpecified())
            return;
        String sources = _context.getProperty(PROP_SOURCES, DEFAULT_SOURCES);
        if (!sources.contains(source.toConfigString()))
            return;
        if (!isValid(ip)) {
            if (_log.shouldLog(Log.WARN))
                _log.warn("Invalid address: " + Addresses.toString(ip, port) + " from: " + source);
            return;
        }
        if (!isAlive()) {
            if (source == SOURCE_INTERFACE || source == SOURCE_UPNP) {
                try {
                    InetAddress ia = InetAddress.getByAddress(ip);
                    saveLocalAddress(ia);
                } catch (UnknownHostException uhe) {}
            }
            return;
        }
        if (source == SOURCE_INTERFACE) {
            // temp prevent multiples
            if (ip.length == 4) {
                if (gotIPv4Addr)
                    return;
                else
                    gotIPv4Addr = true;
            } else if (ip.length == 16) {
                if (gotIPv6Addr)
                    return;
                else
                    gotIPv6Addr = true;
            }
        }
        boolean changed = changeAddress(ip, port);
        // Assume if we have an interface with a public IP that we aren't firewalled.
        // If this is wrong, the peer test will figure it out and change the status.
        if (changed && ip.length == 4 && source == SOURCE_INTERFACE)
            setReachabilityStatus(CommSystemFacade.STATUS_OK);
    }

    /**
     *  Callback from UPnP.
     *  If we we have an IP address and UPnP claims success, believe it.
     *  If this is wrong, the peer test will figure it out and change the status.
     *  Don't do anything if UPnP claims failure.
     */
    @Override
    public void forwardPortStatus(byte[] ip, int port, int externalPort, boolean success, String reason) {
        if (_log.shouldLog(Log.WARN)) {
            if (success)
                _log.warn("UPnP has opened the SSU port: " + port + " via " + Addresses.toString(ip, externalPort));
            else
                _log.warn("UPnP has failed to open the SSU port: " + port + " reason: " + reason);
        }
        if (success && ip != null && getExternalIP() != null)
            setReachabilityStatus(CommSystemFacade.STATUS_OK);
    }

    /**
     * Someone we tried to contact gave us what they think our IP address is.
     * Right now, we just blindly trust them, changing our IP and port on a
     * whim.  this is not good ;)
     *
     * Slight enhancement - require two different peers in a row to agree
     *
     * Todo:
     *   - Much better tracking of troublemakers
     *   - Disable if we have good local address or UPnP
     *   - This gets harder if and when we publish multiple addresses, or IPv6
     * 
     * @param from Hash of inbound destination
     * @param ourIP publicly routable IPv4 only
     * @param ourPort >= 1024
     */
    void externalAddressReceived(Hash from, byte ourIP[], int ourPort) {
        if (ourIP.length != 4)
            return;
        boolean isValid = isValid(ourIP) &&
                          (ourPort >= MIN_EXTERNAL_PORT && ourPort <= MAX_EXTERNAL_PORT);
        boolean explicitSpecified = explicitAddressSpecified();
        boolean inboundRecent = _lastInboundReceivedOn + ALLOW_IP_CHANGE_INTERVAL > System.currentTimeMillis();
        if (_log.shouldLog(Log.INFO))
            _log.info("External address received: " + Addresses.toString(ourIP, ourPort) + " from " 
                      + from + ", isValid? " + isValid + ", explicitSpecified? " + explicitSpecified 
                      + ", receivedInboundRecent? " + inboundRecent + " status " + _reachabilityStatus);
        
        if (explicitSpecified) 
            return;
        String sources = _context.getProperty(PROP_SOURCES, DEFAULT_SOURCES);
        if (!sources.contains("ssu"))
            return;
        
        if (!isValid) {
            // ignore them 
            if (_log.shouldLog(Log.ERROR))
                _log.error("The router " + from + " told us we have an invalid IP - " 
                           + Addresses.toString(ourIP, ourPort) + ".  Lets throw tomatoes at them");
            markUnreachable(from);
            //_context.banlist().banlistRouter(from, "They said we had an invalid IP", STYLE);
            return;
        }
        RouterAddress addr = getCurrentAddress(false);
        if (inboundRecent && addr != null && addr.getPort() > 0 && addr.getHost() != null) {
            // use OS clock since its an ordering thing, not a time thing
            // Note that this fails us if we switch from one IP to a second, then back to the first,
            // as some routers still have the first IP and will successfully connect,
            // leaving us thinking the second IP is still good.
            if (_log.shouldLog(Log.INFO))
                _log.info("Ignoring IP address suggestion, since we have received an inbound con recently");
        } else {
            // New IP
            boolean changeIt = false;
            synchronized(this) {
                if (from.equals(_lastFrom) || !eq(_lastOurIP, _lastOurPort, ourIP, ourPort)) {
                    _lastFrom = from;
                    _lastOurIP = ourIP;
                    _lastOurPort = ourPort;
                    if (_log.shouldLog(Log.INFO))
                        _log.info("The router " + from + " told us we have a new IP - " 
                                  + Addresses.toString(ourIP, ourPort) + ".  Wait until somebody else tells us the same thing.");
                } else {
                    _lastFrom = from;
                    _lastOurIP = ourIP;
                    _lastOurPort = ourPort;
                    changeIt = true;
                }
            }
            if (changeIt) {
                if (_log.shouldLog(Log.INFO))
                    _log.info(from + " and " + _lastFrom + " agree we have a new IP - " 
                              + Addresses.toString(ourIP, ourPort) + ".  Changing address.");
                changeAddress(ourIP, ourPort);
            }
        }
    }
    
    /**
     * Possibly change our external address to the IP/port.
     * IP/port are already validated, but not yet compared to current IP/port.
     * We compare here.
     *
     * @param ourIP MUST have been previously validated with isValid()
     *              IPv4 or IPv6 OK
     * @param ourPort >= 1024 or 0 for no change
     */
    private boolean changeAddress(byte ourIP[], int ourPort) {
        // this defaults to true when we are firewalled and false otherwise.
        boolean fixedPort = getIsPortFixed();
        boolean updated = false;
        boolean fireTest = false;

        boolean isIPv6 = ourIP.length == 16;
        RouterAddress current = getCurrentAddress(isIPv6);
        byte[] externalListenHost = current != null ? current.getIP() : null;
        int externalListenPort = current != null ? current.getPort() : getRequestedPort(isIPv6);

        if (_log.shouldLog(Log.INFO))
            _log.info("Change address? status = " + _reachabilityStatus +
                      " diff = " + (_context.clock().now() - _reachabilityStatusLastUpdated) +
                      " old = " + Addresses.toString(externalListenHost, externalListenPort) +
                      " new = " + Addresses.toString(ourIP, ourPort));

        if ((fixedPort && externalListenPort > 0) || ourPort <= 0)
            ourPort = externalListenPort;

            synchronized (this) {
                if (ourPort > 0 &&
                    !eq(externalListenHost, externalListenPort, ourIP, ourPort)) {
                    // This prevents us from changing our IP when we are not firewalled
                    //if ( (_reachabilityStatus != CommSystemFacade.STATUS_OK) ||
                    //     (_externalListenHost == null) || (_externalListenPort <= 0) ||
                    //     (_context.clock().now() - _reachabilityStatusLastUpdated > 2*TEST_FREQUENCY) ) {
                        // they told us something different and our tests are either old or failing
                            if (_log.shouldLog(Log.WARN))
                                _log.warn("Trying to change our external address to " +
                                          Addresses.toString(ourIP, ourPort));
                            RouterAddress newAddr = rebuildExternalAddress(ourIP, ourPort, true);
                            updated = newAddr != null;
                    //} else {
                    //    // they told us something different, but our tests are recent and positive,
                    //    // so lets test again
                    //    fireTest = true;
                    //    if (_log.shouldLog(Log.WARN))
                    //        _log.warn("Different address, but we're fine.. (" + _reachabilityStatus + ")");
                    //}
                } else {
                    // matched what we expect
                    if (_log.shouldLog(Log.INFO))
                        _log.info("Same address as the current one");
                }
            }

        if (fireTest) {
            _context.statManager().addRateData("udp.addressTestInsteadOfUpdate", 1);
        } else if (updated) {
            _context.statManager().addRateData("udp.addressUpdated", 1);
            Map<String, String> changes = new HashMap();
            if (ourIP.length == 4 && !fixedPort)
                changes.put(PROP_EXTERNAL_PORT, Integer.toString(ourPort));
            // queue a country code lookup of the new IP
            if (ourIP.length == 4)
                _context.commSystem().queueLookup(ourIP);
            // store these for laptop-mode (change ident on restart... or every time... when IP changes)
            // IPV4 ONLY
            String oldIP = _context.getProperty(PROP_IP);
            String newIP = Addresses.toString(ourIP);
            if (ourIP.length == 4 && !newIP.equals(oldIP)) {
                long lastChanged = 0;
                long now = _context.clock().now();
                String lcs = _context.getProperty(PROP_IP_CHANGE);
                if (lcs != null) {
                    try {
                        lastChanged = Long.parseLong(lcs);
                    } catch (NumberFormatException nfe) {}
                }

                changes.put(PROP_IP, newIP);
                changes.put(PROP_IP_CHANGE, Long.toString(now));
                _context.router().saveConfig(changes, null);

                // laptop mode
                // For now, only do this at startup
                if (oldIP != null &&
                    System.getProperty("wrapper.version") != null &&
                    _context.getBooleanProperty(PROP_LAPTOP_MODE) &&
                    now - lastChanged > 10*60*1000 &&
                    _context.router().getUptime() < 10*60*1000) {
                    _log.log(Log.CRIT, "IP changed, restarting with a new identity and port");
                    // this removes the UDP port config
                    _context.router().killKeys();
                    // do we need WrapperManager.signalStopped() like in ConfigServiceHandler ???
                    // without it, the wrapper complains "shutdown unexpectedly"
                    // but we can't have that dependency in the router
                    _context.router().shutdown(Router.EXIT_HARD_RESTART);
                    // doesn't return
                }
            } else if (ourIP.length == 4 && !fixedPort) {
                // save PROP_EXTERNAL_PORT
                _context.router().saveConfig(changes, null);
            }
            _context.router().rebuildRouterInfo();
        }
        _testEvent.forceRun();
        _testEvent.reschedule(5*1000);
        return updated;
    }

    /**
     *  @param laddr and raddr may be null
     */
    private static final boolean eq(byte laddr[], int lport, byte raddr[], int rport) {
        return (rport == lport) && DataHelper.eq(laddr, raddr);
    }
    
    /**
     * An IPv6 address is only valid if we are configured to support IPv6
     * AND we have a public IPv6 address.
     *
     * @param addr may be null, returns false
     */
    public final boolean isValid(byte addr[]) {
        if (addr == null) return false;
        if (isPubliclyRoutable(addr) &&
            (addr.length != 16 || _haveIPv6Address))
            return true;
        return allowLocal();
    }
    
    /**
     * Are we allowed to connect to local addresses?
     *
     * @since IPv6
     */
    boolean allowLocal() {
        return _context.getBooleanProperty("i2np.udp.allowLocal");
    }
    
    /**
     *  Was true before 0.9.2
     *  Now false if we need introducers (as perhaps that's why we need them,
     *  our firewall is changing our port), unless overridden by the property.
     *  We must have an accurate external port when firewalled, or else
     *  our signature of the SessionCreated packet will be invalid.
     */
    private boolean getIsPortFixed() {
        String prop = _context.getProperty(PROP_FIXED_PORT);
        if (prop != null)
            return Boolean.parseBoolean(prop);
        int status = getReachabilityStatus();
        return status != CommSystemFacade.STATUS_REJECT_UNSOLICITED;
    }

    /** 
     * get the state for the peer at the given remote host/port, or null 
     * if no state exists
     */
    PeerState getPeerState(RemoteHostId hostInfo) {
            return _peersByRemoteHost.get(hostInfo);
    }

    /** 
     *  Get the states for all peers at the given remote host, ignoring port.
     *  Used for a last-chance search for a peer that changed port, by PacketHandler.
     *  Always returns empty list for IPv6 hostInfo.
     *  @since 0.9.3
     */
    List<PeerState> getPeerStatesByIP(RemoteHostId hostInfo) {
        List<PeerState> rv = new ArrayList(4);
        byte[] ip = hostInfo.getIP();
        if (ip != null && ip.length == 4) {
            for (PeerState ps : _peersByIdent.values()) {
                if (DataHelper.eq(ip, ps.getRemoteIP()))
                    rv.add(ps);
            }
        }
        return rv;
    }
    
    /** 
     * get the state for the peer with the given ident, or null 
     * if no state exists
     */
    PeerState getPeerState(Hash remotePeer) { 
            return _peersByIdent.get(remotePeer);
    }
    
    /** 
     *  Remove and add to peersByRemoteHost map
     *  @since 0.9.3
     */
    void changePeerPort(PeerState peer, int newPort) {
        int oldPort;
        synchronized (_addDropLock) {
            oldPort = peer.getRemotePort();
            if (oldPort != newPort) {
                _peersByRemoteHost.remove(peer.getRemoteHostId());
                peer.changePort(newPort);
                _peersByRemoteHost.put(peer.getRemoteHostId(), peer);
            }
        }
        if (_log.shouldLog(Log.WARN) && oldPort != newPort)
            _log.warn("Changed port from " + oldPort + " to " + newPort + " for " + peer);
    }

    /**
     *  For IntroductionManager
     *  @return may be null if not started
     *  @since 0.9.2
     */
    EstablishmentManager getEstablisher() {
        return _establisher;
    }

    /**
     * Intercept RouterInfo entries received directly from a peer to inject them into
     * the PeersByCapacity listing.
     *
     */
    /*
    public void messageReceived(I2NPMessage inMsg, RouterIdentity remoteIdent, Hash remoteIdentHash, long msToReceive, int bytesReceived) {
        
        if (inMsg instanceof DatabaseStoreMessage) {
            DatabaseStoreMessage dsm = (DatabaseStoreMessage)inMsg;
            if (dsm.getValueType() == DatabaseStoreMessage.KEY_TYPE_ROUTERINFO) {
                Hash from = remoteIdentHash;
                if (from == null)
                    from = remoteIdent.getHash();

                if (from.equals(dsm.getKey())) {
                    // db info received directly from the peer - inject it into the peersByCapacity
                    RouterInfo info = dsm.getRouterInfo();
                    Set addresses = info.getAddresses();
                    for (Iterator iter = addresses.iterator(); iter.hasNext(); ) {
                        RouterAddress addr = (RouterAddress)iter.next();
                        if (!STYLE.equals(addr.getTransportStyle()))
                            continue;
                        Properties opts = addr.getOptions();
                        if ( (opts != null) && (info.isValid()) ) {
                            String capacities = opts.getProperty(UDPAddress.PROP_CAPACITY);
                            if (capacities != null) {
                                if (_log.shouldLog(Log.INFO))
                                    _log.info("Intercepting and storing the capacities for " + from.toBase64() + ": " + capacities);
                                PeerState peer = getPeerState(from);
                                for (int i = 0; i < capacities.length(); i++) {
                                    char capacity = capacities.charAt(i);
                                    int cap = capacity - 'A';
                                    if ( (cap < 0) || (cap >= _peersByCapacity.length) ) 
                                        continue;
                                    List peers = _peersByCapacity[cap];
                                    synchronized (peers) {
                                        if ( (peers.size() < MAX_PEERS_PER_CAPACITY) && (!peers.contains(peer)) )
                                            peers.add(peer);
                                    }
                                }
                            }
                        }
                        // this was an SSU address so we're done now
                        break;
                    }
                }
            }
        }
        super.messageReceived(inMsg, remoteIdent, remoteIdentHash, msToReceive, bytesReceived);
    }
    */
    
    /** 
     * add the peer info, returning true if it went in properly, false if
     * it was rejected (causes include peer ident already connected, or no
     * remote host info known
     *
     */
    boolean addRemotePeerState(PeerState peer) {
        if (_log.shouldLog(Log.INFO))
            _log.info("Add remote peer state: " + peer);
        synchronized(_addDropLock) {
            return locked_addRemotePeerState(peer);
        }
    }

    private boolean locked_addRemotePeerState(PeerState peer) {
        Hash remotePeer = peer.getRemotePeer();
        long oldEstablishedOn = -1;
        PeerState oldPeer = null;
        if (remotePeer != null) {
            oldPeer = _peersByIdent.put(remotePeer, peer);
            if ( (oldPeer != null) && (oldPeer != peer) ) {
                if (_log.shouldLog(Log.WARN))
                    _log.warn("Peer already connected (PBID): old=" + oldPeer + " new=" + peer);
                // transfer over the old state/inbound message fragments/etc
                peer.loadFrom(oldPeer);
                oldEstablishedOn = oldPeer.getKeyEstablishedTime();
            }
        }
        
        RemoteHostId remoteId = peer.getRemoteHostId();
        if (oldPeer != null) {
            oldPeer.dropOutbound();
            _introManager.remove(oldPeer);
            _expireEvent.remove(oldPeer);
            RemoteHostId oldID = oldPeer.getRemoteHostId();
            if (!remoteId.equals(oldID)) {
                // leak fix, remove old address
                if (_log.shouldLog(Log.WARN))
                    _log.warn(remotePeer + " changed address FROM " + oldID + " TO " + remoteId);
                PeerState oldPeer2 = _peersByRemoteHost.remove(oldID);
                // different ones in the two maps? shouldn't happen
                if (oldPeer2 != oldPeer && oldPeer2 != null) {
                    oldPeer2.dropOutbound();
                     _introManager.remove(oldPeer2);
                    _expireEvent.remove(oldPeer2);
                }
            }
        }

        // Should always be direct... except maybe for hidden mode?
        // or do we always know the IP by now?
        if (remoteId.getIP() == null && _log.shouldLog(Log.WARN))
            _log.warn("Add indirect: " + peer);

        // don't do this twice
        PeerState oldPeer2 = _peersByRemoteHost.put(remoteId, peer);
        if (oldPeer2 != null && oldPeer2 != peer && oldPeer2 != oldPeer) {
            // this shouldn't happen, should have been removed above
            if (_log.shouldLog(Log.WARN))
                _log.warn("Peer already connected (PBRH): old=" + oldPeer2 + " new=" + peer);
            // transfer over the old state/inbound message fragments/etc
            peer.loadFrom(oldPeer2);
            oldEstablishedOn = oldPeer2.getKeyEstablishedTime();
            oldPeer2.dropOutbound();
            _introManager.remove(oldPeer2);
            _expireEvent.remove(oldPeer2);
        }

        if (_log.shouldLog(Log.WARN) && _peersByIdent.size() != _peersByRemoteHost.size())
            _log.warn("Size Mismatch after add: " + peer
                       + " byIDsz = " + _peersByIdent.size()
                       + " byHostsz = " + _peersByRemoteHost.size());
        
        _activeThrottle.unchoke(peer.getRemotePeer());
        markReachable(peer.getRemotePeer(), peer.isInbound());
        //_context.banlist().unbanlistRouter(peer.getRemotePeer(), STYLE);

        //if (SHOULD_FLOOD_PEERS)
        //    _flooder.addPeer(peer);
        
        _expireEvent.add(peer);
        
        _introManager.add(peer);
        
        if (oldEstablishedOn > 0)
            _context.statManager().addRateData("udp.alreadyConnected", oldEstablishedOn, 0);
        
        if (needsRebuild())
            rebuildExternalAddress();
        
        if (getReachabilityStatus() != CommSystemFacade.STATUS_OK) {
            _testEvent.forceRun();
            _testEvent.reschedule(0);
        }
        return true;
    }
    
/*** infinite loop
    public RouterAddress getCurrentAddress() {
        if (needsRebuild())
            rebuildExternalAddress(false);
        return super.getCurrentAddress();
    }
***/
    
    @Override
    public void messageReceived(I2NPMessage inMsg, RouterIdentity remoteIdent, Hash remoteIdentHash, long msToReceive, int bytesReceived) {
        if (inMsg.getType() == DatabaseStoreMessage.MESSAGE_TYPE) {
            DatabaseStoreMessage dsm = (DatabaseStoreMessage)inMsg;
            DatabaseEntry entry = dsm.getEntry();
            if (entry == null)
                return;
            if (entry.getType() == DatabaseEntry.KEY_TYPE_ROUTERINFO &&
                ((RouterInfo) entry).getNetworkId() != Router.NETWORK_ID) {
                // this is pre-0.6.1.10, so it isn't going to happen any more

                /*
                if (remoteIdentHash != null) {
                    _context.banlist().banlistRouter(remoteIdentHash, "Sent us a peer from the wrong network");
                    dropPeer(remoteIdentHash);
                    if (_log.shouldLog(Log.ERROR))
                        _log.error("Dropping the peer " + remoteIdentHash
                                   + " because they are in the wrong net");
                } else if (remoteIdent != null) {
                    _context.banlist().banlistRouter(remoteIdent.calculateHash(), "Sent us a peer from the wrong network");
                    dropPeer(remoteIdent.calculateHash());
                    if (_log.shouldLog(Log.ERROR))
                        _log.error("Dropping the peer " + remoteIdent.calculateHash()
                                   + " because they are in the wrong net");
                }
                 */
                Hash peerHash = entry.getHash();
                PeerState peer = getPeerState(peerHash);
                if (peer != null) {
                    RemoteHostId remote = peer.getRemoteHostId();
                    _dropList.add(remote);
                    _context.statManager().addRateData("udp.dropPeerDroplist", 1);
                    _context.simpleScheduler().addEvent(new RemoveDropList(remote), DROPLIST_PERIOD);
                }
                markUnreachable(peerHash);
                _context.banlist().banlistRouter(peerHash, "Part of the wrong network, version = " + ((RouterInfo) entry).getOption("router.version"));
                //_context.banlist().banlistRouter(peerHash, "Part of the wrong network", STYLE);
                dropPeer(peerHash, false, "wrong network");
                if (_log.shouldLog(Log.WARN))
                    _log.warn("Dropping the peer " + peerHash + " because they are in the wrong net: " + entry);
                return;
            } else {
                if (entry.getType() == DatabaseEntry.KEY_TYPE_ROUTERINFO) {
                    if (_log.shouldLog(Log.INFO))
                        _log.info("Received an RI from the same net");
                } else {
                    if (_log.shouldLog(Log.INFO))
                        _log.info("Received a leaseSet: " + dsm);
                }
            }
        } else {
            if (_log.shouldLog(Log.DEBUG))
                _log.debug("Received another message: " + inMsg.getClass().getName());
        }
        PeerState peer = getPeerState(remoteIdentHash);
        super.messageReceived(inMsg, remoteIdent, remoteIdentHash, msToReceive, bytesReceived);
        if (peer != null)
            peer.expireInboundMessages();
    }

    private class RemoveDropList implements SimpleTimer.TimedEvent {
        private final RemoteHostId _peer;
        public RemoveDropList(RemoteHostId peer) { _peer = peer; }
        public void timeReached() { 
            _dropList.remove(_peer);
        }
    }
    
    boolean isInDropList(RemoteHostId peer) { return _dropList.contains(peer); }
    
    void dropPeer(Hash peer, boolean shouldBanlist, String why) {
        PeerState state = getPeerState(peer);
        if (state != null)
            dropPeer(state, shouldBanlist, why);
    }

    void dropPeer(PeerState peer, boolean shouldBanlist, String why) {
        if (_log.shouldLog(Log.INFO)) {
            long now = _context.clock().now();
            StringBuilder buf = new StringBuilder(4096);
            long timeSinceSend = now - peer.getLastSendTime();
            long timeSinceRecv = now - peer.getLastReceiveTime();
            long timeSinceAck  = now - peer.getLastACKSend();
            long timeSinceSendOK = now - peer.getLastSendFullyTime();
            int consec = peer.getConsecutiveFailedSends();
            buf.append("Dropping remote peer: ").append(peer.toString()).append(" banlist? ").append(shouldBanlist);
            buf.append(" lifetime: ").append(now - peer.getKeyEstablishedTime());
            buf.append(" time since send/fully/recv/ack: ").append(timeSinceSend).append(" / ");
            buf.append(timeSinceSendOK).append(" / ");
            buf.append(timeSinceRecv).append(" / ").append(timeSinceAck);
            buf.append(" consec failures: ").append(consec);
            if (why != null)
                buf.append(" cause: ").append(why);
            /*
            buf.append("Existing peers: \n");
            synchronized (_peersByIdent) {
                for (Iterator iter = _peersByIdent.keySet().iterator(); iter.hasNext(); ) {
                    Hash c = (Hash)iter.next();
                    PeerState p = (PeerState)_peersByIdent.get(c);
                    if (c.equals(peer.getRemotePeer())) {
                        if (p != peer) {
                            buf.append(" SAME PEER, DIFFERENT STATE ");
                        } else {
                            buf.append(" same peer, same state ");
                        }
                    } else {
                        buf.append("Peer ").append(p.toString()).append(" ");
                    }
                    
                    buf.append(" lifetime: ").append(now - p.getKeyEstablishedTime());
                    
                    timeSinceSend = now - p.getLastSendTime();
                    timeSinceRecv = now - p.getLastReceiveTime();
                    timeSinceAck  = now - p.getLastACKSend();
                    
                    buf.append(" time since send/recv/ack: ").append(timeSinceSend).append(" / ");
                    buf.append(timeSinceRecv).append(" / ").append(timeSinceAck);
                    buf.append("\n");
                }
            }
             */
            _log.info(buf.toString(), new Exception("Dropped by"));
        }
        synchronized(_addDropLock) {
            locked_dropPeer(peer, shouldBanlist, why);
        }
        if (needsRebuild())
            rebuildExternalAddress();
    }

    private void locked_dropPeer(PeerState peer, boolean shouldBanlist, String why) {
        peer.dropOutbound();
        peer.expireInboundMessages();
        _introManager.remove(peer);
        _fragments.dropPeer(peer);
        
        PeerState altByIdent = null;
        if (peer.getRemotePeer() != null) {
            dropPeerCapacities(peer);
            
            if (shouldBanlist) {
                markUnreachable(peer.getRemotePeer());
                //_context.banlist().banlistRouter(peer.getRemotePeer(), "dropped after too many retries", STYLE);
            }
            long now = _context.clock().now();
            _context.statManager().addRateData("udp.droppedPeer", now - peer.getLastReceiveTime(), now - peer.getKeyEstablishedTime());
            altByIdent = _peersByIdent.remove(peer.getRemotePeer());
        }
        
        RemoteHostId remoteId = peer.getRemoteHostId();
        PeerState altByHost = _peersByRemoteHost.remove(remoteId);

        if (altByIdent != altByHost && _log.shouldLog(Log.WARN)) 
            _log.warn("Mismatch on remove, RHID = " + remoteId
                      + " byID = " + altByIdent
                      + " byHost = " + altByHost
                      + " byIDsz = " + _peersByIdent.size()
                      + " byHostsz = " + _peersByRemoteHost.size());
        
        // unchoke 'em, but just because we'll never talk again...
        _activeThrottle.unchoke(peer.getRemotePeer());
        
        //if (SHOULD_FLOOD_PEERS)
        //    _flooder.removePeer(peer);
        _expireEvent.remove(peer);
        
        // deal with races to make sure we drop the peers fully
        if ( (altByIdent != null) && (peer != altByIdent) ) locked_dropPeer(altByIdent, shouldBanlist, "recurse");
        if ( (altByHost != null) && (peer != altByHost) ) locked_dropPeer(altByHost, shouldBanlist, "recurse");
    }
    
    /**
     *  Does the IPv4 external address need to be rebuilt?
     */
    private boolean needsRebuild() {
        if (_needsRebuild) return true; // simple enough
        if (_context.router().isHidden()) return false;
        RouterAddress addr = getCurrentAddress(false);
        if (introducersRequired()) {
            UDPAddress ua = new UDPAddress(addr);
            int valid = 0;
            for (int i = 0; i < ua.getIntroducerCount(); i++) {
                // warning: this is only valid as long as we use the ident hash as their key.
                PeerState peer = getPeerState(Hash.create(ua.getIntroducerKey(i)));
                if (peer != null)
                    valid++;
            }
            if (valid >= PUBLIC_RELAY_COUNT) {
                // try to shift 'em around every 10 minutes or so
                if (_introducersSelectedOn < _context.clock().now() - 10*60*1000) {
                    if (_log.shouldLog(Log.WARN))
                        _log.warn("Our introducers are valid, but havent changed in a while, so lets rechoose");
                    return true;
                } else {
                    if (_log.shouldLog(Log.INFO))
                        _log.info("Our introducers are valid and haven't changed in a while");
                    return false;
                }
            } else {
                if (_log.shouldLog(Log.INFO))
                    _log.info("Need more introducers (have " +valid + " need " + PUBLIC_RELAY_COUNT + ')');
                return true;
            }
        } else {
            byte[] externalListenHost = addr != null ? addr.getIP() : null;
            int externalListenPort = addr != null ? addr.getPort() : -1;
            boolean rv = (externalListenHost == null) || (externalListenPort <= 0);
            if (!rv) {
                // shortcut to determine if introducers are present
                if (addr.getOption("ihost0") != null)
                    rv = true;  // status == ok and we don't actually need introducers, so rebuild
            }
            if (rv) {
                if (_log.shouldLog(Log.INFO))
                    _log.info("Need to initialize our direct SSU info (" + Addresses.toString(externalListenHost, externalListenPort) + ')');
            } else if (addr.getPort() <= 0 || addr.getHost() == null) {
                if (_log.shouldLog(Log.INFO))
                    _log.info("Our direct SSU info is initialized, but not used in our address yet");
                rv = true;
            } else {
                //_log.info("Our direct SSU info is initialized");
            }
            return rv;
        }
    }
    
    /**
     * Make sure we don't think this dropped peer is capable of doing anything anymore...
     *
     */
    private void dropPeerCapacities(PeerState peer) {
        /*
        RouterInfo info = _context.netDb().lookupRouterInfoLocally(peer.getRemotePeer());
        if (info != null) {
            String capacities = info.getOptions().getProperty(UDPAddress.PROP_CAPACITY);
            if (capacities != null) {
                for (int i = 0; i < capacities.length(); i++) {
                    char capacity = capacities.charAt(i);
                    int cap = capacity - 'A';
                    if ( (cap < 0) || (cap >= _peersByCapacity.length) ) 
                        continue;
                    List peers = _peersByCapacity[cap];
                    synchronized (peers) {
                        peers.remove(peer);
                    }
                }
            }
        }
         */
    }
    
    /**
     *  This sends it directly out, bypassing OutboundMessageFragments.
     *  The only queueing is for the bandwidth limiter.
     *  BLOCKING if OB queue is full.
     */
    void send(UDPPacket packet) { 
        if (_pusher != null) {
            if (_log.shouldLog(Log.DEBUG))
                _log.debug("Sending packet " + packet);
            _pusher.send(packet); 
        } else {
            _log.error("No pusher", new Exception());
        }
    }
    
    /**
     *  Send a session destroy message, bypassing OMF and PacketPusher.
     *  BLOCKING if OB queue is full.
     *
     *  @since 0.8.9
     */
    private void sendDestroy(PeerState peer) {
        // peer must be fully established
        if (peer.getCurrentCipherKey() == null)
            return;
        UDPPacket pkt = _destroyBuilder.buildSessionDestroyPacket(peer);
        if (_log.shouldLog(Log.DEBUG))
            _log.debug("Sending destroy to : " + peer);
        send(pkt);
    }

    /**
     *  Send a session destroy message to everybody.
     *  BLOCKING for at least 1 sec per 1K peers, more if BW is very low or if OB queue is full.
     *
     *  @since 0.8.9
     */
    private void destroyAll() {
        for (UDPEndpoint endpoint : _endpoints) {
            endpoint.clearOutbound();
        }
        int howMany = _peersByIdent.size();
        // use no more than 1/4 of configured bandwidth
        final int burst = 8;
        int pps = Math.max(48, (_context.bandwidthLimiter().getOutboundKBytesPerSecond() * 1000 / 4) /  48);
        int burstps = pps / burst;
        // max of 1000 pps
        int toSleep = Math.max(8, (1000 / burstps));
        int count = 0;
        if (_log.shouldLog(Log.WARN))
            _log.warn("Sending destroy to : " + howMany + " peers");
        for (PeerState peer : _peersByIdent.values()) {
            sendDestroy(peer);
            // 1000 per second * 48 bytes = 400 KBps
            if ((++count) % burst == 0) { 
                try {
                    Thread.sleep(toSleep);
                } catch (InterruptedException ie) {}
            }
        }
        toSleep = Math.min(howMany / 3, 750);
        if (toSleep > 0) {
            try {
                Thread.sleep(toSleep);
            } catch (InterruptedException ie) {}
        }
    }

    /** minimum active peers to maintain IP detection, etc. */
    private static final int MIN_PEERS = 3;
    /** minimum peers volunteering to be introducers if we need that */
    private static final int MIN_INTRODUCER_POOL = 5;

    public TransportBid bid(RouterInfo toAddress, long dataSize) {
        if (dataSize > OutboundMessageState.MAX_MSG_SIZE) {
            // NTCP max is lower, so msg will get dropped
            return null;
        }
        Hash to = toAddress.getIdentity().calculateHash();
        PeerState peer = getPeerState(to);
        if (peer != null) {
            if (_log.shouldLog(Log.DEBUG))
                _log.debug("bidding on a message to an established peer: " + peer);
            if (preferUDP())
                return _cachedBid[FAST_PREFERRED_BID];
            else
                return _cachedBid[FAST_BID];
        } else {
            // If we don't have a port, all is lost
            if ( _reachabilityStatus == CommSystemFacade.STATUS_HOSED) {
                markUnreachable(to);
                return null;
            }

            // Validate his SSU address
            RouterAddress addr = getTargetAddress(toAddress);
            if (addr == null) {
                markUnreachable(to);
                return null;
            }

            if (!allowConnection())
                return _cachedBid[TRANSIENT_FAIL_BID];

            if (_log.shouldLog(Log.DEBUG))
                _log.debug("bidding on a message to an unestablished peer: " + to);

            // Try to maintain at least 3 peers so we can determine our IP address and
            // we have a selection to run peer tests with.
            // If we are firewalled, and we don't have enough peers that volunteered to
            // also introduce us, also bid aggressively so we are preferred over NTCP.
            // (Otherwise we only talk UDP to those that are firewalled, and we will
            // never get any introducers)
            int count = _peersByIdent.size();
            if (alwaysPreferUDP() || count < MIN_PEERS ||
                (introducersRequired() && _introManager.introducerCount() < MIN_INTRODUCER_POOL))
                return _cachedBid[SLOW_PREFERRED_BID];
            else if (preferUDP())
                return _cachedBid[SLOW_BID];
            else if (haveCapacity()) {
                if (addr.getCost() > DEFAULT_COST)
                    return _cachedBid[SLOWEST_COST_BID];
                else
                    return _cachedBid[SLOWEST_BID];
            } else {
                if (addr.getCost() > DEFAULT_COST)
                    return _cachedBid[NEAR_CAPACITY_COST_BID];
                else
                    return _cachedBid[NEAR_CAPACITY_BID];
            }
        }
    }

    /**
     *  Get first available address we can use.
     *  @return address or null
     *  @since 0.9.6
     */
    RouterAddress getTargetAddress(RouterInfo target) {
        List<RouterAddress> addrs = getTargetAddresses(target);
        for (int i = 0; i < addrs.size(); i++) {
            RouterAddress addr = addrs.get(i);
            if (addr.getOption("ihost0") == null) {
                byte[] ip = addr.getIP();
                int port = addr.getPort();
                if (ip == null || port < MIN_PEER_PORT ||
                    (!isValid(ip)) ||
                    (Arrays.equals(ip, getExternalIP()) && !allowLocal())) {
                    continue;
                }
            }
            return addr;
        }
        return null;
    }

    private boolean preferUDP() {
        String pref = _context.getProperty(PROP_PREFER_UDP, DEFAULT_PREFER_UDP);
        return (pref != null) && ! "false".equals(pref);
    }
    
    private boolean alwaysPreferUDP() {
        String pref = _context.getProperty(PROP_PREFER_UDP, DEFAULT_PREFER_UDP);
        return (pref != null) && "always".equals(pref);
    }
    
    // We used to have MAX_IDLE_TIME = 5m, but this causes us to drop peers
    // and lose the old introducer tags, causing introduction fails,
    // so we keep the max time long to give the introducer keepalive code
    // in the IntroductionManager a chance to work.
    public static final int EXPIRE_TIMEOUT = 20*60*1000;
    private static final int MAX_IDLE_TIME = EXPIRE_TIMEOUT;
    public static final int MIN_EXPIRE_TIMEOUT = 270*1000;  // 4 1/2 minutes
    
    public String getStyle() { return STYLE; }

    @Override
    public void send(OutNetMessage msg) { 
        if (msg == null) return;
        if (msg.getTarget() == null) return;
        if (msg.getTarget().getIdentity() == null) return;
        if (_establisher == null) {
            failed(msg, "UDP not up yet");
            return;    
        }

        msg.timestamp("sending on UDP transport");
        Hash to = msg.getTarget().getIdentity().calculateHash();
        PeerState peer = getPeerState(to);
        if (_log.shouldLog(Log.DEBUG))
            _log.debug("Sending to " + (to != null ? to.toString() : ""));
        if (peer != null) {
            long lastSend = peer.getLastSendFullyTime();
            long lastRecv = peer.getLastReceiveTime();
            long now = _context.clock().now();
            int inboundActive = peer.expireInboundMessages();
            if ( (lastSend > 0) && (lastRecv > 0) ) {
                if ( (now - lastSend > MAX_IDLE_TIME) && 
                     (now - lastRecv > MAX_IDLE_TIME) && 
                     (peer.getConsecutiveFailedSends() > 0) &&
                     (inboundActive <= 0)) {
                    // peer is waaaay idle, drop the con and queue it up as a new con
                    dropPeer(peer, false, "proactive reconnection");
                    msg.timestamp("peer is really idle, dropping con and reestablishing");
                    if (_log.shouldLog(Log.DEBUG))
                        _log.debug("Proactive reestablish to " + to);
                    _establisher.establish(msg);
                    _context.statManager().addRateData("udp.proactiveReestablish", now-lastSend, now-peer.getKeyEstablishedTime());
                    return;
                }
            }
            msg.timestamp("enqueueing for an already established peer");
            if (_log.shouldLog(Log.DEBUG))
                _log.debug("Add to fragments for " + to);

            // See comments in DummyThrottle.java
            if (USE_PRIORITY)
                _outboundMessages.add(msg);
            else  // skip the priority queue and go straight to the active pool
                _fragments.add(msg);
        } else {
            if (_log.shouldLog(Log.DEBUG))
                _log.debug("Establish new connection to " + to);
            msg.timestamp("establishing a new connection");
            _establisher.establish(msg);
        }
    }

    /**
     *  Send only if established, otherwise fail immediately.
     *  Never queue with the establisher.
     *  @since 0.9.2
     */
    void sendIfEstablished(OutNetMessage msg) { 
        _fragments.add(msg);
    }

    /**
     *  "injected" message from the EstablishmentManager
     */
    void send(I2NPMessage msg, PeerState peer) {
        try {
            OutboundMessageState state = new OutboundMessageState(_context, msg, peer);
            if (_log.shouldLog(Log.DEBUG))
                _log.debug("Injecting a data message to a new peer: " + peer);
            _fragments.add(state);
        } catch (IllegalArgumentException iae) {
            if (_log.shouldLog(Log.WARN))
                _log.warn("Shouldnt happen", new Exception("I did it"));
        }
    }
    
    // we don't need the following, since we have our own queueing
    protected void outboundMessageReady() { throw new UnsupportedOperationException("Not used for UDP"); }
    
    public void startListening() {
        startup();
    }
    
    public void stopListening() {
        shutdown();
        replaceAddress(null);
    }
    
    private boolean explicitAddressSpecified() {
        String h = _context.getProperty(PROP_EXTERNAL_HOST);
        // Bug in config.jsp prior to 0.7.14, sets an empty host config
        return h != null && h.length() > 0;
    }
    
    /**
     * Rebuild to get updated cost and introducers.
     * Do not tell the router (he is the one calling this)
     * @since 0.7.12
     */
    @Override
    public List<RouterAddress> updateAddress() {
        rebuildExternalAddress(false);
        return getCurrentAddresses();
    }

    /**
     *  Update our IPv4 addresses AND tell the router to rebuild and republish the router info.
     *
     *  @return the new address if changed, else null
     */
    private RouterAddress rebuildExternalAddress() {
        if (_log.shouldLog(Log.DEBUG))
            _log.debug("REA1");
        return rebuildExternalAddress(true);
    }

    /**
     *  Update our IPv4 address and optionally tell the router to rebuild and republish the router info.
     *
     *  @param allowRebuildRouterInfo whether to tell the router
     *  @return the new address if changed, else null
     */
    private RouterAddress rebuildExternalAddress(boolean allowRebuildRouterInfo) {
        if (_log.shouldLog(Log.DEBUG))
            _log.debug("REA2 " + allowRebuildRouterInfo);
        // if the external port is specified, we want to use that to bind to even
        // if we don't know the external host.
        int port = _context.getProperty(PROP_EXTERNAL_PORT, -1);
        
        byte[] ip = null;
        String host = null;
        if (explicitAddressSpecified()) {
            host = _context.getProperty(PROP_EXTERNAL_HOST);
        } else {
            RouterAddress cur = getCurrentAddress(false);
            if (cur != null)
                host = cur.getHost();
        }
        return rebuildExternalAddress(host, port, allowRebuildRouterInfo);
    }
            
    /**
     *  Update our IPv4 or IPv6 address and optionally tell the router to rebuild and republish the router info.
     *
     *  @param ip new ip valid IPv4 or IPv6 or null
     *  @param port new valid port or -1
     *  @param allowRebuildRouterInfo whether to tell the router
     *  @return the new address if changed, else null
     *  @since IPv6
     */
    private RouterAddress rebuildExternalAddress(byte[] ip, int port, boolean allowRebuildRouterInfo) {
        if (_log.shouldLog(Log.DEBUG))
            _log.debug("REA3 " + Addresses.toString(ip, port));
        if (ip == null)
            return rebuildExternalAddress((String) null, port, allowRebuildRouterInfo);
        if (isValid(ip))
            return rebuildExternalAddress(Addresses.toString(ip), port, allowRebuildRouterInfo);
        return null;
    }

    /**
     *  Update our IPv4 or IPv6 address and optionally tell the router to rebuild and republish the router info.
     *
     *  @param host new validated IPv4 or IPv6 or DNS hostname or null
     *  @param port new validated port or 0/-1
     *  @param allowRebuildRouterInfo whether to tell the router
     *  @return the new address if changed, else null
     *  @since IPv6
     */
    private RouterAddress rebuildExternalAddress(String host, int port, boolean allowRebuildRouterInfo) {
        if (_log.shouldLog(Log.DEBUG))
            _log.debug("REA4 " + host + ':' + port);
        if (_context.router().isHidden())
            return null;
        
        OrderedProperties options = new OrderedProperties(); 
        boolean directIncluded = false;
        // DNS name assumed IPv4
        boolean isIPv6 = host != null && host.contains(":");
        if (allowDirectUDP() && port > 0 && host != null) {
            options.setProperty(UDPAddress.PROP_PORT, String.valueOf(port));
            options.setProperty(UDPAddress.PROP_HOST, host);
            directIncluded = true;
        }
        
        boolean introducersRequired = (!isIPv6) && introducersRequired();
        boolean introducersIncluded = false;
        if (introducersRequired || !directIncluded) {
            int found = _introManager.pickInbound(options, PUBLIC_RELAY_COUNT);
            if (found > 0) {
                if (_log.shouldLog(Log.INFO))
                    _log.info("Direct? " + directIncluded + " reqd? " + introducersRequired +
                              " picked introducers: " + found);
                _introducersSelectedOn = _context.clock().now();
                introducersIncluded = true;
            } else {
                // FIXME
                // maybe we should fail to publish an address at all in this case?
                // YES that would be better
                if (_log.shouldLog(Log.WARN))
                    _log.warn("Direct? " + directIncluded + " reqd? " + introducersRequired +
                              " no introducers");
            }
        }
        
        // if we have explicit external addresses, they had better be reachable
        if (introducersRequired)
            options.setProperty(UDPAddress.PROP_CAPACITY, ""+UDPAddress.CAPACITY_TESTING);
        else
            options.setProperty(UDPAddress.PROP_CAPACITY, ""+UDPAddress.CAPACITY_TESTING + UDPAddress.CAPACITY_INTRODUCER);

        // MTU since 0.9.2
        int mtu;
        if (host == null) {
            mtu = _mtu;
        } else {
            try {
                InetAddress ia = InetAddress.getByName(host);
                mtu = setMTU(ia);
            } catch (UnknownHostException uhe) {
                mtu = _mtu;
            }
        }
        if (mtu < PeerState.LARGE_MTU)
            options.setProperty(UDPAddress.PROP_MTU, Integer.toString(mtu));

        if (directIncluded || introducersIncluded) {
            // This is called via TransportManager.configTransports() before startup(), prevent NPE
            // Note that peers won't connect to us without this - see EstablishmentManager
            if (_introKey != null)
                options.setProperty(UDPAddress.PROP_INTRO_KEY, _introKey.toBase64());

            // SSU seems to regulate at about 85%, so make it a little higher.
            // If this is too low, both NTCP and SSU always have incremented cost and
            // the whole mechanism is not helpful.
            int cost = DEFAULT_COST;
            if (ADJUST_COST && !haveCapacity(91))
                cost += CONGESTION_COST_ADJUSTMENT;
            if (introducersIncluded)
                cost += 2;
            if (isIPv6) {
                TransportUtil.IPv6Config config = getIPv6Config();
                if (config == IPV6_PREFERRED)
                    cost--;
                else if (config == IPV6_NOT_PREFERRED)
                    cost++;
            }
            RouterAddress addr = new RouterAddress(STYLE, options, cost);

            RouterAddress current = getCurrentAddress(isIPv6);
            boolean wantsRebuild = !addr.deepEquals(current);

            if (wantsRebuild) {
                if (_log.shouldLog(Log.INFO))
                    _log.info("Address rebuilt: " + addr);
                replaceAddress(addr);
                if (allowRebuildRouterInfo)
                    _context.router().rebuildRouterInfo();
            } else {
                addr = null;
            }
            if (!isIPv6)
                _needsRebuild = false;
            return addr;
        } else {
            if (_log.shouldLog(Log.WARN))
                _log.warn("Wanted to rebuild my SSU address, but couldn't specify either the direct or indirect info (needs introducers? " 
                           + introducersRequired + ")", new Exception("source"));
            _needsRebuild = true;
            return null;
        }
    }

    /**
     *  Replace then tell NTCP that we changed.
     *
     *  @param address the new address or null to remove all
     */
    @Override
    protected void replaceAddress(RouterAddress address) {
        super.replaceAddress(address);
        _context.commSystem().notifyReplaceAddress(address);
    }

    /**
     *  Calls replaceAddress(address), then shuts down the router if
     *  dynamic keys is enabled, which it never is, so all this is unused.
     *
     *  @param address the new address or null to remove all
     */
/****
    protected void replaceAddress(RouterAddress address, RouterAddress oldAddress) {
        replaceAddress(address);
        if (oldAddress != null) {
            UDPAddress old = new UDPAddress(oldAddress);
            InetAddress oldHost = old.getHostAddress();
            UDPAddress newAddr = new UDPAddress(address);
            InetAddress newHost = newAddr.getHostAddress();
            if ( (old.getPort() > 0) && (oldHost != null) && (isValid(oldHost.getAddress())) &&
                 (newAddr.getPort() > 0) && (newHost != null) && (isValid(newHost.getAddress())) ) {
                if ( (old.getPort() != newAddr.getPort()) || (!oldHost.equals(newHost)) ) {
                    // substantial data has changed, so if we are in 'dynamic keys' mode, restart the 
                    // router hard and regenerate a new identity
                    if (_context.getBooleanProperty(Router.PROP_DYNAMIC_KEYS)) {
                        if (_log.shouldLog(Log.ERROR))
                            _log.error("SSU address updated. new address: " 
                                       + newAddr.getHostAddress() + ":" + newAddr.getPort() + ", old address: " 
                                       + old.getHostAddress() + ":" + old.getPort());
                        // shutdown itself checks the DYNAMIC_KEYS flag, and if its set to true, deletes
                        // the keys
                        _context.router().shutdown(Router.EXIT_HARD_RESTART);              
                    }
                }
            }
        }
    }
****/
    
    /**
     *  Do we require introducers?
     */
    public boolean introducersRequired() {
        /******************
         *  Don't do this anymore, as we are removing the checkbox from the UI,
         *  and we rarely if ever see the problem of false negatives for firewall detection -
         *  it's usually false positives.
         ******************
        String forceIntroducers = _context.getProperty(PROP_FORCE_INTRODUCERS);
        if ( (forceIntroducers != null) && (Boolean.parseBoolean(forceIntroducers)) ) {
            if (_log.shouldLog(Log.INFO))
                _log.info("Force introducers specified");
            return true;
        }
        *******************/
        short status = getReachabilityStatus();
        switch (status) {
            case CommSystemFacade.STATUS_REJECT_UNSOLICITED:
            case CommSystemFacade.STATUS_DIFFERENT:
                if (_log.shouldLog(Log.DEBUG))
                    _log.debug("Require introducers, because our status is " + status);
                return true;
            default:
                if (!allowDirectUDP()) {
                    if (_log.shouldLog(Log.DEBUG))
                        _log.debug("Require introducers, because we do not allow direct UDP connections");
                    return true;
                }
                return false;
        }
    }
    
    /**
     *  For EstablishmentManager
     *  @since 0.9.3
     */
    boolean canIntroduce() {
        // we don't expect inbound connections when hidden, but it could happen
        // Don't offer if we are approaching max connections. While Relay Intros do not
        // count as connections, we have to keep the connection to this peer up longer if
        // we are offering introductions.
        return
            (!_context.router().isHidden()) &&
            (!introducersRequired()) &&
            haveCapacity() &&
            (!_context.netDb().floodfillEnabled()) &&
            _introManager.introducedCount() < IntroductionManager.MAX_OUTBOUND &&
            _introManager.introducedCount() < getMaxConnections() / 4;
    }

    /** default true */
    private boolean allowDirectUDP() {
        return _context.getBooleanPropertyDefaultTrue(PROP_ALLOW_DIRECT);
    }

    String getPacketHandlerStatus() {
        PacketHandler handler = _handler;
        if (handler != null)
            return handler.getHandlerStatus();
        else
            return "";
    }

    /** @since IPv6 */
    PacketHandler getPacketHandler() {
        return _handler;
    }

    public void failed(OutboundMessageState msg) { failed(msg, true); }

    void failed(OutboundMessageState msg, boolean allowPeerFailure) {
        if (msg == null) return;
        int consecutive = 0;
        OutNetMessage m = msg.getMessage();
        if ( allowPeerFailure && (msg.getPeer() != null) && 
             ( (msg.getMaxSends() >= OutboundMessageFragments.MAX_VOLLEYS) ||
               (msg.isExpired())) ) {
            //long recvDelay = _context.clock().now() - msg.getPeer().getLastReceiveTime();
            //long sendDelay = _context.clock().now() - msg.getPeer().getLastSendFullyTime();
            //if (m != null)
            //    m.timestamp("message failure - volleys = " + msg.getMaxSends() 
            //                + " lastReceived: " + recvDelay
            //                + " lastSentFully: " + sendDelay
            //                + " expired? " + msg.isExpired());
            consecutive = msg.getPeer().incrementConsecutiveFailedSends();
            if (_log.shouldLog(Log.INFO))
                _log.info("Consecutive failure #" + consecutive 
                          + " on " + msg.toString()
                          + " to " + msg.getPeer());
            if ( (_context.clock().now() - msg.getPeer().getLastSendFullyTime() <= 60*1000) || (consecutive < MAX_CONSECUTIVE_FAILED) ) {
                // ok, a few conseutive failures, but we /are/ getting through to them
            } else {
                _context.statManager().addRateData("udp.dropPeerConsecutiveFailures", consecutive, msg.getPeer().getInactivityTime());
                dropPeer(msg.getPeer(), false, "too many failures");
            }
            //if ( (consecutive > MAX_CONSECUTIVE_FAILED) && (msg.getPeer().getInactivityTime() > DROP_INACTIVITY_TIME))
            //    dropPeer(msg.getPeer(), false);
            //else if (consecutive > 2 * MAX_CONSECUTIVE_FAILED) // they're sending us data, but we cant reply?
            //    dropPeer(msg.getPeer(), false);
        } else {
            if (_log.shouldLog(Log.DEBUG))
                _log.debug("Failed sending " + msg + " to " + msg.getPeer());
        }
        noteSend(msg, false);
        if (m != null)
            super.afterSend(m, false);
    }
    
    private void noteSend(OutboundMessageState msg, boolean successful) {
        // bail before we do all the work
        if (!_context.messageHistory().getDoLog())
            return;
        int pushCount = msg.getPushCount();
        int sends = msg.getMaxSends();
        boolean expired = msg.isExpired();
     
        OutNetMessage m = msg.getMessage();
        PeerState p = msg.getPeer();
        StringBuilder buf = new StringBuilder(64);
        buf.append(" lifetime: ").append(msg.getLifetime());
        buf.append(" sends: ").append(sends);
        buf.append(" pushes: ").append(pushCount);
        buf.append(" expired? ").append(expired);
        buf.append(" unacked: ").append(msg.getUnackedSize());
        if ( (p != null) && (!successful) ) {
            buf.append(" consec_failed: ").append(p.getConsecutiveFailedSends());
            long timeSinceSend = _context.clock().now() - p.getLastSendFullyTime();
            buf.append(" lastFullSend: ").append(timeSinceSend);
            long timeSinceRecv = _context.clock().now() - p.getLastReceiveTime();
            buf.append(" lastRecv: ").append(timeSinceRecv);
            buf.append(" xfer: ").append(p.getSendBps()).append("/").append(p.getReceiveBps());
            buf.append(" mtu: ").append(p.getMTU());
            buf.append(" rto: ").append(p.getRTO());
            buf.append(" sent: ").append(p.getMessagesSent()).append("/").append(p.getPacketsTransmitted());
            buf.append(" recv: ").append(p.getMessagesReceived()).append("/").append(p.getPacketsReceived());
            buf.append(" uptime: ").append(_context.clock().now()-p.getKeyEstablishedTime());
        }
        if ( (m != null) && (p != null) ) {
            _context.messageHistory().sendMessage(m.getMessageType(), msg.getMessageId(), m.getExpiration(), 
                                                  p.getRemotePeer(), successful, buf.toString());
        } else {
            _context.messageHistory().sendMessage("establish", msg.getMessageId(), -1, 
                                                  (p != null ? p.getRemotePeer() : null), successful, buf.toString());
        }
    }
    
    public void failed(OutNetMessage msg, String reason) {
        if (msg == null) return;
        if (_log.shouldLog(Log.INFO))
            _log.info("Sending message failed: " + msg, new Exception("failed from"));
        
        if (_context.messageHistory().getDoLog())
            _context.messageHistory().sendMessage(msg.getMessageType(), msg.getMessageId(), msg.getExpiration(), 
                                              msg.getTarget().getIdentity().calculateHash(), false, reason);
        super.afterSend(msg, false);
    }

    public void succeeded(OutboundMessageState msg) {
        if (msg == null) return;
        if (_log.shouldLog(Log.DEBUG))
            _log.debug("Sending message succeeded: " + msg);
        noteSend(msg, true);
        OutNetMessage m = msg.getMessage();
        if (m != null)
            super.afterSend(m, true);
    }

    @Override
    public int countPeers() {
            return _peersByIdent.size();
    }

    @Override
    public int countActivePeers() {
        long now = _context.clock().now();
        int active = 0;
        for (Iterator<PeerState> iter = _peersByIdent.values().iterator(); iter.hasNext(); ) {
                PeerState peer = iter.next();
                if (now-peer.getLastReceiveTime() <= 5*60*1000)
                    active++;
            }
        return active;
    }
    
    @Override
    public int countActiveSendPeers() {
        long now = _context.clock().now();
        int active = 0;
        for (Iterator<PeerState> iter = _peersByIdent.values().iterator(); iter.hasNext(); ) {
                PeerState peer = iter.next();
                if (now-peer.getLastSendFullyTime() <= 1*60*1000)
                    active++;
            }
        return active;
    }
    
    @Override
    public boolean isEstablished(Hash dest) {
        return getPeerState(dest) != null;
    }

    /**
     *  @since 0.9.3
     */
    @Override
    public boolean isBacklogged(Hash dest) {
        PeerState peer =  _peersByIdent.get(dest);
        return peer != null && peer.isBacklogged();
    }

    public boolean allowConnection() {
            return _peersByIdent.size() < getMaxConnections();
    }

    /**
     * Return our peer clock skews on this transport.
     * Vector composed of Long, each element representing a peer skew in seconds.
     */
    @Override
    public Vector<Long> getClockSkews() {
        Vector<Long> skews = new Vector();

        // If our clock is way off, we may not have many (or any) successful connections,
        // so try hard in that case to return good data
        boolean includeEverybody = _context.router().getUptime() < 10*60*1000 || _peersByIdent.size() < 10;
        long now = _context.clock().now();
        for (PeerState peer : _peersByIdent.values()) {
            if ((!includeEverybody) && now - peer.getLastReceiveTime() > 5*60*1000)
                continue; // skip old peers
            if (peer.getRTT() > PeerState.INIT_RTT - 250)
                continue; // Big RTT makes for a poor calculation
            skews.addElement(Long.valueOf(peer.getClockSkew() / 1000));
        }
        if (_log.shouldLog(Log.DEBUG))
            _log.debug("UDP transport returning " + skews.size() + " peer clock skews.");
        return skews;
    }
    
    /**
     *  @return a new DHSessionKeyBuilder
     *  @since 0.9
     */
    DHSessionKeyBuilder getDHBuilder() {
        return _dhFactory.getBuilder();
    }
    
    /**
     *  @return the factory
     *  @since 0.9.2
     */
    DHSessionKeyBuilder.Factory getDHFactory() {
        return _dhFactory;
    }

    private static final int FLAG_ALPHA = 0;
    private static final int FLAG_IDLE_IN = 1;
    private static final int FLAG_IDLE_OUT = 2;
    private static final int FLAG_RATE_IN = 3;
    private static final int FLAG_RATE_OUT = 4;
    private static final int FLAG_SKEW = 5;
    private static final int FLAG_CWND= 6;
    private static final int FLAG_SSTHRESH = 7;
    private static final int FLAG_RTT = 8;
    //private static final int FLAG_DEV = 9;
    private static final int FLAG_RTO = 10;
    private static final int FLAG_MTU = 11;
    private static final int FLAG_SEND = 12;
    private static final int FLAG_RECV = 13;
    private static final int FLAG_RESEND = 14;
    private static final int FLAG_DUP = 15;
    private static final int FLAG_UPTIME = 16;
    private static final int FLAG_DEBUG = 99;
    
    private static Comparator getComparator(int sortFlags) {
        Comparator rv = null;
        switch (Math.abs(sortFlags)) {
            case FLAG_IDLE_IN:
                rv = IdleInComparator.instance();
                break;
            case FLAG_IDLE_OUT:
                rv = IdleOutComparator.instance();
                break;
            case FLAG_RATE_IN:
                rv = RateInComparator.instance();
                break;
            case FLAG_RATE_OUT:
                rv = RateOutComparator.instance();
                break;
            case FLAG_UPTIME:
                rv = UptimeComparator.instance();
                break;
            case FLAG_SKEW:
                rv = SkewComparator.instance();
                break;
            case FLAG_CWND:
                rv = CwndComparator.instance();
                break;
            case FLAG_SSTHRESH:
                rv = SsthreshComparator.instance();
                break;
            case FLAG_RTT:
                rv = RTTComparator.instance();
                break;
            //case FLAG_DEV:
            //    rv = DevComparator.instance();
            //    break;
            case FLAG_RTO:
                rv = RTOComparator.instance();
                break;
            case FLAG_MTU:
                rv = MTUComparator.instance();
                break;
            case FLAG_SEND:
                rv = SendCountComparator.instance();
                break;
            case FLAG_RECV:
                rv = RecvCountComparator.instance();
                break;
            case FLAG_RESEND:
                rv = ResendComparator.instance();
                break;
            case FLAG_DUP:
                rv = DupComparator.instance();
                break;
            case FLAG_ALPHA:
            default:
                rv = AlphaComparator.instance();
                break;
        }
        if (sortFlags < 0)
            rv = Collections.reverseOrder(rv);
        return rv;
    }

    private static class AlphaComparator extends PeerComparator {
        private static final AlphaComparator _instance = new AlphaComparator();
        public static final AlphaComparator instance() { return _instance; }
    }
    private static class IdleInComparator extends PeerComparator {
        private static final IdleInComparator _instance = new IdleInComparator();
        public static final IdleInComparator instance() { return _instance; }
        @Override
        public int compare(PeerState l, PeerState r) {
            long rv = r.getLastReceiveTime() - l.getLastReceiveTime();
            if (rv == 0) // fallback on alpha
                return super.compare(l, r);
            else
                return (int)rv;
        }
    }
    private static class IdleOutComparator extends PeerComparator {
        private static final IdleOutComparator _instance = new IdleOutComparator();
        public static final IdleOutComparator instance() { return _instance; }
        @Override
        public int compare(PeerState l, PeerState r) {
            long rv = r.getLastSendTime() - l.getLastSendTime();
            if (rv == 0) // fallback on alpha
                return super.compare(l, r);
            else
                return (int)rv;
        }
    }
    private static class RateInComparator extends PeerComparator {
        private static final RateInComparator _instance = new RateInComparator();
        public static final RateInComparator instance() { return _instance; }
        @Override
        public int compare(PeerState l, PeerState r) {
            int rv = l.getReceiveBps() - r.getReceiveBps();
            if (rv == 0) // fallback on alpha
                return super.compare(l, r);
            else
                return rv;
        }
    }
    private static class RateOutComparator extends PeerComparator {
        private static final RateOutComparator _instance = new RateOutComparator();
        public static final RateOutComparator instance() { return _instance; }
        @Override
        public int compare(PeerState l, PeerState r) {
            int rv = l.getSendBps() - r.getSendBps();
            if (rv == 0) // fallback on alpha
                return super.compare(l, r);
            else
                return rv;
        }
    }
    private static class UptimeComparator extends PeerComparator {
        private static final UptimeComparator _instance = new UptimeComparator();
        public static final UptimeComparator instance() { return _instance; }
        @Override
        public int compare(PeerState l, PeerState r) {
            long rv = r.getKeyEstablishedTime() - l.getKeyEstablishedTime();
            if (rv == 0) // fallback on alpha
                return super.compare(l, r);
            else
                return (int)rv;
        }
    }
    private static class SkewComparator extends PeerComparator {
        private static final SkewComparator _instance = new SkewComparator();
        public static final SkewComparator instance() { return _instance; }
        @Override
        public int compare(PeerState l, PeerState r) {
            long rv = Math.abs(l.getClockSkew()) - Math.abs(r.getClockSkew());
            if (rv == 0) // fallback on alpha
                return super.compare(l, r);
            else
                return (int)rv;
        }
    }
    private static class CwndComparator extends PeerComparator {
        private static final CwndComparator _instance = new CwndComparator();
        public static final CwndComparator instance() { return _instance; }
        @Override
        public int compare(PeerState l, PeerState r) {
            int rv = l.getSendWindowBytes() - r.getSendWindowBytes();
            if (rv == 0) // fallback on alpha
                return super.compare(l, r);
            else
                return rv;
        }
    }
    private static class SsthreshComparator extends PeerComparator {
        private static final SsthreshComparator _instance = new SsthreshComparator();
        public static final SsthreshComparator instance() { return _instance; }
        @Override
        public int compare(PeerState l, PeerState r) {
            int rv = l.getSlowStartThreshold() - r.getSlowStartThreshold();
            if (rv == 0) // fallback on alpha
                return super.compare(l, r);
            else
                return rv;
        }
    }
    private static class RTTComparator extends PeerComparator {
        private static final RTTComparator _instance = new RTTComparator();
        public static final RTTComparator instance() { return _instance; }
        @Override
        public int compare(PeerState l, PeerState r) {
            int rv = l.getRTT() - r.getRTT();
            if (rv == 0) // fallback on alpha
                return super.compare(l, r);
            else
                return rv;
        }
    }

 /***
    private static class DevComparator extends PeerComparator {
        private static final DevComparator _instance = new DevComparator();
        public static final DevComparator instance() { return _instance; }
        @Override
        public int compare(PeerState l, PeerState r) {
            long rv = l.getRTTDeviation() - r.getRTTDeviation();
            if (rv == 0) // fallback on alpha
                return super.compare(l, r);
            else
                return (int)rv;
        }
    }
  ****/

    /** */
    private static class RTOComparator extends PeerComparator {
        private static final RTOComparator _instance = new RTOComparator();
        public static final RTOComparator instance() { return _instance; }
        @Override
        public int compare(PeerState l, PeerState r) {
            int rv = l.getRTO() - r.getRTO();
            if (rv == 0) // fallback on alpha
                return super.compare(l, r);
            else
                return rv;
        }
    }
    private static class MTUComparator extends PeerComparator {
        private static final MTUComparator _instance = new MTUComparator();
        public static final MTUComparator instance() { return _instance; }
        @Override
        public int compare(PeerState l, PeerState r) {
            int rv = l.getMTU() - r.getMTU();
            if (rv == 0) // fallback on alpha
                return super.compare(l, r);
            else
                return rv;
        }
    }
    private static class SendCountComparator extends PeerComparator {
        private static final SendCountComparator _instance = new SendCountComparator();
        public static final SendCountComparator instance() { return _instance; }
        @Override
        public int compare(PeerState l, PeerState r) {
            long rv = l.getPacketsTransmitted() - r.getPacketsTransmitted();
            if (rv == 0) // fallback on alpha
                return super.compare(l, r);
            else
                return (int)rv;
        }
    }
    private static class RecvCountComparator extends PeerComparator {
        private static final RecvCountComparator _instance = new RecvCountComparator();
        public static final RecvCountComparator instance() { return _instance; }
        @Override
        public int compare(PeerState l, PeerState r) {
            long rv = l.getPacketsReceived() - r.getPacketsReceived();
            if (rv == 0) // fallback on alpha
                return super.compare(l, r);
            else
                return (int)rv;
        }
    }
    private static class ResendComparator extends PeerComparator {
        private static final ResendComparator _instance = new ResendComparator();
        public static final ResendComparator instance() { return _instance; }
        @Override
        public int compare(PeerState l, PeerState r) {
            long rv = l.getPacketsRetransmitted() - r.getPacketsRetransmitted();
            if (rv == 0) // fallback on alpha
                return super.compare(l, r);
            else
                return (int)rv;
        }
    }
    private static class DupComparator extends PeerComparator {
        private static final DupComparator _instance = new DupComparator();
        public static final DupComparator instance() { return _instance; }
        @Override
        public int compare(PeerState l, PeerState r) {
            long rv = l.getPacketsReceivedDuplicate() - r.getPacketsReceivedDuplicate();
            if (rv == 0) // fallback on alpha
                return super.compare(l, r);
            else
                return (int)rv;
        }
    }
    
    private static class PeerComparator implements Comparator<PeerState> {
        public int compare(PeerState l, PeerState r) {
            return DataHelper.compareTo(l.getRemotePeer().getData(), r.getRemotePeer().getData());
        }
    }

    private static void appendSortLinks(StringBuilder buf, String urlBase, int sortFlags, String descr, int ascending) {
        if (ascending == FLAG_ALPHA) {  // 0
            buf.append(" <a href=\"").append(urlBase).append("?sort=0" +
                       "#udpcon\" title=\"").append(descr).append("\"><img src=\"/themes/console/images/inbound.png\" alt=\"V\"></a>");
        } else if (sortFlags == ascending) {
            buf.append(" <a href=\"").append(urlBase).append("?sort=").append(0-ascending);
            buf.append("#udpcon\" title=\"").append(descr).append("\"><img src=\"/themes/console/images/inbound.png\" alt=\"V\"></a>" +
                       "<b><img src=\"/themes/console/images/outbound.png\" alt=\"^\"></b>");
        } else if (sortFlags == 0 - ascending) {
            buf.append(" <b><img src=\"/themes/console/images/inbound.png\" alt=\"V\"></b><a href=\"").append(urlBase).append("?sort=").append(ascending);
            buf.append("#udpcon\" title=\"").append(descr).append("\"><img src=\"/themes/console/images/outbound.png\" alt=\"^\"></a>");
        } else {
            buf.append(" <a href=\"").append(urlBase).append("?sort=").append(0-ascending);
            buf.append("#udpcon\" title=\"").append(descr).append("\"><img src=\"/themes/console/images/inbound.png\" alt=\"V\"></a>" +
                       "<a href=\"").append(urlBase).append("?sort=").append(ascending);
            buf.append("#udpcon\" title=\"").append(descr).append("\"><img src=\"/themes/console/images/outbound.png\" alt=\"^\"></a>");
        }
    }
    
    @Override
    public void renderStatusHTML(Writer out, String urlBase, int sortFlags) throws IOException {
        TreeSet<PeerState> peers = new TreeSet(getComparator(sortFlags));
        peers.addAll(_peersByIdent.values());
        long offsetTotal = 0;

        int bpsIn = 0;
        int bpsOut = 0;
        long uptimeMsTotal = 0;
        long cwinTotal = 0;
        long rttTotal = 0;
        long rtoTotal = 0;
        long sendTotal = 0;
        long recvTotal = 0;
        long resentTotal = 0;
        long dupRecvTotal = 0;
        int numPeers = 0;
        
        StringBuilder buf = new StringBuilder(512);
        buf.append("<h3 id=\"udpcon\">").append(_("UDP connections")).append(": ").append(peers.size());
        buf.append(". ").append(_("Limit")).append(": ").append(getMaxConnections());
        buf.append(". ").append(_("Timeout")).append(": ").append(DataHelper.formatDuration2(_expireTimeout));
        buf.append(".</h3>\n");
        buf.append("<table>\n");
        buf.append("<tr><th class=\"smallhead\" nowrap><a href=\"#def.peer\">").append(_("Peer")).append("</a><br>");
        if (sortFlags != FLAG_ALPHA)
            appendSortLinks(buf, urlBase, sortFlags, _("Sort by peer hash"), FLAG_ALPHA);
        buf.append("</th><th class=\"smallhead\" nowrap><a href=\"#def.dir\" title=\"")
           .append(_("Direction/Introduction")).append("\">").append(_("Dir"))
           .append("</a></th><th class=\"smallhead\" nowrap><a href=\"#def.ipv6\">").append(_("IPv6"))
           .append("</a></th><th class=\"smallhead\" nowrap><a href=\"#def.idle\">").append(_("Idle")).append("</a><br>");
        appendSortLinks(buf, urlBase, sortFlags, _("Sort by idle inbound"), FLAG_IDLE_IN);
        buf.append(" / ");
        appendSortLinks(buf, urlBase, sortFlags, _("Sort by idle outbound"), FLAG_IDLE_OUT);
        buf.append("</th>");
        buf.append("<th class=\"smallhead\" nowrap><a href=\"#def.rate\">").append(_("In/Out")).append("</a><br>");
        appendSortLinks(buf, urlBase, sortFlags, _("Sort by inbound rate"), FLAG_RATE_IN);
        buf.append(" / ");
        appendSortLinks(buf, urlBase, sortFlags, _("Sort by outbound rate"), FLAG_RATE_OUT);
        buf.append("</th>\n");
        buf.append("<th class=\"smallhead\" nowrap><a href=\"#def.up\">").append(_("Up")).append("</a><br>");
        appendSortLinks(buf, urlBase, sortFlags, _("Sort by connection uptime"), FLAG_UPTIME);
        buf.append("</th><th class=\"smallhead\" nowrap><a href=\"#def.skew\">").append(_("Skew")).append("</a><br>");
        appendSortLinks(buf, urlBase, sortFlags, _("Sort by clock skew"), FLAG_SKEW);
        buf.append("</th>\n");
        buf.append("<th class=\"smallhead\" nowrap><a href=\"#def.cwnd\">CWND</a><br>");
        appendSortLinks(buf, urlBase, sortFlags, _("Sort by congestion window"), FLAG_CWND);
        buf.append("</th><th class=\"smallhead\" nowrap><a href=\"#def.ssthresh\">SST</a><br>");
        appendSortLinks(buf, urlBase, sortFlags, _("Sort by slow start threshold"), FLAG_SSTHRESH);
        buf.append("</th>\n");
        buf.append("<th class=\"smallhead\" nowrap><a href=\"#def.rtt\">RTT</a><br>");
        appendSortLinks(buf, urlBase, sortFlags, _("Sort by round trip time"), FLAG_RTT);
        //buf.append("</th><th class=\"smallhead\" nowrap><a href=\"#def.dev\">").append(_("Dev")).append("</a><br>");
        //appendSortLinks(buf, urlBase, sortFlags, _("Sort by round trip time deviation"), FLAG_DEV);
        buf.append("</th><th class=\"smallhead\" nowrap><a href=\"#def.rto\">RTO</a><br>");
        appendSortLinks(buf, urlBase, sortFlags, _("Sort by retransmission timeout"), FLAG_RTO);
        buf.append("</th>\n");
        buf.append("<th class=\"smallhead\" nowrap><a href=\"#def.mtu\">MTU</a><br>");
        appendSortLinks(buf, urlBase, sortFlags, _("Sort by outbound maximum transmit unit"), FLAG_MTU);
        buf.append("</th><th class=\"smallhead\" nowrap><a href=\"#def.send\">").append(_("TX")).append("</a><br>");
        appendSortLinks(buf, urlBase, sortFlags, _("Sort by packets sent"), FLAG_SEND);
        buf.append("</th><th class=\"smallhead\" nowrap><a href=\"#def.recv\">").append(_("RX")).append("</a><br>");
        appendSortLinks(buf, urlBase, sortFlags, _("Sort by packets received"), FLAG_RECV);
        buf.append("</th>\n");
        buf.append("<th class=\"smallhead\" nowrap><a href=\"#def.resent\">").append(_("Dup TX")).append("</a><br>");
        appendSortLinks(buf, urlBase, sortFlags, _("Sort by packets retransmitted"), FLAG_RESEND);
        buf.append("</th><th class=\"smallhead\" nowrap><a href=\"#def.dupRecv\">").append(_("Dup RX")).append("</a><br>");
        appendSortLinks(buf, urlBase, sortFlags, _("Sort by packets received more than once"), FLAG_DUP);
        buf.append("</th></tr>\n");
        out.write(buf.toString());
        buf.setLength(0);
        long now = _context.clock().now();
        for (PeerState peer : peers) {
            if (now-peer.getLastReceiveTime() > 60*60*1000)
                continue; // don't include old peers
            
            buf.append("<tr><td class=\"cells\" align=\"left\" nowrap>");
            buf.append(_context.commSystem().renderPeerHTML(peer.getRemotePeer()));
            //byte ip[] = peer.getRemoteIP();
            //if (ip != null)
            //    buf.append(' ').append(_context.blocklist().toStr(ip));
            buf.append("</td><td class=\"cells\" nowrap align=\"left\">");
            if (peer.isInbound())
                buf.append("<img src=\"/themes/console/images/inbound.png\" alt=\"Inbound\" title=\"").append(_("Inbound")).append("\">");
            else
                buf.append("<img src=\"/themes/console/images/outbound.png\" alt=\"Outbound\" title=\"").append(_("Outbound")).append("\">");
            if (peer.getWeRelayToThemAs() > 0)
                buf.append("&nbsp;&nbsp;<img src=\"/themes/console/images/outbound.png\" height=\"8\" width=\"12\" alt=\"^\" title=\"").append(_("We offered to introduce them")).append("\">");
            if (peer.getTheyRelayToUsAs() > 0)
                buf.append("&nbsp;&nbsp;<img src=\"/themes/console/images/inbound.png\" height=\"8\" width=\"12\" alt=\"V\" title=\"").append(_("They offered to introduce us")).append("\">");
            
            boolean appended = false;
            if (_activeThrottle.isChoked(peer.getRemotePeer())) {
                buf.append("<br><i>").append(_("Choked")).append("</i>");
                appended = true;
            }
            int cfs = peer.getConsecutiveFailedSends();
            if (cfs > 0) {
                if (!appended) buf.append("<br>");
                buf.append(" <i>");
                if (cfs == 1)
                    buf.append(_("1 fail"));
                else
                    buf.append(_("{0} fails", cfs));
                buf.append("</i>");
                appended = true;
            }
            if (_context.banlist().isBanlisted(peer.getRemotePeer(), STYLE)) {
                if (!appended) buf.append("<br>");
                buf.append(" <i>").append(_("Banned")).append("</i>");
                appended = true;
            }
            //byte[] ip = getIP(peer.getRemotePeer());
            //if (ip != null)
            //    buf.append(' ').append(_context.blocklist().toStr(ip));
            buf.append("</td>");

            buf.append("<td class=\"cells\" align=\"center\">");
            if (peer.isIPv6())
                buf.append("&#x2713;");
            else
                buf.append("&nbsp;");
            buf.append("</td>");
            
            long idleIn = Math.max(now-peer.getLastReceiveTime(), 0);
            long idleOut = Math.max(now-peer.getLastSendTime(), 0);
            
            buf.append("<td class=\"cells\" align=\"right\">");
            buf.append(DataHelper.formatDuration2(idleIn));
            buf.append(THINSP);
            buf.append(DataHelper.formatDuration2(idleOut));
            buf.append("</td>");
 
            int recvBps = (idleIn > 15*1000 ? 0 : peer.getReceiveBps());
            int sendBps = (idleOut > 15*1000 ? 0 : peer.getSendBps());
            
            buf.append("<td class=\"cells\" align=\"right\" nowrap>");
            buf.append(formatKBps(recvBps));
            buf.append(THINSP);
            buf.append(formatKBps(sendBps));
            //buf.append(" K/s");
            //buf.append(formatKBps(peer.getReceiveACKBps()));
            //buf.append("K/s/");
            //buf.append(formatKBps(peer.getSendACKBps()));
            //buf.append("K/s ");
            buf.append("</td>");

            long uptime = now - peer.getKeyEstablishedTime();
            
            buf.append("<td class=\"cells\" align=\"right\">");
            buf.append(DataHelper.formatDuration2(uptime));
            buf.append("</td>");
            
            buf.append("<td class=\"cells\" align=\"right\">");
            long skew = peer.getClockSkew();
            buf.append(DataHelper.formatDuration2(skew));
            buf.append("</td>");
            offsetTotal = offsetTotal + skew;

            long sendWindow = peer.getSendWindowBytes();
            
            buf.append("<td class=\"cells\" align=\"right\">");
            buf.append(sendWindow/1024);
            buf.append("K");
            buf.append(THINSP).append(peer.getConcurrentSends());
            buf.append(THINSP).append(peer.getConcurrentSendWindow());
            buf.append(THINSP).append(peer.getConsecutiveSendRejections());
            if (peer.isBacklogged())
                buf.append(' ').append(_("backlogged"));
            buf.append("</td>");

            buf.append("<td class=\"cells\" align=\"right\">");
            buf.append(peer.getSlowStartThreshold()/1024);
            buf.append("K</td>");

            int rtt = peer.getRTT();
            int rto = peer.getRTO();
            
            buf.append("<td class=\"cells\" align=\"right\">");
            buf.append(DataHelper.formatDuration2(rtt));
            buf.append("</td>");
            
            //buf.append("<td class=\"cells\" align=\"right\">");
            //buf.append(DataHelper.formatDuration2(peer.getRTTDeviation()));
            //buf.append("</td>");

            buf.append("<td class=\"cells\" align=\"right\">");
            buf.append(DataHelper.formatDuration2(rto));
            buf.append("</td>");
            
            buf.append("<td class=\"cells\" align=\"right\">");
            buf.append(peer.getMTU()).append(THINSP).append(peer.getReceiveMTU());
            
            //.append('/');
            //buf.append(peer.getMTUIncreases()).append('/');
            //buf.append(peer.getMTUDecreases());
            buf.append("</td>");
        
            long sent = peer.getPacketsTransmitted();
            long recv = peer.getPacketsReceived();
            
            buf.append("<td class=\"cells\" align=\"right\">");
            buf.append(sent);
            buf.append("</td>");
            
            buf.append("<td class=\"cells\" align=\"right\">");
            buf.append(recv);
            buf.append("</td>");
            
            //double sent = (double)peer.getPacketsPeriodTransmitted();
            //double sendLostPct = 0;
            //if (sent > 0)
            //    sendLostPct = (double)peer.getPacketsRetransmitted()/(sent);
            
            long resent = peer.getPacketsRetransmitted();
            long dupRecv = peer.getPacketsReceivedDuplicate();
            
            buf.append("<td class=\"cells\" align=\"right\">");
            //buf.append(formatPct(sendLostPct));
            buf.append(resent); // + "/" + peer.getPacketsPeriodRetransmitted() + "/" + sent);
            //buf.append(peer.getPacketRetransmissionRate());
            buf.append("</td>");
            
            buf.append("<td class=\"cells\" align=\"right\">");
            buf.append(dupRecv); //formatPct(recvDupPct));
            buf.append("</td>");

            buf.append("</tr>\n");
            out.write(buf.toString());
            buf.setLength(0);
            
            bpsIn += recvBps;
            bpsOut += sendBps;
        
            uptimeMsTotal += uptime;
            cwinTotal += sendWindow;
            rttTotal += rtt;
            rtoTotal += rto;
        
            sendTotal += sent;
            recvTotal += recv;
            resentTotal += resent;
            dupRecvTotal += dupRecv;
            
            numPeers++;
        }
        
      if (numPeers > 0) {
//        buf.append("<tr><td colspan=\"16\"><hr></td></tr>\n");
<<<<<<< HEAD
        buf.append("<tr class=\"tablefooter\"><td colspan=\"4\" align=\"left\"><b>").append(_("SUMMARY")).append("</b></td>" +
=======
        buf.append("<tr class=\"tablefooter\"><td colspan=\"3\" align=\"left\"><b>")
           .append(ngettext("{0} peer", "{0} peers", peers.size()))
           .append("</b></td>" +
>>>>>>> 4e00eaf9
                   "<td align=\"center\" nowrap><b>");
        buf.append(formatKBps(bpsIn)).append(THINSP).append(formatKBps(bpsOut));
        long x = uptimeMsTotal/numPeers;
        buf.append("</b></td>" +
                   "<td align=\"center\"><b>").append(DataHelper.formatDuration2(x));
        x = offsetTotal/numPeers;
        buf.append("</b></td><td align=\"center\"><b>").append(DataHelper.formatDuration2(x)).append("</b></td>\n" +
                   "<td align=\"center\"><b>");
        buf.append(cwinTotal/(numPeers*1024) + "K");
        buf.append("</b></td><td>&nbsp;</td>\n" +
                   "<td align=\"center\"><b>");
        buf.append(DataHelper.formatDuration2(rttTotal/numPeers));
        //buf.append("</b></td><td>&nbsp;</td><td align=\"center\"><b>");
        buf.append("</b></td><td align=\"center\"><b>");
        buf.append(DataHelper.formatDuration2(rtoTotal/numPeers));
        buf.append("</b></td><td align=\"center\"><b>").append(_mtu).append("</b></td><td align=\"center\"><b>");
        buf.append(sendTotal).append("</b></td><td align=\"center\"><b>").append(recvTotal).append("</b></td>\n" +
                   "<td align=\"center\"><b>").append(resentTotal);
        buf.append("</b></td><td align=\"center\"><b>").append(dupRecvTotal).append("</b></td></tr>\n");
        if (sortFlags == FLAG_DEBUG) {
            buf.append("<tr><td colspan=\"16\">");
            buf.append("peersByIdent: ").append(_peersByIdent.size());
            buf.append(" peersByRemoteHost: ").append(_peersByRemoteHost.size());
            int dir = 0;
            int indir = 0;
            for (RemoteHostId rhi : _peersByRemoteHost.keySet()) {
                 if (rhi.getIP() != null)
                     dir++;
                 else
                     indir++;
            }
            buf.append(" pBRH direct: ").append(dir).append(" indirect: ").append(indir);
            buf.append("</td></tr>");
        }
     }  // numPeers > 0
        buf.append("</table>\n");

      /*****
        long bytesTransmitted = _context.bandwidthLimiter().getTotalAllocatedOutboundBytes();
        // NPE here early
        double averagePacketSize = _context.statManager().getRate("udp.sendPacketSize").getLifetimeAverageValue();
        // lifetime value, not just the retransmitted packets of current connections
        resentTotal = (long)_context.statManager().getRate("udp.packetsRetransmitted").getLifetimeEventCount();
        double nondupSent = ((double)bytesTransmitted - ((double)resentTotal)*averagePacketSize);
        double bwResent = (nondupSent <= 0 ? 0d : ((((double)resentTotal)*averagePacketSize) / nondupSent));
        buf.append("<h3>Percentage of bytes retransmitted (lifetime): ").append(formatPct(bwResent));
        buf.append("</h3><i>(Includes retransmission required by packet loss)</i>\n");
      *****/

        out.write(buf.toString());
        buf.setLength(0);
    }

    private static final DecimalFormat _fmt = new DecimalFormat("#,##0.00");
    private static final String formatKBps(int bps) {
        synchronized (_fmt) {
            return _fmt.format((float)bps/1024);
        }
    }
    private static final DecimalFormat _pctFmt = new DecimalFormat("#0.0%");

    /*
     * Cache the bid to reduce object churn
     */
    private class SharedBid extends TransportBid {
        public SharedBid(int ms) { super(); setLatencyMs(ms); }
        @Override
        public Transport getTransport() { return UDPTransport.this; }
        @Override
        public String toString() { return "UDP bid @ " + getLatencyMs(); }
    }
    
    private class ExpirePeerEvent extends SimpleTimer2.TimedEvent {
        // TODO why have separate Set, just use _peersByIdent.values()
        private final Set<PeerState> _expirePeers;
        private final List<PeerState> _expireBuffer;
        private volatile boolean _alive;
        private int _runCount;
        // we've seen firewalls change ports after 40 seconds
        private static final long PING_FIREWALL_TIME = 30*1000;
        private static final long PING_FIREWALL_CUTOFF = PING_FIREWALL_TIME / 2;
        // ping 1/4 of the peers every loop
        private static final int SLICES = 4;
        private static final long SHORT_LOOP_TIME = PING_FIREWALL_CUTOFF / (SLICES + 1);
        private static final long LONG_LOOP_TIME = 25*1000;

        public ExpirePeerEvent() {
            super(_context.simpleTimer2());
            _expirePeers = new ConcurrentHashSet(128);
            _expireBuffer = new ArrayList();
        }

        public void timeReached() {
            // Increase allowed idle time if we are well under allowed connections, otherwise decrease
            if (haveCapacity())
                _expireTimeout = Math.min(_expireTimeout + 15*1000, EXPIRE_TIMEOUT);
            else
                _expireTimeout = Math.max(_expireTimeout - 45*1000, MIN_EXPIRE_TIMEOUT);
            long now = _context.clock().now();
            long shortInactivityCutoff = now - _expireTimeout;
            long longInactivityCutoff = now - EXPIRE_TIMEOUT;
            long pingCutoff = now - (2 * 60*60*1000);
            long pingFirewallCutoff = now - PING_FIREWALL_CUTOFF;
            boolean shouldPingFirewall = _reachabilityStatus != CommSystemFacade.STATUS_OK;
            int currentListenPort = getListenPort(false);
            boolean pingOneOnly = shouldPingFirewall && getExternalPort(false) == currentListenPort;
            boolean shortLoop = shouldPingFirewall;
            _expireBuffer.clear();
            _runCount++;

                for (Iterator<PeerState> iter = _expirePeers.iterator(); iter.hasNext(); ) {
                    PeerState peer = iter.next();
                    long inactivityCutoff;
                    // if we offered to introduce them, or we used them as introducer in last 2 hours
                    if (peer.getWeRelayToThemAs() > 0 || peer.getIntroducerTime() > pingCutoff)
                        inactivityCutoff = longInactivityCutoff;
                    else
                        inactivityCutoff = shortInactivityCutoff;
                    if ( (peer.getLastReceiveTime() < inactivityCutoff) && (peer.getLastSendTime() < inactivityCutoff) ) {
                        _expireBuffer.add(peer);
                        iter.remove();
                    } else if (shouldPingFirewall &&
                               ((_runCount ^ peer.hashCode()) & (SLICES - 1)) == 0 &&
                               peer.getLastSendOrPingTime() < pingFirewallCutoff &&
                               peer.getLastReceiveTime() < pingFirewallCutoff) {
                        // ping if firewall is mapping the port to keep port the same...
                        // if the port changes we are screwed
                        if (_log.shouldLog(Log.DEBUG))
                            _log.debug("Pinging for firewall: " + peer);
                        // don't update or idle time won't be right and peer won't get dropped
                        // TODO if both sides are firewalled should only one ping
                        // or else session will stay open forever?
                        //peer.setLastSendTime(now);
                        send(_destroyBuilder.buildPing(peer));
                        peer.setLastPingTime(now);
                        // If external port is different, it may be changing the port for every
                        // session, so ping all of them. Otherwise only one.
                        if (pingOneOnly)
                            shouldPingFirewall = false;
		    }
                }

            for (PeerState peer : _expireBuffer) {
                sendDestroy(peer);
                dropPeer(peer, false, "idle too long");
            }
            _expireBuffer.clear();

            if (_alive)
                schedule(shortLoop ? SHORT_LOOP_TIME : LONG_LOOP_TIME);
        }

        public void add(PeerState peer) {
                _expirePeers.add(peer);
        }

        public void remove(PeerState peer) {
                _expirePeers.remove(peer);
        }

        public void setIsAlive(boolean isAlive) {
            _alive = isAlive;
            if (isAlive) {
                reschedule(LONG_LOOP_TIME);
            } else {
                cancel();
                _expirePeers.clear();
            }
        }
    }
    
    void setReachabilityStatus(short status) { 
        short old = _reachabilityStatus;
        long now = _context.clock().now();
        switch (status) {
            case CommSystemFacade.STATUS_OK:
                // TODO if OK but internal port != external port, should we have
                // a different status state? ...as we don't know if the TCP
                // port will be mapped the same way or not...
                // Right now, we assume it is and hope for the best for TCP.
                _context.statManager().addRateData("udp.statusOK", 1);
                _reachabilityStatus = status; 
                _reachabilityStatusLastUpdated = now;
                break;
            case CommSystemFacade.STATUS_DIFFERENT:
                _context.statManager().addRateData("udp.statusDifferent", 1);
                _reachabilityStatus = status; 
                _reachabilityStatusLastUpdated = now;
                break;
            case CommSystemFacade.STATUS_REJECT_UNSOLICITED:
                _context.statManager().addRateData("udp.statusReject", 1);
// if old != unsolicited && now - lastUpdated > STATUS_GRACE_PERIOD)
//
                // fall through...
            case CommSystemFacade.STATUS_DISCONNECTED:
            case CommSystemFacade.STATUS_HOSED:
                _reachabilityStatus = status; 
                _reachabilityStatusLastUpdated = now;
                break;
            case CommSystemFacade.STATUS_UNKNOWN:
            default:
                _context.statManager().addRateData("udp.statusUnknown", 1);
                //if (now - _reachabilityStatusLastUpdated < STATUS_GRACE_PERIOD) {
                //    _testEvent.forceRun();
                //    SimpleTimer.getInstance().addEvent(_testEvent, 5*1000);
                //} else {
                //    _reachabilityStatus = status;
                //    _reachabilityStatusLastUpdated = now;
                //}
                break;
        }
        if ( (status != old) && (status != CommSystemFacade.STATUS_UNKNOWN) ) {
            if (_log.shouldLog(Log.INFO))
                _log.info("Old status: " + old + " New status: " + status + " from: ", new Exception("traceback"));
            // Always rebuild when the status changes, even if our address hasn't changed,
            // as rebuildExternalAddress() calls replaceAddress() which calls CSFI.notifyReplaceAddress()
            // which will start up NTCP inbound when we transition to OK.
            // if (needsRebuild())
                rebuildExternalAddress();
        }
    }
    private static final String PROP_REACHABILITY_STATUS_OVERRIDE = "i2np.udp.status";

    @Override
    public short getReachabilityStatus() { 
        String override = _context.getProperty(PROP_REACHABILITY_STATUS_OVERRIDE);
        if (override == null)
            return _reachabilityStatus;
            
        if ("ok".equals(override))
            return CommSystemFacade.STATUS_OK;
        else if ("err-reject".equals(override))
            return CommSystemFacade.STATUS_REJECT_UNSOLICITED;
        else if ("err-different".equals(override))
            return CommSystemFacade.STATUS_DIFFERENT;
        
        return _reachabilityStatus; 
    }

    @Override
    public void recheckReachability() {
        _testEvent.runTest();
    }
    
    /**
     *  Pick a Bob (if we are Alice) or a Charlie (if we are Bob).
     *
     *  For Bob (as called from PeerTestEvent below), returns an established IPv4 peer.
     *  While the protocol allows Alice to select an unestablished Bob, we don't support that.
     *
     *  For Charlie (as called from PeerTestManager), returns an established IPv4 or IPv6 peer.
     *  (doesn't matter how Bob and Charlie communicate)
     *
     *  Any returned peer must advertise an IPv4 address to prove it is IPv4-capable.
     *
     *  @param peerRole BOB or CHARLIE only
     *  @param dontInclude may be null
     *  @return IPv4 peer or null
     */
    PeerState pickTestPeer(PeerTestState.Role peerRole, RemoteHostId dontInclude) {
        if (peerRole == ALICE)
            throw new IllegalArgumentException();
        List<PeerState> peers = new ArrayList(_peersByIdent.values());
        for (Iterator<PeerState> iter = new RandomIterator(peers); iter.hasNext(); ) {
            PeerState peer = iter.next();
            if ( (dontInclude != null) && (dontInclude.equals(peer.getRemoteHostId())) )
                continue;
            // enforce IPv4 connection for BOB
            byte[] ip = peer.getRemoteIP();
            if (peerRole == BOB && ip.length != 4)
                continue;
            // enforce IPv4 advertised for all
            RouterInfo peerInfo = _context.netDb().lookupRouterInfoLocally(peer.getRemotePeer());
            if (peerInfo == null)
                continue;
            ip = null;
            List<RouterAddress> addrs = getTargetAddresses(peerInfo);
            for (RouterAddress addr : addrs) {
                ip = addr.getIP();
                if (ip != null && ip.length == 4)
                    break;
            }
            if (ip == null)
                continue;
            if (isTooClose(ip))
                continue;
            return peer;
        }
        return null;
    }
    
    private boolean shouldTest() {
        return ! _context.router().isHidden();
        //String val = _context.getProperty(PROP_SHOULD_TEST);
        //return ( (val != null) && ("true".equals(val)) );
    }
    
    /**
     *  Initiate a test (we are Alice)
     */
    private class PeerTestEvent extends SimpleTimer2.TimedEvent {
        private volatile boolean _alive;
        /** when did we last test our reachability */
        private long _lastTested;
        private boolean _forceRun;

        PeerTestEvent() {
            super(_context.simpleTimer2());
        }
        
        public void timeReached() {
            if (shouldTest()) {
                long now = _context.clock().now();
                if ( (_forceRun) || (now - _lastTested >= TEST_FREQUENCY) ) {
                    runTest();
                }
            }
            if (_alive) {
                long delay = (TEST_FREQUENCY / 2) + _context.random().nextInt(TEST_FREQUENCY);
                if (delay <= 0)
                    throw new RuntimeException("wtf, delay is " + delay);
                schedule(delay);
            }
        }
        
        private void runTest() {
            PeerState bob = pickTestPeer(BOB, null);
            if (bob != null) {
                if (_log.shouldLog(Log.INFO))
                    _log.info("Running periodic test with bob = " + bob);
                _testManager.runTest(bob.getRemoteIPAddress(), bob.getRemotePort(), bob.getCurrentCipherKey(), bob.getCurrentMACKey());
                _lastTested = _context.clock().now();
                _forceRun = false;
                return;
            }
            
            if (_log.shouldLog(Log.WARN))
                _log.warn("Unable to run a periodic test, as there are no peers with the capacity required");
            _forceRun = false;
        }
        
        void forceRun() { _forceRun = true; }
        
        public void setIsAlive(boolean isAlive) {
            _alive = isAlive;
            if (isAlive) {
                long delay = _context.random().nextInt(2*TEST_FREQUENCY);
                reschedule(delay);
            } else {
                cancel();
            }
        }
    }
    
    /**
     *  Periodically ping the introducers, split out since we need to
     *  do it faster than we rebuild our address.
     *  @since 0.8.11
     */
    private class PingIntroducers implements SimpleTimer.TimedEvent {
        public void timeReached() {
            if (introducersRequired())
                _introManager.pingIntroducers();
        }
    }

/*******
    private static final String BADIPS[] = new String[] { "192.168.0.1", "127.0.0.1", "10.3.4.5", "172.16.3.4", "224.5.6.7" };
    private static final String GOODIPS[] = new String[] { "192.167.0.1", "126.0.0.1", "11.3.4.5", "172.15.3.4", "223.5.6.7" };
    public static void main(String args[]) {
        for (int i = 0; i < BADIPS.length; i++) {
            try { 
                InetAddress addr = InetAddress.getByName(BADIPS[i]);
                boolean routable = isPubliclyRoutable(addr.getAddress());
                System.out.println("Routable: " + routable + " (" + BADIPS[i] + ")");
            } catch (Exception e) { e.printStackTrace(); }
        }
        for (int i = 0; i < GOODIPS.length; i++) {
            try { 
                InetAddress addr = InetAddress.getByName(GOODIPS[i]);
                boolean routable = isPubliclyRoutable(addr.getAddress());
                System.out.println("Routable: " + routable + " (" + GOODIPS[i] + ")");
            } catch (Exception e) { e.printStackTrace(); }
        }
    }
*******/
}<|MERGE_RESOLUTION|>--- conflicted
+++ resolved
@@ -2717,13 +2717,9 @@
         
       if (numPeers > 0) {
 //        buf.append("<tr><td colspan=\"16\"><hr></td></tr>\n");
-<<<<<<< HEAD
-        buf.append("<tr class=\"tablefooter\"><td colspan=\"4\" align=\"left\"><b>").append(_("SUMMARY")).append("</b></td>" +
-=======
         buf.append("<tr class=\"tablefooter\"><td colspan=\"3\" align=\"left\"><b>")
            .append(ngettext("{0} peer", "{0} peers", peers.size()))
            .append("</b></td>" +
->>>>>>> 4e00eaf9
                    "<td align=\"center\" nowrap><b>");
         buf.append(formatKBps(bpsIn)).append(THINSP).append(formatKBps(bpsOut));
         long x = uptimeMsTotal/numPeers;
@@ -2784,6 +2780,21 @@
         }
     }
     private static final DecimalFormat _pctFmt = new DecimalFormat("#0.0%");
+    private static final String BUNDLE_NAME = "net.i2p.router.web.messages";
+
+    /**
+     *  Translate
+     */
+    private final String _(String s) {
+        return Translate.getString(s, _context, BUNDLE_NAME);
+    }
+
+    /**
+     *  Translate
+     */
+    private final String _(String s, Object o) {
+        return Translate.getString(s, o, _context, BUNDLE_NAME);
+    }
 
     /*
      * Cache the bid to reduce object churn
