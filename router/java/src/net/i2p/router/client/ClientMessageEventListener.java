package net.i2p.router.client;
/*
 * free (adj.): unencumbered; not under the control of others
 * Written by jrandom in 2003 and released into the public domain 
 * with no warranty of any kind, either expressed or implied.  
 * It probably won't make your computer catch on fire, or eat 
 * your children, but it might.  Use at your own risk.
 *
 */

import java.util.Properties;

import net.i2p.CoreVersion;
import net.i2p.crypto.SigType;
import net.i2p.data.DataHelper;
import net.i2p.data.Destination;
import net.i2p.data.Hash;
import net.i2p.data.Payload;
import net.i2p.data.PublicKey;
import net.i2p.data.i2cp.BandwidthLimitsMessage;
import net.i2p.data.i2cp.CreateLeaseSetMessage;
import net.i2p.data.i2cp.CreateSessionMessage;
import net.i2p.data.i2cp.DestLookupMessage;
import net.i2p.data.i2cp.DestroySessionMessage;
import net.i2p.data.i2cp.GetBandwidthLimitsMessage;
import net.i2p.data.i2cp.GetDateMessage;
import net.i2p.data.i2cp.HostLookupMessage;
import net.i2p.data.i2cp.I2CPMessage;
import net.i2p.data.i2cp.I2CPMessageException;
import net.i2p.data.i2cp.I2CPMessageReader;
import net.i2p.data.i2cp.MessageId;
import net.i2p.data.i2cp.MessagePayloadMessage;
import net.i2p.data.i2cp.ReceiveMessageBeginMessage;
import net.i2p.data.i2cp.ReceiveMessageEndMessage;
import net.i2p.data.i2cp.ReconfigureSessionMessage;
import net.i2p.data.i2cp.SendMessageMessage;
import net.i2p.data.i2cp.SendMessageExpiresMessage;
import net.i2p.data.i2cp.SessionConfig;
import net.i2p.data.i2cp.SessionId;
import net.i2p.data.i2cp.SessionStatusMessage;
import net.i2p.data.i2cp.SetDateMessage;
import net.i2p.router.ClientTunnelSettings;
import net.i2p.router.LeaseSetKeys;
import net.i2p.router.RouterContext;
import net.i2p.util.Log;
import net.i2p.util.PasswordManager;
import net.i2p.util.RandomSource;

/**
 * Receive events from the client and handle them accordingly (updating the runner when
 * necessary)
 *
 */
class ClientMessageEventListener implements I2CPMessageReader.I2CPMessageEventListener {
    private final Log _log;
    protected final RouterContext _context;
    protected final ClientConnectionRunner _runner;
    private final boolean  _enforceAuth;
    private volatile boolean _authorized;
    
    private static final String PROP_AUTH = "i2cp.auth";
    /** if true, user/pw must be in GetDateMessage */
    private static final String PROP_AUTH_STRICT = "i2cp.strictAuth";

    /**
     *  @param enforceAuth set false for in-JVM, true for socket access
     */
    public ClientMessageEventListener(RouterContext context, ClientConnectionRunner runner, boolean enforceAuth) {
        _context = context;
        _log = _context.logManager().getLog(ClientMessageEventListener.class);
        _runner = runner;
        _enforceAuth = enforceAuth;
        if ((!_enforceAuth) || !_context.getBooleanProperty(PROP_AUTH))
            _authorized = true;
        _context.statManager().createRateStat("client.distributeTime", "How long it took to inject the client message into the router", "ClientMessages", new long[] { 60*1000, 10*60*1000, 60*60*1000 });
    }
    
    /**
     * Handle an incoming message and dispatch it to the appropriate handler
     *
     */
    public void messageReceived(I2CPMessageReader reader, I2CPMessage message) {
        if (_runner.isDead()) return;
        if (_log.shouldLog(Log.DEBUG))
            _log.debug("Message received: \n" + message);
        int type = message.getType();
        if (!_authorized) {
            // Default true as of 0.9.16
            boolean strict = _context.getBooleanPropertyDefaultTrue(PROP_AUTH_STRICT);
            if ((strict && type != GetDateMessage.MESSAGE_TYPE) ||
                (type != CreateSessionMessage.MESSAGE_TYPE &&
                 type != GetDateMessage.MESSAGE_TYPE &&
                 type != DestLookupMessage.MESSAGE_TYPE &&
                 type != GetBandwidthLimitsMessage.MESSAGE_TYPE)) {
                _log.error("Received message type " + type + " without required authentication");
                _runner.disconnectClient("Authorization required");
                return;
            }
        }
        switch (message.getType()) {
            case GetDateMessage.MESSAGE_TYPE:
                handleGetDate((GetDateMessage)message);
                break;
            case SetDateMessage.MESSAGE_TYPE:
                handleSetDate((SetDateMessage)message);
                break;
            case CreateSessionMessage.MESSAGE_TYPE:
                handleCreateSession((CreateSessionMessage)message);
                break;
            case SendMessageMessage.MESSAGE_TYPE:
                handleSendMessage((SendMessageMessage)message);
                break;
            case SendMessageExpiresMessage.MESSAGE_TYPE:
                handleSendMessage((SendMessageExpiresMessage)message);
                break;
            case ReceiveMessageBeginMessage.MESSAGE_TYPE:
                handleReceiveBegin((ReceiveMessageBeginMessage)message);
                break;
            case ReceiveMessageEndMessage.MESSAGE_TYPE:
                handleReceiveEnd((ReceiveMessageEndMessage)message);
                break;
            case CreateLeaseSetMessage.MESSAGE_TYPE:
                handleCreateLeaseSet((CreateLeaseSetMessage)message);
                break;
            case DestroySessionMessage.MESSAGE_TYPE:
                handleDestroySession((DestroySessionMessage)message);
                break;
            case DestLookupMessage.MESSAGE_TYPE:
                handleDestLookup((DestLookupMessage)message);
                break;
            case HostLookupMessage.MESSAGE_TYPE:
                handleHostLookup((HostLookupMessage)message);
                break;
            case ReconfigureSessionMessage.MESSAGE_TYPE:
                handleReconfigureSession((ReconfigureSessionMessage)message);
                break;
            case GetBandwidthLimitsMessage.MESSAGE_TYPE:
                handleGetBWLimits((GetBandwidthLimitsMessage)message);
                break;
            default:
                if (_log.shouldLog(Log.ERROR))
                    _log.error("Unhandled I2CP type received: " + message.getType());
        }
    }

    /**
     * Handle notification that there was an error
     *
     */
    public void readError(I2CPMessageReader reader, Exception error) {
        if (_runner.isDead()) return;
        if (_log.shouldLog(Log.ERROR))
            _log.error("Error occurred", error);
        // Is this is a little drastic for an unknown message type?
        // Send the whole exception string over for diagnostics
        _runner.disconnectClient(error.toString());
        _runner.stopRunning();
    }
  
    public void disconnected(I2CPMessageReader reader) {
        if (_runner.isDead()) return;
        _runner.disconnected();
    }
    
    /**
     *  Defaults in GetDateMessage options are NOT honored.
     *  Defaults are not serialized out-of-JVM, and the router does not recognize defaults in-JVM.
     *  Client side must promote defaults to the primary map.
     */
    private void handleGetDate(GetDateMessage message) {
        // sent by clients >= 0.8.7
        String clientVersion = message.getVersion();
        if (clientVersion != null)
            _runner.setClientVersion(clientVersion);
        Properties props = message.getOptions();
        if (!checkAuth(props))
            return;
        try {
            // only send version if the client can handle it (0.8.7 or greater)
            _runner.doSend(new SetDateMessage(clientVersion != null ? CoreVersion.VERSION : null));
        } catch (I2CPMessageException ime) {
            if (_log.shouldLog(Log.ERROR))
                _log.error("Error writing out the setDate message", ime);
        }
    }

    /**
     *  As of 0.8.7, does nothing. Do not allow a client to set the router's clock.
     */
    private void handleSetDate(SetDateMessage message) {
        //_context.clock().setNow(message.getDate().getTime());
    }
	
    
    /** 
     * Handle a CreateSessionMessage.
     * On errors, we could perhaps send a SessionStatusMessage with STATUS_INVALID before
     * sending the DisconnectMessage... but right now the client will send _us_ a
     * DisconnectMessage in return, and not wait around for our DisconnectMessage.
     * So keep it simple.
     *
     * Defaults in SessionConfig options are, in general, NOT honored.
     * In-JVM client side must promote defaults to the primary map.
     */
    private void handleCreateSession(CreateSessionMessage message) {
        SessionConfig in = message.getSessionConfig();
        Destination dest = in.getDestination();
        if (in.verifySignature()) {
            if (_log.shouldLog(Log.DEBUG))
                _log.debug("Signature verified correctly on create session message");
        } else {
            // For now, we do NOT send a SessionStatusMessage - see javadoc above
            int itype = dest.getCertificate().getCertificateType();
            SigType stype = SigType.getByCode(itype);
            if (stype == null || !stype.isAvailable()) {
                _log.error("Client requested unsupported signature type " + itype);
                _runner.disconnectClient("Unsupported signature type " + itype);
            } else if (in.tooOld()) {
                long skew = _context.clock().now() - in.getCreationDate().getTime();
                String msg = "Create session message client clock skew? ";
                if (skew >= 0)
                    msg += DataHelper.formatDuration(skew) + " in the past";
                else
                    msg += DataHelper.formatDuration(0 - skew) + " in the future";
                _log.error(msg);
                _runner.disconnectClient(msg);
            } else {
                _log.error("Signature verification failed on a create session message");
                _runner.disconnectClient("Invalid signature on CreateSessionMessage");
            }
            return;
        }

        // Auth, since 0.8.2
        Properties inProps = in.getOptions();
        if (!checkAuth(inProps))
            return;

        SessionId id = _runner.getSessionId(dest.calculateHash());
        if (id != null) {
            _runner.disconnectClient("Already have session " + id);
            return;
        }

        // Copy over the whole config structure so we don't later corrupt it on
        // the client side if we change settings or later get a
        // ReconfigureSessionMessage
        SessionConfig cfg = new SessionConfig(dest);
        cfg.setSignature(in.getSignature());
        Properties props = new Properties();
        props.putAll(in.getOptions());
        cfg.setOptions(props);
        boolean isPrimary = _runner.getSessionIds().isEmpty();
        int status = _runner.sessionEstablished(cfg);
        if (status != SessionStatusMessage.STATUS_CREATED) {
            // For now, we do NOT send a SessionStatusMessage - see javadoc above
            if (_log.shouldLog(Log.ERROR))
                _log.error("Session establish failed: code = " + status);
            String msg;
            if (status == SessionStatusMessage.STATUS_INVALID)
                msg = "duplicate destination";
            else if (status == SessionStatusMessage.STATUS_REFUSED)
                msg = "session limit exceeded";
            else
                msg = "unknown error";
            _runner.disconnectClient(msg);
            return;
        }
        sendStatusMessage(id, status);

        if (_log.shouldLog(Log.INFO))
            _log.info("Session " + id + " established for " + dest.calculateHash());
        if (isPrimary) {
            startCreateSessionJob(cfg);
        } else {
            SessionConfig pcfg = _runner.getPrimaryConfig();
            if (pcfg != null) {
                ///////////
                // new tunnel name etc.
                ClientTunnelSettings settings = new ClientTunnelSettings(dest.calculateHash());
                // all the primary options, then the overrides from the alias
                props.putAll(pcfg.getOptions());
                props.putAll(props);
                settings.readFromProperties(props);
                boolean ok = _context.tunnelManager().addAlias(dest, settings, pcfg.getDestination());
                if (!ok) {
                    _log.error("Add alias failed");
                    // send status message...
                }
            }
        }
    }
    
    /**
     *  Side effect - sets _authorized.
     *  Side effect - disconnects session if not authorized.
     *
     *  @param props contains i2cp.username and i2cp.password, may be null
     *  @return success
     *  @since 0.9.11
     */
    private boolean checkAuth(Properties props) {
        if (_authorized)
            return true;
        if (_enforceAuth && _context.getBooleanProperty(PROP_AUTH)) {
            String user = null;
            String pw = null;
            if (props != null) {
                user = props.getProperty("i2cp.username");
                pw = props.getProperty("i2cp.password");
            }
            if (user == null || user.length() == 0 || pw == null || pw.length() == 0) {
                _log.error("I2CP auth failed");
                _runner.disconnectClient("Authorization required, specify i2cp.username and i2cp.password in options");
                _authorized = false;
                return false;
            }
            PasswordManager mgr = new PasswordManager(_context);
            if (!mgr.checkHash(PROP_AUTH, user, pw)) {
                _log.error("I2CP auth failed user: " + user);
                _runner.disconnectClient("Authorization failed, user = " + user);
                _authorized = false;
                return false;
            }
            if (_log.shouldLog(Log.INFO))
                _log.info("I2CP auth success user: " + user);
        }
        _authorized = true;
        return true;
    }

    /**
     *  Override for testing
     *  @since 0.9.8
     *
     */
    protected void startCreateSessionJob(SessionConfig config) {
        _context.jobQueue().addJob(new CreateSessionJob(_context, config));
    }
    
    /**
     * Handle a SendMessageMessage: give it a message Id, have the ClientManager distribute
     * it, and send the client an ACCEPTED message
     *
     */
    private void handleSendMessage(SendMessageMessage message) {
        SessionConfig cfg = _runner.getConfig();
        if (cfg == null) {
            if (_log.shouldLog(Log.ERROR))
                _log.error("SendMessage w/o session");
            _runner.disconnectClient("SendMessage w/o session");
            return;
        }
        if (_log.shouldLog(Log.DEBUG))
            _log.debug("handleSendMessage called");
        long beforeDistribute = _context.clock().now();
        MessageId id = _runner.distributeMessage(message);
        long timeToDistribute = _context.clock().now() - beforeDistribute;
        // TODO validate session id
        _runner.ackSendMessage(message.getSessionId(), id, message.getNonce());
        _context.statManager().addRateData("client.distributeTime", timeToDistribute);
        if ( (timeToDistribute > 50) && (_log.shouldLog(Log.INFO)) )
            _log.info("Took too long to distribute the message (which holds up the ack): " + timeToDistribute);
    }

    
    /**
     * The client asked for a message, so we send it to them.  
     *
     */
    private void handleReceiveBegin(ReceiveMessageBeginMessage message) {
        if (_runner.isDead()) return;
        if (_log.shouldLog(Log.DEBUG))
            _log.debug("Handling recieve begin: id = " + message.getMessageId());
        MessagePayloadMessage msg = new MessagePayloadMessage();
        msg.setMessageId(message.getMessageId());
        // TODO validate session id
        msg.setSessionId(message.getSessionId());
        Payload payload = _runner.getPayload(new MessageId(message.getMessageId()));
        if (payload == null) {
            if (_log.shouldLog(Log.WARN))
                _log.warn("Payload for message id [" + message.getMessageId() 
                           + "] is null!  Dropped or Unknown message id");
            return;
        }
        msg.setPayload(payload);
        try {
            _runner.doSend(msg);
        } catch (I2CPMessageException ime) {
            if (_log.shouldLog(Log.WARN))
                _log.warn("Error delivering the payload", ime);
            _runner.removePayload(new MessageId(message.getMessageId()));
        }
    }
    
    /**
     * The client told us that the message has been recieved completely.  This currently
     * does not do any security checking prior to removing the message from the 
     * pending queue, though it should.
     *
     */
    private void handleReceiveEnd(ReceiveMessageEndMessage message) {
        _runner.removePayload(new MessageId(message.getMessageId()));
    }
    
    private void handleDestroySession(DestroySessionMessage message) {
        SessionId id = message.getSessionId();
        SessionConfig cfg = _runner.getConfig(id);
        _runner.removeSession(id);
        int left = _runner.getSessionIds().size();
        if (left <= 0) {
            _runner.stopRunning();
        } else {
            if (cfg != null)
                _context.tunnelManager().removeAlias(cfg.getDestination());
            if (_log.shouldLog(Log.INFO))
                _log.info("Still " + left + " sessions left");
        }
    }
    
    /** override for testing */
    protected void handleCreateLeaseSet(CreateLeaseSetMessage message) {	
        if ( (message.getLeaseSet() == null) || (message.getPrivateKey() == null) || (message.getSigningPrivateKey() == null) ) {
            if (_log.shouldLog(Log.ERROR))
                _log.error("Null lease set granted: " + message);
            _runner.disconnectClient("Invalid CreateLeaseSetMessage");
            return;
        }
<<<<<<< HEAD
        SessionId id = message.getSessionId();
        SessionConfig config = _runner.getConfig(id);
        if (config == null) {
            _log.error("Unknown session in CLSM");
            return;
        }
        Destination dest = config.getDestination();
=======
        SessionConfig cfg = _runner.getConfig();
        if (cfg == null) {
            if (_log.shouldLog(Log.ERROR))
                _log.error("CreateLeaseSet w/o session");
            _runner.disconnectClient("CreateLeaseSet w/o session");
            return;
        }
        Destination dest = cfg.getDestination();
>>>>>>> 7b823933
        Destination ndest = message.getLeaseSet().getDestination();
        if (!dest.equals(ndest)) {
            if (_log.shouldLog(Log.ERROR))
                _log.error("Different destination in LS");
            _runner.disconnectClient("Different destination in LS");
            return;
        }
        LeaseSetKeys keys = _context.keyManager().getKeys(dest);
        if (keys == null ||
            !message.getPrivateKey().equals(keys.getDecryptionKey())) {
            // Verify and register crypto keys if new or if changed
            // Private crypto key should never change, and if it does,
            // one of the checks below will fail
            PublicKey pk;
            try {
                pk = message.getPrivateKey().toPublic();
            } catch (IllegalArgumentException iae) {
                if (_log.shouldLog(Log.ERROR))
                    _log.error("Bad private key in LS");
                _runner.disconnectClient("Bad private key in LS");
                return;
            }
            if (!pk.equals(message.getLeaseSet().getEncryptionKey())) {
                if (_log.shouldLog(Log.ERROR))
                    _log.error("Private/public crypto key mismatch in LS");
                _runner.disconnectClient("Private/public crypto key mismatch in LS");
                return;
            }
            // just register new SPK, don't verify, unused
            _context.keyManager().registerKeys(dest, message.getSigningPrivateKey(), message.getPrivateKey());
        } else if (!message.getSigningPrivateKey().equals(keys.getRevocationKey())) {
            // just register new SPK, don't verify, unused
            _context.keyManager().registerKeys(dest, message.getSigningPrivateKey(), message.getPrivateKey());
        }
        try {
            _context.netDb().publish(message.getLeaseSet());
        } catch (IllegalArgumentException iae) {
            if (_log.shouldLog(Log.ERROR))
                _log.error("Invalid leaseset from client", iae);
            _runner.disconnectClient("Invalid leaseset: " + iae);
            return;
        }
        if (_log.shouldLog(Log.INFO))
            _log.info("New lease set granted for destination " + dest);

        // leaseSetCreated takes care of all the LeaseRequestState stuff (including firing any jobs)
        _runner.leaseSetCreated(message.getLeaseSet());
    }

    /** override for testing */
    protected void handleDestLookup(DestLookupMessage message) {
        // no session id in DLM
        _context.jobQueue().addJob(new LookupDestJob(_context, _runner, message.getHash(),
                                                     _runner.getDestHash()));
    }

    /**
     * override for testing
     * @since 0.9.11
     */
    protected void handleHostLookup(HostLookupMessage message) {
        Hash h = _runner.getDestHash(message.getSessionId());
        if (h == null)
            return;  // ok?
        _context.jobQueue().addJob(new LookupDestJob(_context, _runner, message.getReqID(),
                                                     message.getTimeout(), message.getSessionId(),
                                                     message.getHash(), message.getHostname(), h));
    }

    /**
     * Message's Session ID ignored. This doesn't support removing previously set options.
     * Nor do we bother with message.getSessionConfig().verifySignature() ... should we?
     * Nor is the Date checked.
     *
     * Note that this does NOT update the few options handled in
     * ClientConnectionRunner.sessionEstablished(). Those can't be changed later.
     *
     * Defaults in SessionConfig options are, in general, NOT honored.
     * In-JVM client side must promote defaults to the primary map.
     */
    private void handleReconfigureSession(ReconfigureSessionMessage message) {
<<<<<<< HEAD
        SessionId id = message.getSessionId();
        SessionConfig config = _runner.getConfig(id);
        if (config == null) {
            _log.error("Unknown session");
            sendStatusMessage(id, SessionStatusMessage.STATUS_INVALID);
            //_runner.stopRunning(); // ok?
            return;
        }
        if (_log.shouldLog(Log.INFO))
            _log.info("Updating options - old: " + _runner.getConfig(id) + " new: " + message.getSessionConfig());
        if (!message.getSessionConfig().getDestination().equals(config.getDestination())) {
=======
        SessionConfig cfg = _runner.getConfig();
        if (cfg == null) {
            if (_log.shouldLog(Log.ERROR))
                _log.error("ReconfigureSession w/o session");
            _runner.disconnectClient("ReconfigureSession w/o session");
            return;
        }
        if (_log.shouldLog(Log.INFO))
            _log.info("Updating options - old: " + cfg + " new: " + message.getSessionConfig());
        if (!message.getSessionConfig().getDestination().equals(cfg.getDestination())) {
>>>>>>> 7b823933
            _log.error("Dest mismatch");
            sendStatusMessage(id, SessionStatusMessage.STATUS_INVALID);
            _runner.stopRunning();
            return;
        }
<<<<<<< HEAD
        Hash dest = config.getDestination().calculateHash();
        config.getOptions().putAll(message.getSessionConfig().getOptions());
        ClientTunnelSettings settings = new ClientTunnelSettings(dest);
        Properties props = new Properties();
        props.putAll(config.getOptions());
=======
        cfg.getOptions().putAll(message.getSessionConfig().getOptions());
        Hash dest = _runner.getDestHash();
        ClientTunnelSettings settings = new ClientTunnelSettings(dest);
        Properties props = new Properties();
        props.putAll(cfg.getOptions());
>>>>>>> 7b823933
        settings.readFromProperties(props);
        _context.tunnelManager().setInboundSettings(dest,
                                                    settings.getInboundSettings());
        _context.tunnelManager().setOutboundSettings(dest,
                                                     settings.getOutboundSettings());
        sendStatusMessage(id, SessionStatusMessage.STATUS_UPDATED);
    }
    
    private void sendStatusMessage(SessionId id, int status) {
        SessionStatusMessage msg = new SessionStatusMessage();
        msg.setSessionId(id);
        msg.setStatus(status);
        try {
            _runner.doSend(msg);
        } catch (I2CPMessageException ime) {
            if (_log.shouldLog(Log.WARN))
                _log.warn("Error writing out the session status message", ime);
        }
    }

    /**
     * Divide router limit by 1.75 for overhead.
     * This could someday give a different answer to each client.
     * But it's not enforced anywhere.
     */
    protected void handleGetBWLimits(GetBandwidthLimitsMessage message) {
        if (_log.shouldLog(Log.INFO))
            _log.info("Got BW Limits request");
        int in = _context.bandwidthLimiter().getInboundKBytesPerSecond() * 4 / 7;
        int out = _context.bandwidthLimiter().getOutboundKBytesPerSecond() * 4 / 7;
        BandwidthLimitsMessage msg = new BandwidthLimitsMessage(in, out);
        try {
            _runner.doSend(msg);
        } catch (I2CPMessageException ime) {
            if (_log.shouldLog(Log.WARN))
                _log.warn("Error writing bw limits msg", ime);
        }
    }

}<|MERGE_RESOLUTION|>--- conflicted
+++ resolved
@@ -344,7 +344,8 @@
      *
      */
     private void handleSendMessage(SendMessageMessage message) {
-        SessionConfig cfg = _runner.getConfig();
+        SessionId sid = message.getSessionId();
+        SessionConfig cfg = _runner.getConfig(sid);
         if (cfg == null) {
             if (_log.shouldLog(Log.ERROR))
                 _log.error("SendMessage w/o session");
@@ -426,16 +427,8 @@
             _runner.disconnectClient("Invalid CreateLeaseSetMessage");
             return;
         }
-<<<<<<< HEAD
         SessionId id = message.getSessionId();
-        SessionConfig config = _runner.getConfig(id);
-        if (config == null) {
-            _log.error("Unknown session in CLSM");
-            return;
-        }
-        Destination dest = config.getDestination();
-=======
-        SessionConfig cfg = _runner.getConfig();
+        SessionConfig cfg = _runner.getConfig(id);
         if (cfg == null) {
             if (_log.shouldLog(Log.ERROR))
                 _log.error("CreateLeaseSet w/o session");
@@ -443,7 +436,6 @@
             return;
         }
         Destination dest = cfg.getDestination();
->>>>>>> 7b823933
         Destination ndest = message.getLeaseSet().getDestination();
         if (!dest.equals(ndest)) {
             if (_log.shouldLog(Log.ERROR))
@@ -525,48 +517,28 @@
      * In-JVM client side must promote defaults to the primary map.
      */
     private void handleReconfigureSession(ReconfigureSessionMessage message) {
-<<<<<<< HEAD
         SessionId id = message.getSessionId();
-        SessionConfig config = _runner.getConfig(id);
-        if (config == null) {
-            _log.error("Unknown session");
-            sendStatusMessage(id, SessionStatusMessage.STATUS_INVALID);
-            //_runner.stopRunning(); // ok?
-            return;
-        }
-        if (_log.shouldLog(Log.INFO))
-            _log.info("Updating options - old: " + _runner.getConfig(id) + " new: " + message.getSessionConfig());
-        if (!message.getSessionConfig().getDestination().equals(config.getDestination())) {
-=======
-        SessionConfig cfg = _runner.getConfig();
+        SessionConfig cfg = _runner.getConfig(id);
         if (cfg == null) {
             if (_log.shouldLog(Log.ERROR))
                 _log.error("ReconfigureSession w/o session");
+            //sendStatusMessage(id, SessionStatusMessage.STATUS_INVALID);
             _runner.disconnectClient("ReconfigureSession w/o session");
             return;
         }
         if (_log.shouldLog(Log.INFO))
             _log.info("Updating options - old: " + cfg + " new: " + message.getSessionConfig());
         if (!message.getSessionConfig().getDestination().equals(cfg.getDestination())) {
->>>>>>> 7b823933
             _log.error("Dest mismatch");
             sendStatusMessage(id, SessionStatusMessage.STATUS_INVALID);
             _runner.stopRunning();
             return;
         }
-<<<<<<< HEAD
-        Hash dest = config.getDestination().calculateHash();
-        config.getOptions().putAll(message.getSessionConfig().getOptions());
-        ClientTunnelSettings settings = new ClientTunnelSettings(dest);
-        Properties props = new Properties();
-        props.putAll(config.getOptions());
-=======
+        Hash dest = cfg.getDestination().calculateHash();
         cfg.getOptions().putAll(message.getSessionConfig().getOptions());
-        Hash dest = _runner.getDestHash();
         ClientTunnelSettings settings = new ClientTunnelSettings(dest);
         Properties props = new Properties();
         props.putAll(cfg.getOptions());
->>>>>>> 7b823933
         settings.readFromProperties(props);
         _context.tunnelManager().setInboundSettings(dest,
                                                     settings.getInboundSettings());
