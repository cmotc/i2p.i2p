--- conflicted
+++ resolved
@@ -21,11 +21,7 @@
     public final static long BUILD = 0;
 
     /** for example "-test" */
-<<<<<<< HEAD
-    public final static String EXTRA = "-rc-test";
-=======
     public final static String EXTRA = "";
->>>>>>> f16e83f2
     public final static String FULL_VERSION = VERSION + "-" + BUILD + EXTRA;
     public static void main(String args[]) {
         System.out.println("I2P Router version: " + FULL_VERSION);
