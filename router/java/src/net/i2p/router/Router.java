--- conflicted
+++ resolved
@@ -1497,197 +1497,6 @@
             r.runRouter();
         }
     }
-<<<<<<< HEAD
-    
-    public static final String UPDATE_FILE = "i2pupdate.zip";
-    private static final String DELETE_FILE = "deletelist.txt";
-    
-    /**
-     * Context must be available.
-     * Unzip update file found in the router dir OR base dir, to the base dir
-     *
-     * If successful, will call exit() and never return.
-     *
-     * If we can't write to the base dir, complain.
-     * Note: _log not available here.
-     */
-    private void installUpdates() {
-        File updateFile = new File(_context.getRouterDir(), UPDATE_FILE);
-        boolean exists = updateFile.exists();
-        if (!exists) {
-            updateFile = new File(_context.getBaseDir(), UPDATE_FILE);
-            exists = updateFile.exists();
-        }
-        if (exists) {
-            // do a simple permissions test, if it fails leave the file in place and don't restart
-            File test = new File(_context.getBaseDir(), "history.txt");
-            if ((test.exists() && !test.canWrite()) || (!_context.getBaseDir().canWrite())) {
-                System.out.println("ERROR: No write permissions on " + _context.getBaseDir() +
-                                   " to extract software update file");
-                // carry on
-                return;
-            }
-            System.out.println("INFO: Update file exists [" + UPDATE_FILE + "] - installing");
-            // verify the whole thing first
-            // we could remember this fails, and not bother restarting, but who cares...
-            boolean ok = FileUtil.verifyZip(updateFile);
-            if (ok) {
-                // This may be useful someday. First added in 0.8.2
-                // Moved above the extract so we don't NCDFE
-                _config.put("router.updateLastInstalled", "" + System.currentTimeMillis());
-                // Set the last version to the current version, since 0.8.13
-                _config.put("router.previousVersion", RouterVersion.VERSION);
-                _config.put("router.previousFullVersion", RouterVersion.FULL_VERSION);
-                saveConfig();
-                ok = FileUtil.extractZip(updateFile, _context.getBaseDir());
-            }
-
-            // Very important - we have now trashed our jars.
-            // After this point, do not use any new I2P classes, or they will fail to load
-            // and we will die with NCDFE.
-            // Ideally, do not use I2P classes at all, new or not.
-            try {
-                if (ok) {
-                    // We do this here so we may delete old jars before we restart
-                    deleteListedFiles();
-                    System.out.println("INFO: Update installed");
-                } else {
-                    System.out.println("ERROR: Update failed!");
-                }
-                if (!ok) {
-                    // we can't leave the file in place or we'll continually restart, so rename it
-                    File bad = new File(_context.getRouterDir(), "BAD-" + UPDATE_FILE);
-                    boolean renamed = updateFile.renameTo(bad);
-                    if (renamed) {
-                        System.out.println("Moved update file to " + bad.getAbsolutePath());
-                    } else {
-                        System.out.println("Deleting file " + updateFile.getAbsolutePath());
-                        ok = true;  // so it will be deleted
-                    }
-                }
-                if (ok) {
-                    boolean deleted = updateFile.delete();
-                    if (!deleted) {
-                        System.out.println("ERROR: Unable to delete the update file!");
-                        updateFile.deleteOnExit();
-                    }
-                }
-                // exit whether ok or not
-                if (_context.hasWrapper())
-                    System.out.println("INFO: Restarting after update");
-                else
-                    System.out.println("WARNING: Exiting after update, restart I2P");
-            } catch (Throwable t) {
-                // hide the NCDFE
-                // hopefully the update file got deleted or we will loop
-            }
-            System.exit(EXIT_HARD_RESTART);
-        } else {
-            deleteJbigiFiles();
-            // It was here starting in 0.8.12 so it could be used the very first time
-            // Now moved up so it is usually run only after an update
-            // But the first time before jetty 6 it will run here...
-            // Here we can't remove jars
-            deleteListedFiles();
-        }
-    }
-
-    /**
-     *  Remove extracted libjbigi.so and libjcpuid.so files if we have a newer jbigi.jar,
-     *  so the new ones will be extracted.
-     *  We do this after the restart, not after the extract, because it's safer, and
-     *  because people may upgrade their jbigi.jar file manually.
-     *
-     *  Copied from NativeBigInteger, which we can't access here or the
-     *  libs will get loaded.
-     */
-    private void deleteJbigiFiles() {
-            boolean isX86 = SystemVersion.isX86();
-            String osName = System.getProperty("os.name").toLowerCase(Locale.US);
-            boolean isWin = SystemVersion.isWindows();
-            boolean isMac = SystemVersion.isMac();
-            // only do this on these OSes
-            boolean goodOS = isWin || isMac ||
-                             osName.contains("linux") || osName.contains("freebsd");
-
-            // only do this on these x86
-            File jbigiJar = new File(_context.getBaseDir(), "lib/jbigi.jar");
-            if (isX86 && goodOS && jbigiJar.exists()) {
-                String libPrefix = (isWin ? "" : "lib");
-                String libSuffix = (isWin ? ".dll" : isMac ? ".jnilib" : ".so");
-
-                File jcpuidLib = new File(_context.getBaseDir(), libPrefix + "jcpuid" + libSuffix);
-                if (jcpuidLib.canWrite() && jbigiJar.lastModified() > jcpuidLib.lastModified()) {
-                    String path = jcpuidLib.getAbsolutePath();
-                    boolean success = FileUtil.copy(path, path + ".bak", true, true);
-                    if (success) {
-                        boolean success2 = jcpuidLib.delete();
-                        if (success2) {
-                            System.out.println("New jbigi.jar detected, moved jcpuid library to " +
-                                               path + ".bak");
-                            System.out.println("Check logs for successful installation of new library");
-                        }
-                    }
-                }
-
-                File jbigiLib = new File(_context.getBaseDir(), libPrefix + "jbigi" + libSuffix);
-                if (jbigiLib.canWrite() && jbigiJar.lastModified() > jbigiLib.lastModified()) {
-                    String path = jbigiLib.getAbsolutePath();
-                    boolean success = FileUtil.copy(path, path + ".bak", true, true);
-                    if (success) {
-                        boolean success2 = jbigiLib.delete();
-                        if (success2) {
-                            System.out.println("New jbigi.jar detected, moved jbigi library to " +
-                                               path + ".bak");
-                            System.out.println("Check logs for successful installation of new library");
-                        }
-                    }
-                }
-            }
-    }
-    
-    /**
-     *  Delete all files listed in the delete file.
-     *  Format: One file name per line, comment lines start with '#'.
-     *  All file names must be relative to $I2P, absolute file names not allowed.
-     *  We probably can't remove old jars this way.
-     *  Fails silently.
-     *  Use no new I2P classes here so it may be called after zip extraction.
-     *  @since 0.8.12
-     */
-    private void deleteListedFiles() {
-        File deleteFile = new File(_context.getBaseDir(), DELETE_FILE);
-        if (!deleteFile.exists())
-            return;
-        // this is similar to FileUtil.readTextFile() but we can't use any I2P classes here
-        FileInputStream fis = null;
-        BufferedReader in = null;
-        try {
-            fis = new FileInputStream(deleteFile);
-            in = new BufferedReader(new InputStreamReader(fis, "UTF-8"));
-            String line;
-            while ( (line = in.readLine()) != null) {
-                String fl = line.trim();
-                if (fl.contains("..") || fl.startsWith("#") || fl.length() == 0)
-                    continue;
-                File df = new File(fl);
-                if (df.isAbsolute())
-                    continue;
-                df = new File(_context.getBaseDir(), fl);
-                if (df.exists() && !df.isDirectory()) {
-                    if (df.delete())
-                        System.out.println("INFO: File [" + fl + "] deleted");
-                }
-            }
-        } catch (IOException ioe) {}
-        finally {
-            if (in != null) try { in.close(); } catch(IOException ioe) {}
-            if (deleteFile.delete())
-                System.out.println("INFO: File [" + DELETE_FILE + "] deleted");
-        }
-    }
-=======
->>>>>>> 72c78b38
 
 /*******
     private static void verifyWrapperConfig() {
