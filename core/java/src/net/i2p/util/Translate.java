package net.i2p.util;

import java.text.MessageFormat;
import java.util.Arrays;
import java.util.Locale;
import java.util.Map;
import java.util.MissingResourceException;
import java.util.ResourceBundle;
import java.util.Set;
import java.util.concurrent.ConcurrentHashMap;

import gnu.gettext.GettextResource;

import net.i2p.I2PAppContext;
import net.i2p.util.ConcurrentHashSet;

/**
 * Translate strings efficiently.
 * We don't include an English or default ResourceBundle, we simply check
 * for "en" and return the original string.
 * Support real-time language changing with the routerconsole.lang property.
 *
 * @author zzz, from a base generated by eclipse.
 * @since 0.7.9
 */
public abstract class Translate {
    public static final String PROP_LANG = "routerconsole.lang";
    /** @since 0.9.10 */
    public static final String PROP_COUNTRY = "routerconsole.country";
    /** non-null, two-letter lower case, may be "" */
    private static final String _localeLang = Locale.getDefault().getLanguage();
<<<<<<< HEAD
    /** non-null, two-letter upper case, may be "" */
    private static final String _localeCountry = Locale.getDefault().getCountry();
    private static final Map<String, ResourceBundle> _bundles = new ConcurrentHashMap(16);
    private static final Set<String> _missing = new ConcurrentHashSet(16);
=======
    private static final Map<String, ResourceBundle> _bundles = new ConcurrentHashMap<String, ResourceBundle>(16);
    private static final Set<String> _missing = new ConcurrentHashSet<String>(16);
>>>>>>> 0454639d
    /** use to look for untagged strings */
    private static final String TEST_LANG = "xx";
    private static final String TEST_STRING = "XXXX";

    /** lang in routerconsole.lang property, else current locale */
    public static String getString(String key, I2PAppContext ctx, String bun) {
        String lang = getLanguage(ctx);
        if (lang.equals("en"))
            return key;
        else if (lang.equals(TEST_LANG))
            return TEST_STRING;
        // shouldnt happen but dont dump the po headers if it does
        if (key.equals(""))
            return key;
        ResourceBundle bundle = findBundle(bun, lang, getCountry(ctx));
        if (bundle == null)
            return key;
        try {
            return bundle.getString(key);
        } catch (MissingResourceException e) {
            return key;
        }
    }

    /**
     *  translate a string with a parameter
     *  This is a lot more expensive than getString(s, ctx), so use sparingly.
     *
     *  @param s string to be translated containing {0}
     *    The {0} will be replaced by the parameter.
     *    Single quotes must be doubled, i.e. ' -> '' in the string.
     *  @param o parameter, not translated.
     *    To tranlslate parameter also, use _("foo {0} bar", _("baz"))
     *    Do not double the single quotes in the parameter.
     *    Use autoboxing to call with ints, longs, floats, etc.
     */
    public static String getString(String s, Object o, I2PAppContext ctx, String bun) {
        return getString(s, ctx, bun, o);
    }

    /** for {0} and {1} */
    public static String getString(String s, Object o, Object o2, I2PAppContext ctx, String bun) {
        return getString(s, ctx, bun, o, o2);
    }

    /**
     *  Varargs
     *  @param oArray parameters
     *  @since 0.9.8
     */
    public static String getString(String s, I2PAppContext ctx, String bun, Object... oArray) {
        String lang = getLanguage(ctx);
        if (lang.equals(TEST_LANG))
            return TEST_STRING + Arrays.toString(oArray) + TEST_STRING;
        String x = getString(s, ctx, bun);
        try {
            MessageFormat fmt = new MessageFormat(x, new Locale(lang));
            return fmt.format(oArray, new StringBuffer(), null).toString();
        } catch (IllegalArgumentException iae) {
            System.err.println("Bad format: orig: \"" + s +
                               "\" trans: \"" + x +
                               "\" params: " + Arrays.toString(oArray) +
                               " lang: " + lang);
            return "FIXME: " + x + ' ' + Arrays.toString(oArray);
        }
    }

    /**
     *  Use GNU ngettext
     *  For .po file format see http://www.gnu.org/software/gettext/manual/gettext.html.gz#Translating-plural-forms
     *
     *  @param n how many
     *  @param s singluar string, optionally with {0} e.g. "one tunnel"
     *  @param p plural string optionally with {0} e.g. "{0} tunnels"
     *  @since 0.7.14
     */
    public static String getString(int n, String s, String p, I2PAppContext ctx, String bun) {
        String lang = getLanguage(ctx);
        if (lang.equals(TEST_LANG))
            return TEST_STRING + '(' + n + ')' + TEST_STRING;
        ResourceBundle bundle = null;
        if (!lang.equals("en"))
            bundle = findBundle(bun, lang, getCountry(ctx));
        String x;
        if (bundle == null)
            x = n == 1 ? s : p;
        else
            x = GettextResource.ngettext(bundle, s, p, n);
        Object[] oArray = new Object[1];
        oArray[0] = Integer.valueOf(n);
        try {
            MessageFormat fmt = new MessageFormat(x, new Locale(lang));
            return fmt.format(oArray, new StringBuffer(), null).toString();
        } catch (IllegalArgumentException iae) {
            System.err.println("Bad format: sing: \"" + s +
                           "\" plural: \"" + p +
                           "\" lang: " + lang);
            return "FIXME: " + s + ' ' + p + ',' + n;
        }
    }

    /**
     *  Two-letter lower case
     *  @return lang in routerconsole.lang property, else current locale
     */
    public static String getLanguage(I2PAppContext ctx) {
        String lang = ctx.getProperty(PROP_LANG);
        if (lang == null || lang.length() <= 0)
            lang = _localeLang;
        return lang;
    }

    /**
     *  Two-letter upper case or ""
     *  @return country in routerconsole.country property, else current locale
     *  @since 0.9.10
     */
    public static String getCountry(I2PAppContext ctx) {
        // property may be empty so we don't have a non-default
        // language and a default country
        return ctx.getProperty(PROP_COUNTRY, _localeCountry);
    }

    /**
     * cache both found and not found for speed
     * @param lang non-null, if "" returns null
     * @param country non-null, may be ""
     * @return null if not found
     */
    private static ResourceBundle findBundle(String bun, String lang, String country) {
        String key = bun + '-' + lang + '-' + country;
        ResourceBundle rv = _bundles.get(key);
        if (rv == null && !_missing.contains(key)) {
            if ("".equals(lang)) {
                _missing.add(key);
                return null;
            }
            try {
                Locale loc;
                if ("".equals(country))
                    loc = new Locale(lang);
                else
                    loc = new Locale(lang, country);
                // We must specify the class loader so that a webapp can find the bundle in the .war
                rv = ResourceBundle.getBundle(bun, loc, Thread.currentThread().getContextClassLoader());
                if (rv != null)
                    _bundles.put(key, rv);
            } catch (MissingResourceException e) {
                _missing.add(key);
            }
        }
        return rv;
    }

    /**
     *  Return the "display language", e.g. "English" for the language specified
     *  by langCode, using the current language.
     *  Uses translation if available, then JVM Locale.getDisplayLanguage() if available, else default param.
     *
     *  @param langCode two-letter lower-case
     *  @param dflt e.g. "English"
     *  @since 0.9.5
     */
    public static String getDisplayLanguage(String langCode, String dflt, I2PAppContext ctx, String bun) {
        String curLang = getLanguage(ctx);
        if (!"en".equals(curLang)) {
            String rv = getString(dflt, ctx, bun);
            if (!rv.equals(dflt))
                return rv;
            Locale curLocale = new Locale(curLang);
            rv = (new Locale(langCode)).getDisplayLanguage(curLocale);
            if (rv.length() > 0 && !rv.equals(langCode))
                return rv;
        }
        return dflt;
    }

    /**
     *  Clear the cache.
     *  Call this after adding new bundles to the classpath.
     *  @since 0.7.12
     */
    public static void clearCache() {
        _missing.clear();
        _bundles.clear();
    }
}<|MERGE_RESOLUTION|>--- conflicted
+++ resolved
@@ -29,15 +29,10 @@
     public static final String PROP_COUNTRY = "routerconsole.country";
     /** non-null, two-letter lower case, may be "" */
     private static final String _localeLang = Locale.getDefault().getLanguage();
-<<<<<<< HEAD
     /** non-null, two-letter upper case, may be "" */
     private static final String _localeCountry = Locale.getDefault().getCountry();
-    private static final Map<String, ResourceBundle> _bundles = new ConcurrentHashMap(16);
-    private static final Set<String> _missing = new ConcurrentHashSet(16);
-=======
     private static final Map<String, ResourceBundle> _bundles = new ConcurrentHashMap<String, ResourceBundle>(16);
     private static final Set<String> _missing = new ConcurrentHashSet<String>(16);
->>>>>>> 0454639d
     /** use to look for untagged strings */
     private static final String TEST_LANG = "xx";
     private static final String TEST_STRING = "XXXX";
