package net.i2p.client;

/*
 * free (adj.): unencumbered; not under the control of others
 * Written by jrandom in 2003 and released into the public domain 
 * with no warranty of any kind, either expressed or implied.  
 * It probably won't  make your computer catch on fire, or eat 
 * your children, but it might.  Use at your own risk.
 *
 */

import java.io.BufferedInputStream;
import java.io.EOFException;
import java.io.IOException;
import java.io.InputStream;
import java.io.OutputStream;
import java.net.Socket;
import java.net.UnknownHostException;
import java.security.GeneralSecurityException;
import java.util.ArrayList;
import java.util.List;
import java.util.Locale;
import java.util.Map;
import java.util.Properties;
import java.util.concurrent.ConcurrentHashMap;
import java.util.concurrent.CopyOnWriteArrayList;
import java.util.concurrent.LinkedBlockingQueue;
import java.util.concurrent.atomic.AtomicInteger;

import net.i2p.CoreVersion;
import net.i2p.I2PAppContext;
import net.i2p.data.Base32;
import net.i2p.data.DataFormatException;
import net.i2p.data.Destination;
import net.i2p.data.Hash;
import net.i2p.data.LeaseSet;
import net.i2p.data.PrivateKey;
import net.i2p.data.SigningPrivateKey;
import net.i2p.data.i2cp.DestLookupMessage;
import net.i2p.data.i2cp.GetBandwidthLimitsMessage;
import net.i2p.data.i2cp.GetDateMessage;
import net.i2p.data.i2cp.HostLookupMessage;
import net.i2p.data.i2cp.I2CPMessage;
import net.i2p.data.i2cp.I2CPMessageReader;
import net.i2p.data.i2cp.MessagePayloadMessage;
import net.i2p.data.i2cp.SessionId;
import net.i2p.data.i2cp.SessionStatusMessage;
import net.i2p.internal.I2CPMessageQueue;
import net.i2p.internal.InternalClientManager;
import net.i2p.internal.QueuedI2CPMessageReader;
import net.i2p.util.I2PAppThread;
import net.i2p.util.I2PSSLSocketFactory;
import net.i2p.util.LHMCache;
import net.i2p.util.Log;
import net.i2p.util.OrderedProperties;
import net.i2p.util.SimpleTimer2;
import net.i2p.util.SystemVersion;
import net.i2p.util.VersionComparator;

/**
 * Implementation of an I2P session running over TCP.  This class is NOT thread safe -
 * only one thread should send messages at any given time
 *
 * Public only for clearCache().
 * Except for methods defined in I2PSession and I2CPMessageEventListener,
 * not maintained as a public API, not for external use.
 * Use I2PClientFactory to get an I2PClient and then createSession().
 *
 * @author jrandom
 */
public abstract class I2PSessionImpl implements I2PSession, I2CPMessageReader.I2CPMessageEventListener {
    protected final Log _log;
    /** who we are */
    private final Destination _myDestination;
    /** private key for decryption */
    private final PrivateKey _privateKey;
    /** private key for signing */
    private   /* final */   SigningPrivateKey _signingPrivateKey;
    /** configuration options */
    private final Properties _options;
    /** this session's Id */
    private SessionId _sessionId;
    /** currently granted lease set, or null */
    private volatile LeaseSet _leaseSet;

    // subsession stuff
    // registered subsessions
    private final List<SubSession> _subsessions;
    // established subsessions
    private final ConcurrentHashMap<SessionId, SubSession> _subsessionMap;
    private final Object _subsessionLock = new Object();
    private static final String MIN_SUBSESSION_VERSION = "0.9.19";
    private volatile boolean _routerSupportsSubsessions;

    /** hostname of router - will be null if in RouterContext */
    protected final String _hostname;
    /** port num to router - will be 0 if in RouterContext */
    protected final int _portNum;
    /** socket for comm */
    protected Socket _socket;
    /** reader that always searches for messages */
    protected I2CPMessageReader _reader;
    /** writer message queue */
    protected ClientWriterRunner _writer;

    /**
     *  Used for internal connections to the router.
     *  If this is set, _socket and _writer will be null.
     *  @since 0.8.3
     */
    protected I2CPMessageQueue _queue;

    /** who we send events to */
    protected I2PSessionListener _sessionListener;

    /** class that generates new messages */
    protected final I2CPMessageProducer _producer;
    /** map of Long --> MessagePayloadMessage */
    protected Map<Long, MessagePayloadMessage> _availableMessages;

    /** hashes of lookups we are waiting for */
    protected final LinkedBlockingQueue<LookupWaiter> _pendingLookups = new LinkedBlockingQueue<LookupWaiter>();
    private final AtomicInteger _lookupID = new AtomicInteger();
    protected final Object _bwReceivedLock = new Object();
    protected volatile int[] _bwLimits;
    
    protected final I2PClientMessageHandlerMap _handlerMap;
    
    /** used to separate things out so we can get rid of singletons */
    protected final I2PAppContext _context;

    /** monitor for waiting until a lease set has been granted */
    private final Object _leaseSetWait = new Object();

    /**
     *  @since 0.9.8
     */
    protected enum State {
        /** @since 0.9.20 */
        INIT,
        OPENING,
        /** @since 0.9.11 */
        GOTDATE,
        OPEN,
        CLOSING,
        CLOSED
    }

<<<<<<< HEAD
    protected State _state = State.INIT;
=======
    protected State _state = State.CLOSED;
>>>>>>> 657f13af
    protected final Object _stateLock = new Object();

    /** 
     * thread that we tell when new messages are available who then tells us 
     * to fetch them.  The point of this is so that the fetch doesn't block the
     * reading of other messages (in turn, potentially leading to deadlock)
     *
     */
    protected AvailabilityNotifier _availabilityNotifier;

    private long _lastActivity;
    private boolean _isReduced;
    private final boolean _fastReceive;
    private volatile boolean _routerSupportsFastReceive;
    private volatile boolean _routerSupportsHostLookup;

    /**
     *  Since 0.9.11, key is either a Hash or a String
     *  @since 0.8.9
     */
    private static final Map<Object, Destination> _lookupCache = new LHMCache<Object, Destination>(64);
    private static final String MIN_HOST_LOOKUP_VERSION = "0.9.11";
    private static final boolean TEST_LOOKUP = false;

    /** SSL interface (only) @since 0.8.3 */
    protected static final String PROP_ENABLE_SSL = "i2cp.SSL";
    protected static final String PROP_USER = "i2cp.username";
    protected static final String PROP_PW = "i2cp.password";

    /**
     * Use Unix domain socket (or similar) to connect to a router
     * @since 0.9.14
     */
    protected static final String PROP_DOMAIN_SOCKET = "i2cp.domainSocket";

    private static final long VERIFY_USAGE_TIME = 60*1000;

    private static final long MAX_SEND_WAIT = 10*1000;

    private static final String MIN_FAST_VERSION = "0.9.4";

    /** @param routerVersion as rcvd in the SetDateMessage, may be null for very old routers */
    void dateUpdated(String routerVersion) {
        _routerSupportsFastReceive = _context.isRouterContext() ||
                                     (routerVersion != null && routerVersion.length() > 0 &&
                                      VersionComparator.comp(routerVersion, MIN_FAST_VERSION) >= 0);
        _routerSupportsHostLookup = _context.isRouterContext() ||
                                    TEST_LOOKUP ||
                                     (routerVersion != null && routerVersion.length() > 0 &&
                                      VersionComparator.comp(routerVersion, MIN_HOST_LOOKUP_VERSION) >= 0);
        _routerSupportsSubsessions = _context.isRouterContext() ||
                                     (routerVersion != null && routerVersion.length() > 0 &&
                                      VersionComparator.comp(routerVersion, MIN_SUBSESSION_VERSION) >= 0);
        synchronized (_stateLock) {
            if (_state == State.OPENING) {
                _state = State.GOTDATE;
                _stateLock.notifyAll();
            }
        }
    }

    public static final int LISTEN_PORT = 7654;

    private static final int BUF_SIZE = 32*1024;

    /**
     * for extension by SimpleSession (no dest)
     */
    protected I2PSessionImpl(I2PAppContext context, Properties options,
                             I2PClientMessageHandlerMap handlerMap) {
        this(context, options, handlerMap, null, false);
    }

    /*
     * For extension by SubSession via I2PSessionMuxedImpl and I2PSessionImpl2
     *
     * @param destKeyStream stream containing the private key data,
     *                             format is specified in {@link net.i2p.data.PrivateKeyFile PrivateKeyFile}
     * @param options set of options to configure the router with, if null will use System properties
     * @since 0.9.19
     */
    protected I2PSessionImpl(I2PSessionImpl primary, InputStream destKeyStream, Properties options) throws I2PSessionException {
        this(primary.getContext(), options, primary.getHandlerMap(), primary.getProducer(), true);
        _availabilityNotifier = new AvailabilityNotifier();
        try {
            readDestination(destKeyStream);
        } catch (DataFormatException dfe) {
            throw new I2PSessionException("Error reading the destination key stream", dfe);
        } catch (IOException ioe) {
            throw new I2PSessionException("Error reading the destination key stream", ioe);
        }
    }

    /**
     * Basic setup of finals
     * @since 0.9.7
     */
    private I2PSessionImpl(I2PAppContext context, Properties options,
                           I2PClientMessageHandlerMap handlerMap,
                           I2CPMessageProducer producer,
                           boolean hasDest) {
        _context = context;
        _handlerMap = handlerMap;
        _log = context.logManager().getLog(getClass());
        _subsessions = new CopyOnWriteArrayList<SubSession>();
        _subsessionMap = new ConcurrentHashMap<SessionId, SubSession>(4);
        if (options == null)
            options = (Properties) System.getProperties().clone();
        _options = loadConfig(options);
        _hostname = getHost();
        _portNum = getPort();
        _fastReceive = Boolean.parseBoolean(_options.getProperty(I2PClient.PROP_FAST_RECEIVE));
        if (hasDest) {
            _producer = producer;
            _availableMessages = new ConcurrentHashMap<Long, MessagePayloadMessage>();
            _myDestination = new Destination();
            _privateKey = new PrivateKey();
            _signingPrivateKey = new SigningPrivateKey();
        } else {
            _producer = null;
            _availableMessages = null;
            _myDestination = null;
            _privateKey = null;
            _signingPrivateKey = null;
        }
        _routerSupportsFastReceive = _context.isRouterContext();
        _routerSupportsHostLookup = _context.isRouterContext();
        _routerSupportsSubsessions = _context.isRouterContext();
    }

    /**
     * Create a new session, reading the Destination, PrivateKey, and SigningPrivateKey
     * from the destKeyStream, and using the specified options to connect to the router
     *
     * As of 0.9.19, defaults in options are honored.
     *
     * @param destKeyStream stream containing the private key data,
     *                             format is specified in {@link net.i2p.data.PrivateKeyFile PrivateKeyFile}
     * @param options set of options to configure the router with, if null will use System properties
     * @throws I2PSessionException if there is a problem loading the private keys
     */
    public I2PSessionImpl(I2PAppContext context, InputStream destKeyStream, Properties options) throws I2PSessionException {
        this(context, options, new I2PClientMessageHandlerMap(context), new I2CPMessageProducer(context), true);
        _availabilityNotifier = new AvailabilityNotifier();
        try {
            readDestination(destKeyStream);
        } catch (DataFormatException dfe) {
            throw new I2PSessionException("Error reading the destination key stream", dfe);
        } catch (IOException ioe) {
            throw new I2PSessionException("Error reading the destination key stream", ioe);
        }
    }
    
    /**
     *  Router must be connected or was connected... for now.
     *
     *  @return a new subsession, non-null
     *  @param privateKeyStream null for transient, if non-null must have same encryption keys as primary session
     *                          and different signing keys
     *  @param opts subsession options if any, may be null
     *  @since 0.9.19
     */
    public I2PSession addSubsession(InputStream privateKeyStream, Properties opts) throws I2PSessionException {
        if (!_routerSupportsSubsessions)
            throw new I2PSessionException("Router does not support subsessions");
        SubSession sub;
        synchronized(_subsessionLock) {
            if (_subsessions.size() > _subsessionMap.size())
                throw new I2PSessionException("Subsession request already pending");
            sub = new SubSession(this, privateKeyStream, opts);
            for (SubSession ss : _subsessions) {
                 if (ss.getDecryptionKey().equals(sub.getDecryptionKey()) &&
                     ss.getPrivateKey().equals(sub.getPrivateKey())) {
                    throw new I2PSessionException("Dup subsession");
                }
            }
            _subsessions.add(sub);
        }

        synchronized (_stateLock) {
            if (_state == State.OPEN) {
                _producer.connect(sub);
            } // else will be called in connect()
        }
        return sub;
    }
    
    /**
     *  @since 0.9.19
     */
    public void removeSubsession(I2PSession session) {
        if (!(session instanceof SubSession))
            return;
        synchronized(_subsessionLock) {
            _subsessions.remove(session);
            SessionId id = ((SubSession) session).getSessionId();
            if (id != null)
                _subsessionMap.remove(id);
            /// tell the subsession
            try {
                // doesn't really throw
                session.destroySession();
            } catch (I2PSessionException ise) {}
        }
    }
    
    /**
     *  @return a list of subsessions, non-null, does not include the primary session
     *  @since 0.9.19
     */
    public List<I2PSession> getSubsessions() {
        synchronized(_subsessionLock) {
            return new ArrayList<I2PSession>(_subsessions);
        }
    }

    /**
     * Parse the config for anything we know about.
     * Also fill in the authorization properties if missing.
     */
    private final Properties loadConfig(Properties opts) {
        Properties options = new Properties();
        options.putAll(filter(opts));

        // auto-add auth if required, not set in the options, and we are not in the same JVM
        if ((!_context.isRouterContext()) &&
            _context.getBooleanProperty("i2cp.auth") &&
            ((!opts.containsKey(PROP_USER)) || (!opts.containsKey(PROP_PW)))) {
            String configUser = _context.getProperty(PROP_USER);
            String configPW = _context.getProperty(PROP_PW);
            if (configUser != null && configPW != null) {
                options.setProperty(PROP_USER, configUser);
                options.setProperty(PROP_PW, configPW);
            }
        }
        if (options.getProperty(I2PClient.PROP_FAST_RECEIVE) == null)
            options.setProperty(I2PClient.PROP_FAST_RECEIVE, "true");
        if (options.getProperty(I2PClient.PROP_RELIABILITY) == null)
            options.setProperty(I2PClient.PROP_RELIABILITY, "none");
        return options;
    }

    /**
     * Get I2CP host from the config
     * @since 0.9.7 was in loadConfig()
     */
    private String getHost() {
        if (_context.isRouterContext())
            // just for logging
            return "[internal connection]";
        else if (SystemVersion.isAndroid() &&
                Boolean.parseBoolean(_options.getProperty(PROP_DOMAIN_SOCKET)))
            // just for logging
            return "[Domain socket connection]";
        return _options.getProperty(I2PClient.PROP_TCP_HOST, "127.0.0.1");
    }

    /**
     * Get I2CP port from the config
     * @since 0.9.7 was in loadConfig()
     */
    private int getPort() {
        if (_context.isRouterContext() ||
                (SystemVersion.isAndroid() &&
                        Boolean.parseBoolean(_options.getProperty(PROP_DOMAIN_SOCKET))))
            // just for logging
            return 0;
        String portNum = _options.getProperty(I2PClient.PROP_TCP_PORT, LISTEN_PORT + "");
        try {
            return Integer.parseInt(portNum);
        } catch (NumberFormatException nfe) {
            if (_log.shouldLog(Log.WARN))
                _log.warn(getPrefix() + "Invalid port number specified, defaulting to "
                          + LISTEN_PORT, nfe);
            return LISTEN_PORT;
        }
    }

    /**
     *  Save some memory, don't pass along the pointless properties.
     *  As of 0.9.19, defaults from options will be promoted to real values in rv.
     *  @return a new Properties without defaults
     */
    private Properties filter(Properties options) {
        Properties rv = new Properties();
        for (String key : options.stringPropertyNames()) {
            if (key.startsWith("java.") ||
                key.startsWith("user.") ||
                key.startsWith("os.") ||
                key.startsWith("sun.") ||
                key.startsWith("file.") ||
                key.equals("line.separator") ||
                key.equals("path.separator") ||
                key.equals("prng.buffers") ||
                key.equals("router.trustedUpdateKeys") ||
                key.startsWith("router.update") ||
                key.startsWith("routerconsole.") ||
                key.startsWith("time.") ||
                key.startsWith("stat.") ||
                key.startsWith("gnu.") ||  // gnu JVM
                key.startsWith("net.i2p.router.web.") ||  // console nonces
                key.startsWith("wrapper.")) {
                if (_log.shouldLog(Log.DEBUG)) _log.debug("Skipping property: " + key);
                continue;
            }
            String val = options.getProperty(key);
            // Long strings MUST be removed, even in router context,
            // as the session config properties must be serialized to be signed.
            // fixme, bytes could still be over 255 (unlikely)
            if (key.length() > 255 || val.length() > 255) {
                if (_log.shouldLog(Log.WARN))
                    _log.warn("Not passing on property ["
                              + key
                              + "] in the session config, key or value is too long (max = 255): "
                              + val);
            } else {
                rv.setProperty(key, val);
            }
        }
        return rv;
    }

    /**
     * Update the tunnel and bandwidth settings
     * @since 0.8.4
     */
    public void updateOptions(Properties options) {
        _options.putAll(filter(options));
        _producer.updateBandwidth(this);
        try {
            _producer.updateTunnels(this, 0);
        } catch (I2PSessionException ise) {}
    }

    /**
     *  @since 0.9.4
     */
    public boolean getFastReceive() {
        return _fastReceive && _routerSupportsFastReceive;
    }

    void setLeaseSet(LeaseSet ls) {
        _leaseSet = ls;
        if (ls != null) {
            synchronized (_leaseSetWait) {
                _leaseSetWait.notifyAll();
            }
        }
    }

    LeaseSet getLeaseSet() {
        return _leaseSet;
    }

    protected void changeState(State state) {
        synchronized (_stateLock) {
            _state = state;
            _stateLock.notifyAll();
        }
    }

    /**
     * Load up the destKeyFile for our Destination, PrivateKey, and SigningPrivateKey
     *
     * @throws DataFormatException if the file is in the wrong format or keys are invalid
     * @throws IOException if there is a problem reading the file
     */
    private void readDestination(InputStream destKeyStream) throws DataFormatException, IOException {
        _myDestination.readBytes(destKeyStream);
        _privateKey.readBytes(destKeyStream);
        _signingPrivateKey = new SigningPrivateKey(_myDestination.getSigningPublicKey().getType());
        _signingPrivateKey.readBytes(destKeyStream);
    }

    /**
     * Connect to the router and establish a session.  This call blocks until 
     * a session is granted.
     *
     * Should be threadsafe, other threads will block until complete.
     * Disconnect / destroy from another thread may be called simultaneously and
     * will (should?) interrupt the connect.
     *
     * @throws I2PSessionException if there is a configuration error or the router is
     *                             not reachable
     */
    public void connect() throws I2PSessionException {
        synchronized(_stateLock) {
            boolean wasOpening = false;
            boolean loop = true;
            while (loop) {
                switch (_state) {
                    case INIT:
                        loop = false;
                        break;
                    case CLOSED:
                        if (wasOpening)
                            throw new I2PSessionException("connect by other thread failed");
                        loop = false;
                        break;
                    case OPENING:
                    case GOTDATE:
                        wasOpening = true;
                        try {
                            _stateLock.wait(10*1000);
                        } catch (InterruptedException ie) {
                            throw new I2PSessionException("Interrupted", ie);
                        }
                        break;
                    case CLOSING:
                        throw new I2PSessionException("close in progress");
                    case OPEN:
                        return;
                }
            }
            changeState(State.OPENING);
        }

        _availabilityNotifier.stopNotifying();
        
        if ( (_options != null) && 
             (I2PClient.PROP_RELIABILITY_GUARANTEED.equals(_options.getProperty(I2PClient.PROP_RELIABILITY, I2PClient.PROP_RELIABILITY_BEST_EFFORT))) ) {
            if (_log.shouldLog(Log.ERROR))
                _log.error("I2CP guaranteed delivery mode has been removed, using best effort.");
        }
            
        boolean success = false;
        long startConnect = _context.clock().now();
        try {
            // protect w/ closeSocket()
            synchronized(_stateLock) {
                // If we are in the router JVM, connect using the internal queue
                if (_context.isRouterContext()) {
                    // _socket and _writer remain null
                    InternalClientManager mgr = _context.internalClientManager();
                    if (mgr == null)
                        throw new I2PSessionException("Router is not ready for connections");
                    // the following may throw an I2PSessionException
                    _queue = mgr.connect();
                    _reader = new QueuedI2CPMessageReader(_queue, this);
                } else {
                    if (SystemVersion.isAndroid() &&
                            Boolean.parseBoolean(_options.getProperty(PROP_DOMAIN_SOCKET))) {
                        final DomainSocketFactory fact = new DomainSocketFactory(_context);
                        _socket = fact.createSocket(DomainSocketFactory.I2CP_SOCKET_ADDRESS);
                    } else if (Boolean.parseBoolean(_options.getProperty(PROP_ENABLE_SSL))) {
                        try {
                            I2PSSLSocketFactory fact = new I2PSSLSocketFactory(_context, false, "certificates/i2cp");
                            _socket = fact.createSocket(_hostname, _portNum);
                            _socket.setKeepAlive(true);
                        } catch (GeneralSecurityException gse) {
                            IOException ioe = new IOException("SSL Fail");
                            ioe.initCause(gse);
                            throw ioe;
                        }
                    } else {
                        _socket = new Socket(_hostname, _portNum);
                        _socket.setKeepAlive(true);
                    }
                    // _socket.setSoTimeout(1000000); // Uhmmm we could really-really use a real timeout, and handle it.
                    OutputStream out = _socket.getOutputStream();
                    out.write(I2PClient.PROTOCOL_BYTE);
                    out.flush();
                    _writer = new ClientWriterRunner(out, this);
                    _writer.startWriting();
                    InputStream in = new BufferedInputStream(_socket.getInputStream(), BUF_SIZE);
                    _reader = new I2CPMessageReader(in, this);
                }
            }
            if (_log.shouldLog(Log.DEBUG)) _log.debug(getPrefix() + "before startReading");
            _reader.startReading();
            if (_log.shouldLog(Log.DEBUG)) _log.debug(getPrefix() + "Before getDate");
            Properties auth = null;
            if ((!_context.isRouterContext()) && _options.containsKey(PROP_USER) && _options.containsKey(PROP_PW)) {
                // Only supported by routers 0.9.11 or higher, but we don't know the version yet.	
                // Auth will also be sent in the SessionConfig.
                auth = new OrderedProperties();
                auth.setProperty(PROP_USER, _options.getProperty(PROP_USER));
                auth.setProperty(PROP_PW, _options.getProperty(PROP_PW));
            }
            sendMessage(new GetDateMessage(CoreVersion.VERSION, auth));
            waitForDate();

            if (_log.shouldLog(Log.DEBUG)) _log.debug(getPrefix() + "Before producer.connect()");
            _producer.connect(this);
            if (_log.shouldLog(Log.DEBUG)) _log.debug(getPrefix() + "After producer.connect()");

            // wait until we have created a lease set
            int waitcount = 0;
            while (_leaseSet == null) {
                if (waitcount++ > 5*60) {
                    throw new IOException("No tunnels built after waiting 5 minutes. Your network connection may be down, or there is severe network congestion.");
                }
                synchronized (_leaseSetWait) {
                    // InterruptedException caught below
                    _leaseSetWait.wait(1000);
                }
            }
            if (_log.shouldLog(Log.INFO)) {
                long connected = _context.clock().now();
                 _log.info(getPrefix() + "Lease set created with inbound tunnels after "
                           + (connected - startConnect)
                           + "ms - ready to participate in the network!");
            }
            Thread notifier = new I2PAppThread(_availabilityNotifier, "ClientNotifier " + getPrefix(), true);
            notifier.start();
            startIdleMonitor();
            startVerifyUsage();
            success = true;

            // now send CreateSessionMessages for all subsessions, one at a time, must wait for each response
            synchronized(_subsessionLock) {
                for (SubSession ss : _subsessions) {
                   if (_log.shouldLog(Log.INFO))
                       _log.info(getPrefix() + "Connecting subsession " + ss);
                    _producer.connect(ss);
                }
            }

        } catch (InterruptedException ie) {
            throw new I2PSessionException("Interrupted", ie);
        } catch (UnknownHostException uhe) {
            throw new I2PSessionException(getPrefix() + "Cannot connect to the router on " + _hostname + ':' + _portNum, uhe);
        } catch (IOException ioe) {
            throw new I2PSessionException(getPrefix() + "Cannot connect to the router on " + _hostname + ':' + _portNum, ioe);
        } finally {
            if (success) {
                changeState(State.OPEN);
            } else {
                _availabilityNotifier.stopNotifying();
                synchronized(_stateLock) {
                    changeState(State.CLOSING);
                    try {
                        _producer.disconnect(this);
                    } catch (I2PSessionException ipe) {}
                    closeSocket();
                }
            }
        }
    }

    /**
     *  @since 0.9.11 moved from connect()
     */
    protected void waitForDate() throws InterruptedException, IOException {
            if (_log.shouldLog(Log.DEBUG)) _log.debug(getPrefix() + "After getDate / begin waiting for a response");
            int waitcount = 0;
            while (true) {
                if (waitcount++ > 30) {
                    throw new IOException("No handshake received from the router");
                }
                synchronized(_stateLock) {
                    if (_state == State.GOTDATE)
                        break;
                    if (_state != State.OPENING && _state != State.INIT)
                        throw new IOException("Socket closed, state=" + _state);
                    // InterruptedException caught by caller
                    _stateLock.wait(1000);
                }
            }
            if (_log.shouldLog(Log.DEBUG)) _log.debug(getPrefix() + "After received a SetDate response");
    }

    /**
     * Pull the unencrypted data from the message that we've already prefetched and
     * notified the user that its available.
     *
     */
    public byte[] receiveMessage(int msgId) throws I2PSessionException {
        MessagePayloadMessage msg = _availableMessages.remove(Long.valueOf(msgId));
        if (msg == null) {
            _log.error("Receive message " + msgId + " had no matches");
            return null;
        }
        updateActivity();
        return msg.getPayload().getUnencryptedData();
    }

    /**
     * Report abuse with regards to the given messageId
     */
    public void reportAbuse(int msgId, int severity) throws I2PSessionException {
        synchronized (_stateLock) {
            if (_state == State.CLOSED)
                throw new I2PSessionException("Already closed");
            if (_state == State.INIT)
                throw new I2PSessionException("Not open, must call connect() first");
            if (_state == State.OPENING) // not before GOTDATE
                throw new I2PSessionException("Session not open yet");
        }
        _producer.reportAbuse(this, msgId, severity);
    }

    public abstract void receiveStatus(int msgId, long nonce, int status);

/****** no end-to-end crypto
    protected static final Set createNewTags(int num) {
        Set tags = new HashSet();
        for (int i = 0; i < num; i++)
            tags.add(new SessionTag(true));
        return tags;
    }
*******/

    /**
     * Recieve a payload message and let the app know its available
     */
    public void addNewMessage(MessagePayloadMessage msg) {
        Long mid = Long.valueOf(msg.getMessageId());
        _availableMessages.put(mid, msg);
        long id = msg.getMessageId();
        byte data[] = msg.getPayload().getUnencryptedData();
        if ((data == null) || (data.length <= 0)) {
            if (_log.shouldLog(Log.CRIT))
                _log.log(Log.CRIT, getPrefix() + "addNewMessage of a message with no unencrypted data",
                           new Exception("Empty message"));
        } else {
            int size = data.length;
            _availabilityNotifier.available(id, size);
            if (_log.shouldLog(Log.INFO))
                _log.info(getPrefix() + "Notified availability for session " + _sessionId + ", message " + id);
        }
    }

    /**
     *  Fire up a periodic task to check for unclaimed messages
     *  @since 0.9.1
     */
    protected void startVerifyUsage() {
        new VerifyUsage();
    }

    /**
     *  Check for unclaimed messages, without wastefully setting a timer for each
     *  message. Just copy all unclaimed ones and check some time later.
     */
    private class VerifyUsage extends SimpleTimer2.TimedEvent {
        private final List<Long> toCheck = new ArrayList<Long>();
        
        public VerifyUsage() {
             super(_context.simpleTimer2(), VERIFY_USAGE_TIME);
        }

        public void timeReached() {
            if (isClosed())
                return;
            //if (_log.shouldLog(Log.DEBUG))
            //    _log.debug(getPrefix() + " VerifyUsage of " + toCheck.size());
            if (!toCheck.isEmpty()) {
                for (Long msgId : toCheck) {
                    MessagePayloadMessage removed = _availableMessages.remove(msgId);
                    if (removed != null)
                        _log.error(getPrefix() + " Client not responding? Message not processed! id=" + msgId + ": " + removed);
                }
                toCheck.clear();
            }
            toCheck.addAll(_availableMessages.keySet());
            schedule(VERIFY_USAGE_TIME);
        }
    }

    /**
     *  This notifies the client of payload messages.
     *  Needs work.
     */
    protected class AvailabilityNotifier implements Runnable {
        private final List<Long> _pendingIds;
        private final List<Integer> _pendingSizes;
        private volatile boolean _alive;
 
        public AvailabilityNotifier() {
            _pendingIds = new ArrayList<Long>(2);
            _pendingSizes = new ArrayList<Integer>(2);
        }
        
        public void stopNotifying() { 
            _alive = false; 
            synchronized (AvailabilityNotifier.this) {
                AvailabilityNotifier.this.notifyAll();
            }
        }
        
        public void available(long msgId, int size) {
            synchronized (AvailabilityNotifier.this) {
                _pendingIds.add(Long.valueOf(msgId));
                _pendingSizes.add(Integer.valueOf(size));
                AvailabilityNotifier.this.notifyAll();
            }
        }
        public void run() {
            _alive = true;
            while (_alive) {
                Long msgId = null;
                Integer size = null;
                synchronized (AvailabilityNotifier.this) {
                    if (_pendingIds.isEmpty()) {
                        try {
                            AvailabilityNotifier.this.wait();
                        } catch (InterruptedException ie) { // nop
                        }
                    }
                    if (!_pendingIds.isEmpty()) {
                        msgId = _pendingIds.remove(0);
                        size = _pendingSizes.remove(0);
                    }
                }
                if ( (msgId != null) && (size != null) ) {
                    if (_sessionListener != null) {
                        try {
                            long before = System.currentTimeMillis();
                            _sessionListener.messageAvailable(I2PSessionImpl.this, msgId.intValue(), size.intValue());
                            long duration = System.currentTimeMillis() - before;
                            if ((duration > 100) && _log.shouldLog(Log.INFO)) 
                                _log.info("Message availability notification for " + msgId.intValue() + " took " 
                                           + duration + " to " + _sessionListener);
                        } catch (Exception e) {
                            _log.log(Log.CRIT, "Error notifying app of message availability", e);
                        }
                    } else {
                        _log.log(Log.CRIT, "Unable to notify an app that " + msgId + " of size " + size + " is available!");
                    }
                }
            }
        }
    }
    
    /**
     * The I2CPMessageEventListener callback.
     * Recieve notification of some I2CP message and handle it if possible.
     *
     * We route the message based on message type AND session ID.
     *
     * The following types never contain a session ID and are not routable to
     * a subsession:
     *     BandwidthLimitsMessage, DestReplyMessage
     *
     * The following types may not ontain a valid session ID
     * even when intended for a subsession, so we must take special care:
     *     SessionStatusMessage
     *
     * @param reader unused
     */
    public void messageReceived(I2CPMessageReader reader, I2CPMessage message) {
        int type = message.getType();
        SessionId id = message.sessionId();
        if (id == null || id.equals(_sessionId) ||
            (_sessionId == null && id != null && type == SessionStatusMessage.MESSAGE_TYPE)) {
            // it's for us
            I2CPMessageHandler handler = _handlerMap.getHandler(type);
            if (handler != null) {
                if (_log.shouldLog(Log.DEBUG))
                    _log.debug(getPrefix() + "Message received of type " + type
                               + " to be handled by " + handler.getClass().getSimpleName());
                handler.handleMessage(message, this);
            } else {
                if (_log.shouldLog(Log.WARN))
                    _log.warn(getPrefix() + "Unknown message or unhandleable message received: type = "
                              + type);
            }
        } else {
            SubSession sub = _subsessionMap.get(id);
            if (sub != null) {
                // it's for a subsession
                if (_log.shouldLog(Log.DEBUG))
                    _log.debug(getPrefix() + "Message received of type " + type
                               + " to be handled by " + sub);
                sub.messageReceived(reader, message);
            } else if (id != null && type == SessionStatusMessage.MESSAGE_TYPE) {
                // look for a subsession without a session
                synchronized (_subsessionLock) {
                    for (SubSession sess : _subsessions) {
                        if (sess.getSessionId() == null) {
                            sess.messageReceived(reader, message);
                            id = sess.getSessionId();
                            if (id != null) {
                                if (id.equals(_sessionId)) {
                                    // shouldnt happen
                                    sess.setSessionId(null);
                                    if (_log.shouldLog(Log.WARN))
                                        _log.warn("Dup or our session id " + id);
                                } else {
                                    SubSession old = _subsessionMap.putIfAbsent(id, sess);
                                    if (old != null) {
                                        // shouldnt happen
                                        sess.setSessionId(null);
                                        if (_log.shouldLog(Log.WARN))
                                            _log.warn("Dup session id " + id);
                                    }
                                }
                            }
                            return;
                        }
                        if (_log.shouldLog(Log.WARN))
                            _log.warn(getPrefix() + "No session " + id + " to handle message: type = "
                                      + type);
                    }
                }
            } else {
                // it's for nobody
                if (_log.shouldLog(Log.WARN))
                    _log.warn(getPrefix() + "No session " + id + " to handle message: type = "
                              + type);
            }
        }
    }

    /** 
     * The I2CPMessageEventListener callback.
     * Recieve notifiation of an error reading the I2CP stream.
     * @param reader unused
     * @param error non-null
     */
    public void readError(I2CPMessageReader reader, Exception error) {
        propogateError("There was an error reading data", error);
        disconnect();
    }

    /**
     * Retrieve the destination of the session
     */
    public Destination getMyDestination() { return _myDestination; }

    /**
     * Retrieve the decryption PrivateKey 
     */
    public PrivateKey getDecryptionKey() { return _privateKey; }

    /**
     * Retrieve the signing SigningPrivateKey
     */
    public SigningPrivateKey getPrivateKey() { return _signingPrivateKey; }

    /**
     * Retrieve the helper that generates I2CP messages
     */
    I2CPMessageProducer getProducer() { return _producer; }

    /**
     *  For Subsessions
     *  @since 0.9.19
     */
    I2PClientMessageHandlerMap getHandlerMap() { return _handlerMap; }

    /**
     *  For Subsessions
     *  @since 0.9.19
     */
    I2PAppContext getContext() { return _context; }

    /**
     * Retrieve the configuration options, filtered.
     * All defaults passed in via constructor have been promoted to the primary map.
     *
     * @return non-null, if insantiated with null options, this will be the System properties.
     */
    Properties getOptions() { return _options; }

    /** 
     * Retrieve the session's ID
     */
    SessionId getSessionId() { return _sessionId; }
    void setSessionId(SessionId id) { _sessionId = id; }

    /** configure the listener */
    public void setSessionListener(I2PSessionListener lsnr) { _sessionListener = lsnr; }

    /**
     *  Has the session been closed (or not yet connected)?
<<<<<<< HEAD
     *  False when open and during transitions. Synchronized.
=======
     *  False when open and during transitions.
>>>>>>> 657f13af
     */
    public boolean isClosed() {
        synchronized (_stateLock) {
            return _state == State.CLOSED || _state == State.INIT;
        }
    }

    /**
     * Deliver an I2CP message to the router
     * As of 0.9.3, may block for several seconds if the write queue to the router is full
     *
     * @throws I2PSessionException if the message is malformed or there is an error writing it out
     */
    void sendMessage(I2CPMessage message) throws I2PSessionException {
        synchronized (_stateLock) {
            if (_state == State.CLOSED)
                throw new I2PSessionException("Already closed");
            if (_state == State.INIT)
                throw new I2PSessionException("Not open, must call connect() first");
        }
        if (_queue != null) {
            // internal
            try {
                if (!_queue.offer(message, MAX_SEND_WAIT))
                    throw new I2PSessionException("Timed out waiting while write queue was full");
            } catch (InterruptedException ie) {
                throw new I2PSessionException("Interrupted", ie);
            }
        } else if (_writer == null) {
            // race here
            throw new I2PSessionException("Already closed or not open");
        } else {
            _writer.addMessage(message);
        }
    }

    /**
     * Pass off the error to the listener
     * Misspelled, oh well.
     * @param error non-null
     */
    void propogateError(String msg, Throwable error) {
        // Only log as WARN if the router went away
        int level;
        String msgpfx;
        if (error instanceof EOFException) {
            level = Log.WARN;
            msgpfx = "Router closed connection: ";
        } else {
            level = Log.ERROR;
            msgpfx = "Error occurred communicating with router: ";
        }

        if (_log.shouldLog(level)) 
            _log.log(level, getPrefix() + msgpfx + msg, error);
        if (_sessionListener != null) _sessionListener.errorOccurred(this, msg, error);
    }

    /**
     * Tear down the session, and do NOT reconnect.
     *
     * Blocks if session has not been fully started.
     */
    public void destroySession() {
        destroySession(true);
    }

    /**
     * Tear down the session, and do NOT reconnect.
     * 
     * Will interrupt an open in progress.
     */
    public void destroySession(boolean sendDisconnect) {
        synchronized(_stateLock) {
            if (_state == State.CLOSING || _state == State.CLOSED || _state == State.INIT)
                return;
            changeState(State.CLOSING);
        }
        
        if (_log.shouldLog(Log.INFO)) _log.info(getPrefix() + "Destroy the session", new Exception("DestroySession()"));
        if (sendDisconnect && _producer != null) {    // only null if overridden by I2PSimpleSession
            try {
                _producer.disconnect(this);
            } catch (I2PSessionException ipe) {
                //propogateError("Error destroying the session", ipe);
                if (_log.shouldLog(Log.WARN))
                    _log.warn("Error destroying the session", ipe);
            }
        }
        // SimpleSession does not initialize
        if (_availabilityNotifier != null)
            _availabilityNotifier.stopNotifying();
        closeSocket();
        _subsessionMap.clear();
        if (_sessionListener != null) _sessionListener.disconnected(this);
    }

    /**
     * Close the socket carefully.
     */
    private void closeSocket() {
        if (_log.shouldLog(Log.INFO))
            _log.info(getPrefix() + "Closing the socket", new Exception("closeSocket"));
        synchronized(_stateLock) {
            changeState(State.CLOSING);
            locked_closeSocket();
            changeState(State.CLOSED);
        }
    }

    /**
     * Close the socket carefully.
     * Caller must change state.
     */
    private void locked_closeSocket() {
        if (_reader != null) {
            _reader.stopReading();
            _reader = null;
        }
        if (_queue != null) {
            // internal
            _queue.close();
        }
        if (_writer != null) {
            _writer.stopWriting();
            _writer = null;
        }

        if (_socket != null) {
            try {
                _socket.close();
            } catch (IOException ioe) {
                propogateError("Caught an IO error closing the socket.  ignored", ioe);
            } finally {
                _socket = null; // so when propogateError calls closeSocket, it doesnt loop
            }
        }
    }

    /**
     * The I2CPMessageEventListener callback.
     * Recieve notification that the I2CP connection was disconnected.
     * @param reader unused
     */
    public void disconnected(I2CPMessageReader reader) {
        if (_log.shouldLog(Log.DEBUG)) _log.debug(getPrefix() + "Disconnected", new Exception("Disconnected"));
        disconnect();
    }

    /**
     * Will interrupt a connect in progress.
     */
    protected void disconnect() {
        State oldState;
        synchronized(_stateLock) {
            if (_state == State.CLOSING || _state == State.CLOSED || _state == State.INIT)
                return;
            oldState = _state;
            changeState(State.CLOSING);
        }
        if (_log.shouldLog(Log.DEBUG)) _log.debug(getPrefix() + "Disconnect() called", new Exception("Disconnect"));
        // don't try to reconnect if it failed before GETTDATE
        if (oldState != State.OPENING && shouldReconnect()) {
            if (reconnect()) {
                if (_log.shouldLog(Log.INFO)) _log.info(getPrefix() + "I2CP reconnection successful");
                return;
            }
            if (_log.shouldLog(Log.ERROR)) _log.error(getPrefix() + "I2CP reconnection failed");
        }

        if (_log.shouldLog(Log.ERROR))
            _log.error(getPrefix() + "Disconned from the router, and not trying to reconnect");
        if (_sessionListener != null) _sessionListener.disconnected(this);

        closeSocket();
        changeState(State.CLOSED);
    }

    private final static int MAX_RECONNECT_DELAY = 320*1000;
    private final static int BASE_RECONNECT_DELAY = 10*1000;

    protected boolean shouldReconnect() {
        return true;
    }

    protected boolean reconnect() {
        closeSocket();
        if (_log.shouldLog(Log.INFO)) _log.info(getPrefix() + "Reconnecting...");
        int i = 0;
        while (true) {
            long delay = BASE_RECONNECT_DELAY << i;
            i++;
            if ( (delay > MAX_RECONNECT_DELAY) || (delay <= 0) )
                delay = MAX_RECONNECT_DELAY;
            try {
                Thread.sleep(delay);
            } catch (InterruptedException ie) {
                return false;
            }
            
            try {
                connect();
                if (_log.shouldLog(Log.INFO)) 
                    _log.info(getPrefix() + "Reconnected on attempt " + i);
                return true;
            } catch (I2PSessionException ise) {
                if (_log.shouldLog(Log.ERROR)) 
                    _log.error(getPrefix() + "Error reconnecting on attempt " + i, ise);
            }
        }
    }
    
    /**
     * try hard to make a decent identifier as this will appear in error logs
     */
    protected String getPrefix() {
        StringBuilder buf = new StringBuilder();
        buf.append('[');
        String s = _options.getProperty("inbound.nickname");
        if (s != null)
            buf.append(s);
        else
            buf.append(getClass().getSimpleName());
        if (_sessionId != null)
            buf.append(" #").append(_sessionId.getSessionId());
        buf.append("]: ");
        return buf.toString();
    }

    /**
     *  Called by the message handler
     *  on reception of DestReplyMessage
     *  @param d non-null
     */
    void destReceived(Destination d) {
        Hash h = d.calculateHash();
        synchronized (_lookupCache) {
            _lookupCache.put(h, d);
        }
        for (LookupWaiter w : _pendingLookups) {
            if (h.equals(w.hash)) {
                synchronized (w) {
                    w.destination = d;
                    w.notifyAll();
                }
            }
        }
    }

    /**
     *  Called by the message handler
     *  on reception of DestReplyMessage
     *  @param h non-null
     */
    void destLookupFailed(Hash h) {
        for (LookupWaiter w : _pendingLookups) {
            if (h.equals(w.hash)) {
                synchronized (w) {
                    w.notifyAll();
                }
            }
        }
    }

    /**
     *  Called by the message handler
     *  on reception of HostReplyMessage
     *  @param d non-null
     *  @since 0.9.11
     */
    void destReceived(long nonce, Destination d) {
        // notify by nonce and hash
        Hash h = d.calculateHash();
        for (LookupWaiter w : _pendingLookups) {
            if (nonce == w.nonce || h.equals(w.hash)) {
                synchronized (_lookupCache) {
                    if (w.name != null)
                        _lookupCache.put(w.name, d);
                    _lookupCache.put(h, d);
                }
                synchronized (w) {
                    w.destination = d;
                    w.notifyAll();
                }
            }
        }
    }

    /**
     *  Called by the message handler
     *  on reception of HostReplyMessage
     *  @since 0.9.11
     */
    void destLookupFailed(long nonce) {
        for (LookupWaiter w : _pendingLookups) {
            if (nonce == w.nonce) {
                synchronized (w) {
                    w.notifyAll();
                }
            }
        }
    }

    /** called by the message handler */
    void bwReceived(int[] i) {
        _bwLimits = i;
        synchronized (_bwReceivedLock) {
            _bwReceivedLock.notifyAll();
        }
    }

    /**
     *  Simple object to wait for lookup replies
     *  @since 0.8.3
     */
    private static class LookupWaiter {
        /** the request (Hash mode) */
        public final Hash hash;
        /** the request (String mode) */
        public final String name;
        /** the request (nonce mode) */
        public final long nonce;
        /** the reply; synch on this */
        public Destination destination;

        public LookupWaiter(Hash h) {
            this(h, -1);
        }

        /** @since 0.9.11 */
        public LookupWaiter(Hash h, long nonce) {
            this.hash = h;
            this.name = null;
            this.nonce = nonce;
        }

        /** @since 0.9.11 */
        public LookupWaiter(String name, long nonce) {
            this.hash = null;
            this.name = name;
            this.nonce = nonce;
        }
    }

    /** @since 0.9.20 */
    public static void clearCache() {
        synchronized (_lookupCache) {
            _lookupCache.clear();
        }
    }

    /**
     *  Blocking. Waits a max of 10 seconds by default.
     *  See lookupDest with maxWait parameter to change.
     *  Implemented in 0.8.3 in I2PSessionImpl;
     *  previously was available only in I2PSimpleSession.
     *  Multiple outstanding lookups are now allowed.
     *  @return null on failure
     */
    public Destination lookupDest(Hash h) throws I2PSessionException {
        return lookupDest(h, 10*1000);
    }

    /**
     *  Blocking.
     *  @param maxWait ms
     *  @since 0.8.3
     *  @return null on failure
     */
    public Destination lookupDest(Hash h, long maxWait) throws I2PSessionException {
        synchronized (_lookupCache) {
            Destination rv = _lookupCache.get(h);
            if (rv != null)
                return rv;
        }
        synchronized (_stateLock) {
            // not before GOTDATE
            if (_state == State.CLOSED ||
                _state == State.INIT ||
                _state == State.OPENING) {
                if (_log.shouldLog(Log.INFO))
                    _log.info("Session closed, cannot lookup " + h);
                return null;
            }
        }
        LookupWaiter waiter;
        long nonce;
        if (_routerSupportsHostLookup) {
            nonce = _lookupID.incrementAndGet() & 0x7fffffff;
            waiter = new LookupWaiter(h, nonce);
        } else {
            nonce = 0; // won't be used
            waiter = new LookupWaiter(h);
        }
        _pendingLookups.offer(waiter);
        Destination rv = null;
        try {
            if (_routerSupportsHostLookup) {
                if (_log.shouldLog(Log.INFO))
                    _log.info("Sending HostLookup for " + h);
                SessionId id = _sessionId;
                if (id == null)
                    id = new SessionId(65535);
                sendMessage(new HostLookupMessage(id, h, nonce, maxWait));
            } else {
                if (_log.shouldLog(Log.INFO))
                    _log.info("Sending DestLookup for " + h);
                sendMessage(new DestLookupMessage(h));
            }
            try {
                synchronized (waiter) {
                    waiter.wait(maxWait);
                    rv = waiter.destination;
                }
            } catch (InterruptedException ie) {
                throw new I2PSessionException("Interrupted", ie);
            }
        } finally {
            _pendingLookups.remove(waiter);
        }
        return rv;
    }

    /**
     *  Ask the router to lookup a Destination by host name.
     *  Blocking. Waits a max of 10 seconds by default.
     *
     *  This only makes sense for a b32 hostname, OR outside router context.
     *  Inside router context, just query the naming service.
     *  Outside router context, this does NOT query the context naming service.
     *  Do that first if you expect a local addressbook.
     *
     *  This will log a warning for non-b32 in router context.
     *
     *  See interface for suggested implementation.
     *
     *  Requires router side to be 0.9.11 or higher. If the router is older,
     *  this will return null immediately.
     *
     *  @since 0.9.11
     */
    public Destination lookupDest(String name) throws I2PSessionException {
        return lookupDest(name, 10*1000);
    }

    /**
     *  Ask the router to lookup a Destination by host name.
     *  Blocking. See above for details.
     *  @param maxWait ms
     *  @since 0.9.11
     *  @return null on failure
     */
    public Destination lookupDest(String name, long maxWait) throws I2PSessionException {
        if (name.length() == 0)
            return null;
        // Shortcut for b64
        if (name.length() >= 516) {
            try {
                return new Destination(name);
            } catch (DataFormatException dfe) {
                return null;
            }
        }
        // won't fit in Mapping
        if (name.length() >= 256 && !_context.isRouterContext())
            return null;
        synchronized (_lookupCache) {
            Destination rv = _lookupCache.get(name);
            if (rv != null)
                return rv;
        }
        if (isClosed()) {
            if (_log.shouldLog(Log.INFO))
                _log.info("Session closed, cannot lookup " + name);
            return null;
        }
        if (!_routerSupportsHostLookup) {
            // do them a favor and convert to Hash lookup
            if (name.length() == 60 && name.toLowerCase(Locale.US).endsWith(".b32.i2p"))
                return lookupDest(Hash.create(Base32.decode(name.toLowerCase(Locale.US).substring(0, 52))), maxWait);
            // else unsupported
            if (_log.shouldLog(Log.WARN))
                _log.warn("Router does not support HostLookup for " + name);
            return null;
        }
        int nonce = _lookupID.incrementAndGet() & 0x7fffffff;
        LookupWaiter waiter = new LookupWaiter(name, nonce);
        _pendingLookups.offer(waiter);
        Destination rv = null;
        try {
            if (_log.shouldLog(Log.INFO))
                _log.info("Sending HostLookup for " + name);
            SessionId id = _sessionId;
            if (id == null)
                id = new SessionId(65535);
            sendMessage(new HostLookupMessage(id, name, nonce, maxWait));
            try {
                synchronized (waiter) {
                    waiter.wait(maxWait);
                    rv = waiter.destination;
                }
            } catch (InterruptedException ie) {
                throw new I2PSessionException("Interrupted", ie);
            }
        } finally {
            _pendingLookups.remove(waiter);
        }
        return rv;
    }

    /**
     *  Blocking. Waits a max of 5 seconds.
     *  But shouldn't take long.
     *  Implemented in 0.8.3 in I2PSessionImpl;
     *  previously was available only in I2PSimpleSession.
     *  Multiple outstanding lookups are now allowed.
     *  @return null on failure
     */
    public int[] bandwidthLimits() throws I2PSessionException {
        synchronized (_stateLock) {
            // not before GOTDATE
            if (_state == State.CLOSED ||
                _state == State.INIT ||
                _state == State.OPENING) {
                if (_log.shouldLog(Log.INFO))
                    _log.info("Session closed, cannot get bw limits");
                return null;
            }
        }
        sendMessage(new GetBandwidthLimitsMessage());
        try {
            synchronized (_bwReceivedLock) {
                _bwReceivedLock.wait(5*1000);
            }
        } catch (InterruptedException ie) {
            throw new I2PSessionException("Interrupted", ie);
        }
        return _bwLimits;
    }

    protected void updateActivity() {
        _lastActivity = _context.clock().now();
        if (_isReduced) {
            _isReduced = false;
            if (_log.shouldLog(Log.WARN)) 
                _log.warn(getPrefix() + "Restoring original tunnel quantity");
            try {
                _producer.updateTunnels(this, 0);
            } catch (I2PSessionException ise) {
                _log.error(getPrefix() + "bork restore from reduced");
            }
        }
    }

    public long lastActivity() {
        return _lastActivity;
    }

    public void setReduced() {
        _isReduced = true;
    }

    private void startIdleMonitor() {
        _isReduced = false;
        boolean reduce = Boolean.parseBoolean(_options.getProperty("i2cp.reduceOnIdle"));
        boolean close = Boolean.parseBoolean(_options.getProperty("i2cp.closeOnIdle"));
        if (reduce || close) {
            updateActivity();
            _context.simpleTimer2().addEvent(new SessionIdleTimer(_context, this, reduce, close), SessionIdleTimer.MINIMUM_TIME);
        }
    }

    @Override
    public String toString() {
        StringBuilder buf = new StringBuilder(32);
        buf.append("Session: ");
        if (_myDestination != null)
            buf.append(_myDestination.calculateHash().toBase64().substring(0, 4));
        else
            buf.append("[null dest]");
        buf.append(getPrefix());
        return buf.toString();
    }
}<|MERGE_RESOLUTION|>--- conflicted
+++ resolved
@@ -146,11 +146,7 @@
         CLOSED
     }
 
-<<<<<<< HEAD
     protected State _state = State.INIT;
-=======
-    protected State _state = State.CLOSED;
->>>>>>> 657f13af
     protected final Object _stateLock = new Object();
 
     /** 
@@ -1018,11 +1014,7 @@
 
     /**
      *  Has the session been closed (or not yet connected)?
-<<<<<<< HEAD
      *  False when open and during transitions. Synchronized.
-=======
-     *  False when open and during transitions.
->>>>>>> 657f13af
      */
     public boolean isClosed() {
         synchronized (_stateLock) {
