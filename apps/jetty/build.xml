--- conflicted
+++ resolved
@@ -82,13 +82,9 @@
               jetty-util-xxx.jar: LifeCycle (base class for stuff), URIUtil (used in i2psnark)
               jetty-sslengine-xxx.jar: SSL NIO Connector for console
               jetty-java5-threadpool-xxx.jar: Concurrent thread pool for eepsite
-<<<<<<< HEAD
-              commons-logging.jar: JspC compiler
-=======
               jasper*, commons-logging.jar: JspC compiler, webapp runtime
               jetty-rewrite-handler: Not used by I2P, but only 20KB and could be useful for eepsites
               All of these are available in the Ubuntu packages libjetty-java and libjetty-extra-java
->>>>>>> 33b25b57
         -->
         <copy preservelastmodified="true" file="${jetty.base}/start.jar" tofile="jettylib/jetty-start.jar" />
         <copy preservelastmodified="true" file="${jetty.base}/lib/${jetty.base}.jar" tofile="jettylib/org.mortbay.jetty.jar" />
