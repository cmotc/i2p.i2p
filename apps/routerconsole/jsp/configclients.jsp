--- conflicted
+++ resolved
@@ -47,154 +47,8 @@
 <% } %>
  <input type="submit" class="accept" name="action" value="<%=intl._t("Save Client Configuration")%>" />
 </div></form></div>
-<<<<<<< HEAD
 </div><hr>
 <p><a href="configi2cp"><%=intl._t("Advanced Client Interface Configuration")%></a></p>
 <p><a href="configwebapps"><%=intl._t("WebApp Configuration")%></a></p>
 <p><a href="configplugins"><%=intl._t("Plugin Configuration")%></a></p>
-</div></body></html>
-=======
-
-<h3 id="advancedclientconfig"><a name="i2cp"></a><%=intl._t("Advanced Client Interface Configuration")%></h3>
-<form action="" method="POST">
-<input type="hidden" name="nonce" value="<%=pageNonce%>" >
-<table class="configtable" id="externali2cp">
-<tr><td class="infowarn">
-<b><%=intl._t("The default settings will work for most people.")%></b>
-<%=intl._t("Any changes made here must also be configured in the external client.")%>
-<%=intl._t("Many clients do not support SSL or authorization.")%>
-<i><%=intl._t("All changes require restart to take effect.")%></i>
-</td></tr>
-<tr><th><%=intl._t("External I2CP (I2P Client Protocol) Interface Configuration")%></th></tr>
-<tr><td>
-<input type="radio" class="optbox" name="mode" value="1" <%=clientshelper.i2cpModeChecked(1) %> >
-<%=intl._t("Enabled without SSL")%>&nbsp;
-<input type="radio" class="optbox" name="mode" value="2" <%=clientshelper.i2cpModeChecked(2) %> >
-<%=intl._t("Enabled with SSL required")%>&nbsp;
-<input type="radio" class="optbox" name="mode" value="0" <%=clientshelper.i2cpModeChecked(0) %> >
-<%=intl._t("Disabled - Clients outside this Java process may not connect")%>
-</td</tr>
-<tr><td>
-<%=intl._t("I2CP Interface")%>:
-<select name="interface">
-<%
-       String[] ips = clientshelper.intfcAddresses();
-       for (int i = 0; i < ips.length; i++) {
-           out.print("<option value=\"");
-           out.print(ips[i]);
-           out.print('\"');
-           if (clientshelper.isIFSelected(ips[i]))
-               out.print(" selected=\"selected\"");
-           out.print('>');
-           out.print(ips[i]);
-           out.print("</option>\n");
-       }
-%>
-</select>&nbsp;
-<%=intl._t("I2CP Port")%>:
-<input name="port" type="text" size="5" maxlength="5" value="<jsp:getProperty name="clientshelper" property="port" />" >
-</td></tr>
-<tr><th><%=intl._t("Authorization")%></th></tr>
-<tr><td>
-<input type="checkbox" class="optbox" name="auth" value="true" <jsp:getProperty name="clientshelper" property="auth" /> >
-<%=intl._t("Require username and password")%>
-</td></tr>
-<tr><td>
-<%=intl._t("Username")%>:
-<input name="user" type="text" value="" />&nbsp;
-<%=intl._t("Password")%>:
-<input name="nofilter_pw" type="password" value="" />
-</td></tr>
-<tr><td class="optionsave" align="right">
-<input type="submit" class="default" name="action" value="<%=intl._t("Save Interface Configuration")%>" />
-<input type="submit" class="cancel" name="foo" value="<%=intl._t("Cancel")%>" />
-<input type="submit" class="accept" name="action" value="<%=intl._t("Save Interface Configuration")%>" />
-</td></tr>
-</table>
-</form>
-
-<h3 id="webappconfig"><a name="webapp"></a><%=intl._t("WebApp Configuration")%></h3>
-<p class="infohelp" id="webappconfig">
- <%=intl._t("The Java web applications listed below are started by the webConsole client and run in the same JVM as the router. They are usually web applications accessible through the router console. They may be complete applications (e.g. i2psnark), front-ends to another client or application which must be separately enabled (e.g. susidns, i2ptunnel), or have no web interface at all (e.g. addressbook).")%>&nbsp;
- <%=intl._t("A web app may also be disabled by removing the .war file from the webapps directory; however the .war file and web app will reappear when you update your router to a newer version, so disabling the web app here is the preferred method.")%>
- <i><%=intl._t("All changes require restart to take effect.")%></i>
- </p><div class="wideload">
-<form action="configclients" method="POST">
-<input type="hidden" name="nonce" value="<%=pageNonce%>" >
- <jsp:getProperty name="clientshelper" property="form2" />
- <div class="formaction" id="webappconfig">
- <input type="submit" class="cancel" name="foo" value="<%=intl._t("Cancel")%>" />
- <input type="submit" name="action" class="accept" value="<%=intl._t("Save WebApp Configuration")%>" />
-</div></form></div>
-
-<%
-   if (clientshelper.showPlugins()) {
-       if (clientshelper.isPluginUpdateEnabled()) {
-%>
-<h3 id="pluginconfig"><a name="pconfig"></a><%=intl._t("Plugin Configuration")%></h3><p id="pluginconfig">
- <%=intl._t("The plugins listed below are started by the webConsole client.")%>
- </p><div class="wideload">
-<form action="" method="POST">
-<input type="hidden" name="nonce" value="<%=pageNonce%>" >
- <jsp:getProperty name="clientshelper" property="form3" />
-<div class="formaction" id="pluginconfig">
- <input type="submit" class="cancel" name="foo" value="<%=intl._t("Cancel")%>" />
- <input type="submit" name="action" class="accept" value="<%=intl._t("Save Plugin Configuration")%>" />
-</div></form></div>
-<%
-       } // pluginUpdateEnabled
-       if (clientshelper.isPluginInstallEnabled()) {
-%>
-<h3 id="pluginmanage"><a name="plugin"></a><%=intl._t("Plugin Installation")%></h3>
-<table id="plugininstall" class="configtable">
-<tr><td class="infohelp" colspan="2">
- <%=intl._t("Look for available plugins on {0}.", "<a href=\"http://i2pwiki.i2p/index.php?title=Plugins\">i2pwiki.i2p</a>")%>
-</td></tr>
-<tr><th colspan="2">
- <%=intl._t("Installation from URL")%>
-</th></tr>
-<tr>
-<form action="configclients" method="POST">
-<td>
- <input type="hidden" name="nonce" value="<%=pageNonce%>" >
- URL:&nbsp;<input type="text" size="60" name="pluginURL" title="<%=intl._t("To install a plugin, enter the download URL.")%>">
-</td>
-<td class="optionsave" align="right">
- <input type="submit" name="action" class="default" id="hideme" value="<%=intl._t("Install Plugin")%>" />
- <input type="submit" class="cancel" name="foo" value="<%=intl._t("Cancel")%>" />
- <input type="submit" name="action" class="download" value="<%=intl._t("Install Plugin")%>" />
-</td>
-</form>
-</tr>
-<tr><th colspan="2">
-<a name="plugin"></a><%=intl._t("Installation from File")%>
-</th></tr>
-<tr>
-<form action="configclients" method="POST" enctype="multipart/form-data" accept-charset="UTF-8">
-<td>
-<input type="hidden" name="nonce" value="<%=pageNonce%>" >
-<%=intl._t("Select xpi2p or su3 file")%>:&nbsp;
-<input type="file" name="pluginFile" accept=".xpi2p,.su3" >
-</td>
-<td class="optionsave" align="right">
-<input type="submit" name="action" class="download" value="<%=intl._t("Install Plugin from File")%>" />
-</td>
-</form>
-</tr>
-</table>
-<%
-       } // pluginInstallEnabled
-       if (clientshelper.isPluginUpdateEnabled()) {
-%>
-<h4 id="updateplugins" class="embeddedtitle"><a name="plugin"></a><%=intl._t("Update All Plugins")%></h4>
-<div class="formaction" id="updateplugins">
-<form action="configclients" method="POST">
-<input type="hidden" name="nonce" value="<%=pageNonce%>" >
- <input type="submit" name="action" class="reload" value="<%=intl._t("Update All Installed Plugins")%>" />
-</form></div>
-<%
-       } // pluginUpdateEnabled
-   } // showPlugins
-%>
-</div></div></body></html>
->>>>>>> e86092b3
+</div></body></html>