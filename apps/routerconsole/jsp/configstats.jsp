--- conflicted
+++ resolved
@@ -1,4 +1,3 @@
-<<<<<<< HEAD
 <%@page contentType="text/html"%>
 <%@page pageEncoding="UTF-8"%>
 <!DOCTYPE HTML PUBLIC "-//W3C//DTD HTML 4.01 Transitional//EN">
@@ -65,119 +64,6 @@
 
  <jsp:useBean class="net.i2p.router.web.ConfigStatsHelper" id="statshelper" scope="request" />
  <jsp:setProperty name="statshelper" property="contextId" value="<%=(String)session.getAttribute("i2p.contextId")%>" />
- 
- <form id="statsForm" name="statsForm" action="configstats.jsp" method="POST">
- <% String prev = System.getProperty("net.i2p.router.web.ConfigStatsHandler.nonce");
-    if (prev != null) System.setProperty("net.i2p.router.web.ConfigStatsHandler.noncePrev", prev);
-    System.setProperty("net.i2p.router.web.ConfigStatsHandler.nonce", new java.util.Random().nextLong()+""); %>
- <input type="hidden" name="action" value="foo" />
- <input type="hidden" name="nonce" value="<%=System.getProperty("net.i2p.router.web.ConfigStatsHandler.nonce")%>" />
- Enable full stats?
- <input type="checkbox" name="isFull" value="true" <% 
- if (statshelper.getIsFull()) { %>checked="true" <% } %>/>
- (change requires restart to take effect)<br />
- Stat file: <input type="text" name="filename" value="<%=statshelper.getFilename()%>" /><br />
- Filter: (<a href="javascript: void(null);" onclick="toggleAll('*')">toggle all</a>)<br />
- <table>
- <% while (statshelper.hasMoreStats()) {
-      while (statshelper.groupRequired()) { %>
- <tr><td valign="top" align="left" colspan="3">
-     <b><%=statshelper.getCurrentGroupName()%></b>
-     (<a href="javascript: void(null);" onclick="toggleAll('<%=statshelper.getCurrentGroupName()%>')">toggle all</a>)
-     </td></tr><tr><td>Log</td><td>Graph</td><td></td></tr><%
-     } // end iterating over required groups for the current stat %>
- <tr><td valign="top" align="left">
-     <a name="<%=statshelper.getCurrentStatName()%>"></a>
-     <input id="<%=statshelper.getCurrentGroupName()%>" type="checkbox" name="statList" value="<%=statshelper.getCurrentStatName()%>" <% 
-     if (statshelper.getCurrentIsLogged()) { %>checked="true" <% } %>/></td>
-     <td valign="top" align="left">
-     <% if (statshelper.getCurrentCanBeGraphed()) { %>
-       <input id="<%=statshelper.getCurrentGroupName()%>" type="checkbox" name="graphList" value="<%=statshelper.getCurrentGraphName()%>" <% 
-       if (statshelper.getCurrentIsGraphed()) { %>checked="true" <% } %>/><% } %></td>
-     <td valign="top" align="left"><b><%=statshelper.getCurrentStatName()%>:</b><br />
-     <%=statshelper.getCurrentStatDescription()%></td></tr><%
-    } // end iterating over all stats %>
- <tr><td colspan="3"><hr /></td></tr>
- <tr><td><input type="checkbox" name="explicitFilter" /></td>
-     <td colspan="2">Advanced filter: 
-     <input type="text" name="explicitFilterValue" value="<%=statshelper.getExplicitFilter()%>" size="40" /></td></tr>
- <tr><td colspan="3"><hr /></td></tr>
- <tr><td><input type="submit" name="shouldsave" value="Save changes" /> </td>
-     <td><input type="reset" value="Cancel" /></td></tr>
- </form>
- </table>
-</div>
-
-</body>
-</html>
-=======
-<%@page contentType="text/html"%>
-<%@page pageEncoding="UTF-8"%>
-<!DOCTYPE HTML PUBLIC "-//W3C//DTD HTML 4.01 Transitional//EN">
-
-<html><head>
-<title>I2P Router Console - config stats</title>
-<%@include file="css.jsp" %>
-<script type="text/javascript">
-function init()
-{
-	checkAll = false;
-}
-function toggleAll(category)
-{
-	var inputs = document.getElementsByTagName("input");
-	for(index = 0; index < inputs.length; index++)
-	{
-		if(inputs[index].id == category)
-		{
-			if(inputs[index].checked == 0)
-			{
-				inputs[index].checked = 1;
-			}
-			else if(inputs[index].checked == 1)
-			{
-				inputs[index].checked = 0;
-			}
-		}
-		if(category == '*')
-		{
-			if (checkAll == false)
-			{
-				inputs[index].checked = 1;
-			}
-			else if (checkAll == true)
-			{
-				inputs[index].checked = 0;
-			}
-		}
-	}
-	if(category == '*')
-	{
-		if (checkAll == false)
-		{
-			checkAll = true;
-		}
-		else if (checkAll == true)
-		{
-			checkAll = false;
-		}
-	}
-}
-</script>
-</head><body onLoad="init();">
-<%@include file="nav.jsp" %>
-<%@include file="summary.jsp" %>
-<h1>I2P Stats Configuration</h1>
-<div class="main" id="main">
- <%@include file="confignav.jsp" %>
- 
- <jsp:useBean class="net.i2p.router.web.ConfigStatsHandler" id="formhandler" scope="request" />
- <jsp:setProperty name="formhandler" property="contextId" value="<%=(String)session.getAttribute("i2p.contextId")%>" />
- <jsp:setProperty name="formhandler" property="*" />
- <jsp:getProperty name="formhandler" property="allMessages" />
-
- <jsp:useBean class="net.i2p.router.web.ConfigStatsHelper" id="statshelper" scope="request" />
- <jsp:setProperty name="statshelper" property="contextId" value="<%=(String)session.getAttribute("i2p.contextId")%>" />
  <div class="configure">
  <form id="statsForm" name="statsForm" action="configstats.jsp" method="POST">
  <% String prev = System.getProperty("net.i2p.router.web.ConfigStatsHandler.nonce");
@@ -221,5 +107,4 @@
 </div>
 </div>
 </body>
-</html>
->>>>>>> 8ffdae41
+</html>