--- conflicted
+++ resolved
@@ -217,21 +217,13 @@
         renderPairDistance(out, buf, ris, points);
 
         // Distance to our router analysis
-<<<<<<< HEAD
-        buf.append("<h3 id=\"ritoday\">Closest Floodfills to Our Routing Key (Where we Store our RI)</h3>");
+        buf.append("<h3 id=\"ritoday\" class=\"sybils\">Closest Floodfills to Our Routing Key (Where we Store our RI)</h3>");
         buf.append("<p><a href=\"/netdb?caps=f&amp;sybil\">See all</a></p>");
         renderRouterInfoHTML(out, buf, ourRKey, avgMinDist, ris, points);
         RouterKeyGenerator rkgen = _context.routerKeyGenerator();
         Hash nkey = rkgen.getNextRoutingKey(us);
-        buf.append("<h3 id=\"ritmrw\">Closest Floodfills to Tomorrow's Routing Key (Where we will Store our RI)</h3>");
+        buf.append("<h3 id=\"ritmrw\" class=\"sybils\">Closest Floodfills to Tomorrow's Routing Key (Where we will Store our RI)</h3>");
         buf.append("<p><a href=\"/netdb?caps=f&amp;sybil\">See all</a></p>");
-=======
-        buf.append("<h3 id=\"ritoday\" class=\"sybils\">Closest Floodfills to Our Routing Key (Where we Store our RI)</h3>");
-        renderRouterInfoHTML(out, buf, ourRKey, avgMinDist, ris, points);
-        RouterKeyGenerator rkgen = _context.routerKeyGenerator();
-        Hash nkey = rkgen.getNextRoutingKey(us);
-        buf.append("<h3 id=\"ritmrw\" class=\"sybils\">Closest Floodfills to Tomorrow's Routing Key (Where we will Store our RI)</h3>");
->>>>>>> 2bc56308
         renderRouterInfoHTML(out, buf, nkey, avgMinDist, ris, points);
 
         buf.append("<h3 id=\"dht\" class=\"sybils\">Closest Floodfills to Our Router Hash (DHT Neighbors if we are Floodfill)</h3>");
@@ -254,19 +246,12 @@
             Hash rkey = ls.getRoutingKey();
             TunnelPool in = clientInboundPools.get(client);
             String name = (in != null) ? in.getSettings().getDestinationNickname() : client.toBase64().substring(0,4);
-<<<<<<< HEAD
-            buf.append("<h3>Closest floodfills to the Routing Key for " + DataHelper.escapeHTML(name) + " (where we store our LS)</h3>");
+            buf.append("<h3 class=\"sybils\">Closest floodfills to the Routing Key for " + DataHelper.escapeHTML(name) + " (where we store our LS)</h3>");
             buf.append("<p><a href=\"/netdb?caps=f&amp;sybil=" + ls.getHash().toBase64() + "\">See all</a></p>");
             renderRouterInfoHTML(out, buf, rkey, avgMinDist, ris, points);
             nkey = rkgen.getNextRoutingKey(ls.getHash());
-            buf.append("<h3>Closest floodfills to Tomorrow's Routing Key for " + DataHelper.escapeHTML(name) + " (where we will store our LS)</h3>");
+            buf.append("<h3 class=\"sybils\">Closest floodfills to Tomorrow's Routing Key for " + DataHelper.escapeHTML(name) + " (where we will store our LS)</h3>");
             buf.append("<p><a href=\"/netdb?caps=f&amp;sybil=" + ls.getHash().toBase64() + "\">See all</a></p>");
-=======
-            buf.append("<h3 class=\"sybils\">Closest floodfills to the Routing Key for " + DataHelper.escapeHTML(name) + " (where we store our LS)</h3>");
-            renderRouterInfoHTML(out, buf, rkey, avgMinDist, ris, points);
-            nkey = rkgen.getNextRoutingKey(ls.getHash());
-            buf.append("<h3 class=\"sybils\">Closest floodfills to Tomorrow's Routing Key for " + DataHelper.escapeHTML(name) + " (where we will store our LS)</h3>");
->>>>>>> 2bc56308
             renderRouterInfoHTML(out, buf, nkey, avgMinDist, ris, points);
         }
 
@@ -471,16 +456,10 @@
             int i1 = (i >> 16) & 0xff;
             int i2 = (i >> 8) & 0xff;
             int i3 = i & 0xff;
-<<<<<<< HEAD
             String sip = i0 + "." + i1 + '.' + i2 + '.' + i3;
-            buf.append("<p><b>").append(count).append(" floodfills with IP <a href=\"/netdb?ip=")
+            buf.append("<p class=\"sybil floodfill\"><b>").append(count).append(" floodfills with IP <a href=\"/netdb?ip=")
                .append(sip).append("&amp;sybil\">").append(sip)
                .append("</a>:</b></p>");
-=======
-            buf.append("<p class=\"sybil_floodfill\"><b>").append(count).append(" floodfills with IP ").append(i0).append('.')
-               .append(i1).append('.').append(i2).append('.').append(i3)
-               .append(":</b></p>");
->>>>>>> 2bc56308
             for (RouterInfo info : ris) {
                 byte[] ip = getIP(info);
                 if (ip == null)
@@ -530,15 +509,10 @@
             int i0 = i >> 16;
             int i1 = (i >> 8) & 0xff;
             int i2 = i & 0xff;
-<<<<<<< HEAD
             String sip = i0 + "." + i1 + '.' + i2 + ".0/24";
-            buf.append("<p><b>").append(count).append(" floodfills with IP <a href=\"/netdb?ip=")
+            buf.append("<p class=\"sybil floodfill\"><b>").append(count).append(" floodfills with IP <a href=\"/netdb?ip=")
                .append(sip).append("&amp;sybil\">").append(sip)
                .append("</a>:</b></p>");
-=======
-            buf.append("<p class=\"sybil_floodfill\"><b>").append(count).append(" floodfills in ").append(i0).append('.')
-               .append(i1).append('.').append(i2).append(".0/24:</b></p>");
->>>>>>> 2bc56308
             for (RouterInfo info : ris) {
                 byte[] ip = getIP(info);
                 if (ip == null)
@@ -585,15 +559,10 @@
             int i = ii.intValue();
             int i0 = i >> 8;
             int i1 = i & 0xff;
-<<<<<<< HEAD
             String sip = i0 + "." + i1 + ".0/16";
-            buf.append("<p><b>").append(count).append(" floodfills with IP <a href=\"/netdb?ip=")
+            buf.append("<p class=\"sybil floodfill\"><b>").append(count).append(" floodfills with IP <a href=\"/netdb?ip=")
                .append(sip).append("&amp;sybil\">").append(sip)
                .append("</a></b></p>");
-=======
-            buf.append("<p class=\"sybil_floodfill\"><b>").append(count).append(" floodfills in ").append(i0).append('.')
-               .append(i1).append(".0.0/16</b></p>");
->>>>>>> 2bc56308
             for (RouterInfo info : ris) {
                 byte[] ip = getIP(info);
                 if (ip == null)
@@ -632,14 +601,9 @@
         boolean found = false;
         for (String s : foo) {
             int count = oc.count(s);
-<<<<<<< HEAD
             String ss = DataHelper.escapeHTML(s);
-            buf.append("<p><b>").append(count).append(" floodfills in declared family \"<a href=\"/netdb?fam=")
+            buf.append("<p class=\"family\"><b>").append(count).append(" floodfills in declared family \"<a href=\"/netdb?fam=")
                .append(ss).append("&amp;sybil\">").append(ss).append("</a>\"</b></p>");
-=======
-            buf.append("<p class=\"family\"><b>").append(count).append(" floodfills in declared family \"").append(DataHelper.escapeHTML(s) + '"')
-               .append("</b></p>");
->>>>>>> 2bc56308
             for (RouterInfo info : ris) {
                 String fam = info.getOption("family");
                 if (fam == null)
