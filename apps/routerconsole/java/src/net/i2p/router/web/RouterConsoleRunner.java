package net.i2p.router.web;

import java.util.ArrayList;
import java.awt.GraphicsEnvironment;
import java.io.File;
import java.io.FilenameFilter;
import java.io.IOException;
import java.net.InetAddress;
import java.net.Inet4Address;
import java.net.InetSocketAddress;
import java.net.ServerSocket;
import java.security.KeyStore;
import java.util.HashMap;
import java.util.List;
import java.util.Map;
import java.util.Properties;
import java.util.Set;
import java.util.StringTokenizer;
import java.util.concurrent.Executors;
import java.util.concurrent.SynchronousQueue;
import java.util.concurrent.TimeUnit;
import java.util.concurrent.ThreadFactory;
import java.util.concurrent.ThreadPoolExecutor;

import net.i2p.I2PAppContext;
import net.i2p.app.ClientAppManager;
import net.i2p.app.ClientAppState;
import static net.i2p.app.ClientAppState.*;
import net.i2p.apps.systray.SysTray;
import net.i2p.data.Base32;
import net.i2p.data.DataHelper;
import net.i2p.router.RouterContext;
import net.i2p.router.app.RouterApp;
import net.i2p.util.Addresses;
import net.i2p.util.FileUtil;
import net.i2p.util.I2PAppThread;
import net.i2p.util.PortMapper;
import net.i2p.util.SecureDirectory;
import net.i2p.util.SecureFileOutputStream;
import net.i2p.util.ShellCommand;
import net.i2p.util.SystemVersion;
import net.i2p.util.VersionComparator;

import org.mortbay.jetty.AbstractConnector;
import org.mortbay.jetty.Connector;
import org.mortbay.jetty.NCSARequestLog;
import org.mortbay.jetty.Server;
import org.mortbay.jetty.bio.SocketConnector;
import org.mortbay.jetty.handler.ContextHandlerCollection;
import org.mortbay.jetty.handler.DefaultHandler;
import org.mortbay.jetty.handler.HandlerCollection;
import org.mortbay.jetty.handler.RequestLogHandler;
import org.mortbay.jetty.nio.SelectChannelConnector;
import org.mortbay.jetty.security.Credential.MD5;
import org.mortbay.jetty.security.DigestAuthenticator;
import org.mortbay.jetty.security.HashUserRealm;
import org.mortbay.jetty.security.Constraint;
import org.mortbay.jetty.security.ConstraintMapping;
import org.mortbay.jetty.security.SecurityHandler;
import org.mortbay.jetty.security.SslSocketConnector;
import org.mortbay.jetty.security.SslSelectChannelConnector;
import org.mortbay.jetty.servlet.ServletHandler;
import org.mortbay.jetty.servlet.ServletHolder;
import org.mortbay.jetty.servlet.SessionHandler;
import org.mortbay.jetty.webapp.WebAppContext;
import org.mortbay.thread.QueuedThreadPool;
import org.mortbay.thread.concurrent.ThreadPool;

/**
 *  Start the router console.
 */
public class RouterConsoleRunner implements RouterApp {
    private final RouterContext _context;
    private final ClientAppManager _mgr;
    private volatile ClientAppState _state = UNINITIALIZED;
    private static Server _server;
    private String _listenPort;
    private String _listenHost;
    private String _sslListenPort;
    private String _sslListenHost;
    private String _webAppsDir;

    private static final String DEFAULT_WEBAPP_CONFIG_FILENAME = "webapps.config";

    // Jetty Auth
    private static final DigestAuthenticator authenticator = new DigestAuthenticator();
    public static final String JETTY_REALM = "i2prouter";
    private static final String JETTY_ROLE = "routerAdmin";
    public static final String PROP_CONSOLE_PW = "routerconsole.auth." + JETTY_REALM;

    public static final String ROUTERCONSOLE = "routerconsole";
    public static final String PREFIX = "webapps.";
    public static final String ENABLED = ".startOnLoad";
    private static final String PROP_KEYSTORE_PASSWORD = "routerconsole.keystorePassword";
    private static final String DEFAULT_KEYSTORE_PASSWORD = "changeit";
    private static final String PROP_KEY_PASSWORD = "routerconsole.keyPassword";
    public static final int DEFAULT_LISTEN_PORT = 7657;
    private static final String DEFAULT_LISTEN_HOST = "127.0.0.1";
    private static final String DEFAULT_WEBAPPS_DIR = "./webapps/";
    private static final String USAGE = "Bad RouterConsoleRunner arguments, check clientApp.0.args in your clients.config file! " +
                                        "Usage: [[port host[,host]] [-s sslPort [host[,host]]] [webAppsDir]]";

    private static final int MIN_THREADS = 1;
    private static final int MAX_THREADS = 24;
    private static final int MAX_IDLE_TIME = 90*1000;
    private static final String THREAD_NAME = "RouterConsole Jetty";
    
    static {
        System.setProperty("org.mortbay.http.Version.paranoid", "true");
    }
    
    /**
     *  <pre>
     *  non-SSL:
     *  RouterConsoleRunner
     *  RouterConsoleRunner 7657
     *  RouterConsoleRunner 7657 127.0.0.1
     *  RouterConsoleRunner 7657 127.0.0.1,::1
     *  RouterConsoleRunner 7657 127.0.0.1,::1 ./webapps/
     *
     *  SSL:
     *  RouterConsoleRunner -s 7657
     *  RouterConsoleRunner -s 7657 127.0.0.1
     *  RouterConsoleRunner -s 7657 127.0.0.1,::1
     *  RouterConsoleRunner -s 7657 127.0.0.1,::1 ./webapps/
     *
     *  If using both, non-SSL must be first:
     *  RouterConsoleRunner 7657 127.0.0.1 -s 7667
     *  RouterConsoleRunner 7657 127.0.0.1 -s 7667 127.0.0.1
     *  RouterConsoleRunner 7657 127.0.0.1,::1 -s 7667 127.0.0.1,::1
     *  RouterConsoleRunner 7657 127.0.0.1,::1 -s 7667 127.0.0.1,::1 ./webapps/
     *  </pre>
     *
     *  @param args second arg may be a comma-separated list of bind addresses,
     *              for example ::1,127.0.0.1
     *              On XP, the other order (127.0.0.1,::1) fails the IPV6 bind,
     *              because 127.0.0.1 will bind ::1 also. But even though it's bound
     *              to both, we can't connect to [::1]:7657 for some reason.
     *              So the wise choice is ::1,127.0.0.1
     */
    public RouterConsoleRunner(RouterContext ctx, ClientAppManager mgr, String args[]) {
        _context = ctx;
        _mgr = mgr;
        if (args.length == 0) {
            // _listenHost and _webAppsDir are defaulted below
            _listenPort = Integer.toString(DEFAULT_LISTEN_PORT);
        } else {
            boolean ssl = false;
            for (int i = 0; i < args.length; i++) {
                if (args[i].equals("-s"))
                    ssl = true;
                else if ((!ssl) && _listenPort == null)
                    _listenPort = args[i];
                else if ((!ssl) && _listenHost == null)
                    _listenHost = args[i];
                else if (ssl && _sslListenPort == null)
                    _sslListenPort = args[i];
                else if (ssl && _sslListenHost == null)
                    _sslListenHost = args[i];
                else if (_webAppsDir == null)
                    _webAppsDir = args[i];
                else {
                    System.err.println(USAGE);
                    throw new IllegalArgumentException(USAGE);
                }
            }
        }
        if (_listenHost == null)
           _listenHost = DEFAULT_LISTEN_HOST;
        if (_sslListenHost == null)
           _sslListenHost = _listenHost;
        if (_webAppsDir == null)
           _webAppsDir = DEFAULT_WEBAPPS_DIR;
        // _listenPort and _sslListenPort are not defaulted, if one or the other is null, do not enable
        if (_listenPort == null && _sslListenPort == null) {
            System.err.println(USAGE);
            throw new IllegalArgumentException(USAGE);
        }
        _state = INITIALIZED;
    }
    
    public static void main(String args[]) {
        List<RouterContext> contexts = RouterContext.listContexts();
        if (contexts == null || contexts.isEmpty())
            throw new IllegalStateException("no router context");
        RouterConsoleRunner runner = new RouterConsoleRunner(contexts.get(0), null, args);
        runner.startup();
    }
    
    /////// ClientApp methods

    /** @since 0.9.4 */
    public void startup() {
        changeState(STARTING);
        startTrayApp(_context);
        startConsole();
    }

    /** @since 0.9.4 */
    public void shutdown(String[] args) {
        changeState(STOPPING);
        try {
            _server.stop();
        } catch (Exception ie) {}
        PortMapper portMapper = _context.portMapper();
        portMapper.unregister(PortMapper.SVC_CONSOLE);
        portMapper.unregister(PortMapper.SVC_HTTPS_CONSOLE);
        changeState(STOPPED);
    }

    /** @since 0.9.4 */
    public ClientAppState getState() {
        return _state;
    }

    /** @since 0.9.4 */
    public String getName() {
        return "console";
    }

    /** @since 0.9.4 */
    public String getDisplayName() {
        return "Router Console";
    }

    /////// end ClientApp methods

    private synchronized void changeState(ClientAppState state) {
        _state = state;
        if (_mgr != null)
            _mgr.notify(this, state, null, null);
    }

    /**
     *  SInce _server is now static
     *  @return may be null or stopped perhaps
     *  @since Jetty 6 since it doesn't have Server.getServers()
     */
    static Server getConsoleServer() {
        return _server;
    }

    private static void startTrayApp(I2PAppContext ctx) {
        try {
            //TODO: move away from routerconsole into a separate application.
            //ApplicationManager?
            boolean recentJava = SystemVersion.isJava6();
            // default false for now
            boolean desktopguiEnabled = ctx.getBooleanProperty("desktopgui.enabled");
            if (recentJava && desktopguiEnabled) {
                //Check if we are in a headless environment, set properties accordingly
          	System.setProperty("java.awt.headless", Boolean.toString(GraphicsEnvironment.isHeadless()));
                String[] args = new String[0];
                net.i2p.desktopgui.Main.beginStartup(args);    
            } else {
                // required true for jrobin to work
          	System.setProperty("java.awt.headless", "true");
                SysTray.getInstance();
            }
        } catch (Throwable t) {
            t.printStackTrace();
        }
    }

    /**
     *  http://irc.codehaus.org/display/JETTY/Porting+to+jetty6
     *
     *<pre>
     *	Server
     *		HandlerCollection
     *			ContextHandlerCollection
     *				WebAppContext (i.e. ContextHandler)
     *					SessionHandler
     *					SecurityHandler
     *					ServletHandler
     *						servlets...
     *				WebAppContext
     *				...
     *			DefaultHandler
     *			RequestLogHandler (opt)
     *</pre>
     */
    public void startConsole() {
        File workDir = new SecureDirectory(_context.getTempDir(), "jetty-work");
        boolean workDirRemoved = FileUtil.rmdir(workDir, false);
        if (!workDirRemoved)
            System.err.println("ERROR: Unable to remove Jetty temporary work directory");
        boolean workDirCreated = workDir.mkdirs();
        if (!workDirCreated)
            System.err.println("ERROR: Unable to create Jetty temporary work directory");
        
        //try {
        //    Log.setLog(new I2PLogger(_context));
        //} catch (Throwable t) {
        //    System.err.println("INFO: I2P Jetty logging class not found, logging to wrapper log");
        //}
        // This way it doesn't try to load Slf4jLog first
        System.setProperty("org.mortbay.log.class", "net.i2p.jetty.I2PLogger");

        // so Jetty can find WebAppConfiguration
        System.setProperty("jetty.class.path", _context.getBaseDir() + "/lib/routerconsole.jar");
        _server = new Server();
        _server.setGracefulShutdown(1000);

        try {
            ThreadPool ctp = new CustomThreadPoolExecutor();
            ctp.prestartAllCoreThreads();
            _server.setThreadPool(ctp);
        } catch (Throwable t) {
            // class not found...
            System.out.println("INFO: Jetty concurrent ThreadPool unavailable, using QueuedThreadPool");
            QueuedThreadPool qtp = new QueuedThreadPool(MAX_THREADS);
            qtp.setMinThreads(MIN_THREADS);
            qtp.setMaxIdleTimeMs(MAX_IDLE_TIME);
            _server.setThreadPool(qtp);
        }

        HandlerCollection hColl = new HandlerCollection();
        ContextHandlerCollection chColl = new ContextHandlerCollection();
        _server.addHandler(hColl);
        hColl.addHandler(chColl);
        hColl.addHandler(new DefaultHandler());

        String log = _context.getProperty("routerconsole.log");
        if (log != null) {
            File logFile = new File(log);
            if (!logFile.isAbsolute())
                logFile = new File(_context.getLogDir(), "logs/" + log);
            try {
                RequestLogHandler rhl = new RequestLogHandler();
                rhl.setRequestLog(new NCSARequestLog(logFile.getAbsolutePath()));
                hColl.addHandler(rhl);
            } catch (Exception ioe) {
                System.err.println("ERROR: Unable to create Jetty log: " + ioe);
            }
        }
        boolean rewrite = false;
        Properties props = webAppProperties();
        if (props.isEmpty()) {
            props.setProperty(PREFIX + ROUTERCONSOLE + ENABLED, "true");
            rewrite = true;
        }

        // Get an absolute path with a trailing slash for the webapps dir
        // We assume relative to the base install dir for backward compatibility
        File app = new File(_webAppsDir);
        if (!app.isAbsolute()) {
            app = new File(_context.getBaseDir(), _webAppsDir);
            try {
                _webAppsDir = app.getCanonicalPath();
            } catch (IOException ioe) {}
        }
        if (!_webAppsDir.endsWith("/"))
            _webAppsDir += '/';

        WebAppContext rootWebApp = null;
        ServletHandler rootServletHandler = null;
        List<Connector> connectors = new ArrayList(4);
        try {
            int boundAddresses = 0;
            Set addresses = Addresses.getAllAddresses();
            boolean hasIPV4 = addresses.contains("0.0.0.0");
            boolean hasIPV6 = addresses.contains("0:0:0:0:0:0:0:0");

            // add standard listeners
            int lport = 0;
            if (_listenPort != null) {
                try {
                    lport = Integer.parseInt(_listenPort);
                } catch (NumberFormatException nfe) {}
                if (lport <= 0)
                    System.err.println("Bad routerconsole port " + _listenPort);
            }
            if (lport > 0) {
                StringTokenizer tok = new StringTokenizer(_listenHost, " ,");
                while (tok.hasMoreTokens()) {
                    String host = tok.nextToken().trim();
                    try {
                        // Test before we add the connector, because Jetty 6 won't start if any of the
                        // connectors are bad
                        InetAddress test = InetAddress.getByName(host);
                        if ((!hasIPV6) && (!(test instanceof Inet4Address)))
                            throw new IOException("IPv6 addresses unsupported");
                        if ((!hasIPV4) && (test instanceof Inet4Address))
                            throw new IOException("IPv4 addresses unsupported");
                        ServerSocket testSock = null;
                        try {
                            // On Windows, this was passing and Jetty was still failing,
                            // possibly due to %scope_id ???
                            // https://issues.apache.org/jira/browse/ZOOKEEPER-667
                            //testSock = new ServerSocket(0, 0, test);
                            // so do exactly what Jetty does in SelectChannelConnector.open()
                            testSock = new ServerSocket();
                            InetSocketAddress isa = new InetSocketAddress(host, 0);
                            testSock.bind(isa);
                        } finally {
                            if (testSock != null) try { testSock.close(); } catch (IOException ioe) {}
                        }
                        //if (host.indexOf(":") >= 0) // IPV6 - requires patched Jetty 5
                        //    _server.addListener('[' + host + "]:" + _listenPort);
                        //else
                        //    _server.addListener(host + ':' + _listenPort);
                        AbstractConnector lsnr;
                        if (SystemVersion.isJava6() && !SystemVersion.isGNU()) {
                            SelectChannelConnector slsnr = new SelectChannelConnector();
                            slsnr.setUseDirectBuffers(false);  // default true seems to be leaky
                            lsnr = slsnr;
                        } else {
                            // Jetty 6 and NIO on Java 5 don't get along that well
                            // Also: http://jira.codehaus.org/browse/JETTY-1238
                            // "Do not use GCJ with Jetty, it will not work."
                            // Actually it does if you don't use NIO
                            lsnr = new SocketConnector();
                        }
                        lsnr.setHost(host);
                        lsnr.setPort(lport);
                        lsnr.setMaxIdleTime(90*1000);  // default 10 sec
                        lsnr.setName("ConsoleSocket");   // all with same name will use the same thread pool
                        //_server.addConnector(lsnr);
                        connectors.add(lsnr);
                        boundAddresses++;
                    } catch (Exception ioe) {
                        System.err.println("Unable to bind routerconsole to " + host + " port " + _listenPort + ": " + ioe);
                        System.err.println("You may ignore this warning if the console is still available at http://localhost:" + _listenPort);
                    }
                }
                // XXX: what if listenhosts do not include 127.0.0.1? (Should that ever even happen?)
                _context.portMapper().register(PortMapper.SVC_CONSOLE,lport);
            }

            // add SSL listeners
            int sslPort = 0;
            if (_sslListenPort != null) {
                try {
                    sslPort = Integer.parseInt(_sslListenPort);
                } catch (NumberFormatException nfe) {}
                if (sslPort <= 0)
                    System.err.println("Bad routerconsole SSL port " + _sslListenPort);
            }
            if (sslPort > 0) {
                File keyStore = new File(_context.getConfigDir(), "keystore/console.ks");
                if (verifyKeyStore(keyStore)) {
                    StringTokenizer tok = new StringTokenizer(_sslListenHost, " ,");
                    while (tok.hasMoreTokens()) {
                        String host = tok.nextToken().trim();
                        // doing it this way means we don't have to escape an IPv6 host with []
                        try {
                            // Test before we add the connector, because Jetty 6 won't start if any of the
                            // connectors are bad
                            InetAddress test = InetAddress.getByName(host);
                            if ((!hasIPV6) && (!(test instanceof Inet4Address)))
                                throw new IOException("IPv6 addresses unsupported");
                            if ((!hasIPV4) && (test instanceof Inet4Address))
                                throw new IOException("IPv4 addresses unsupported");
                            ServerSocket testSock = null;
                            try {
                                // see comments above
                                //testSock = new ServerSocket(0, 0, test);
                                testSock = new ServerSocket();
                                InetSocketAddress isa = new InetSocketAddress(host, 0);
                                testSock.bind(isa);
                            } finally {
                                if (testSock != null) try { testSock.close(); } catch (IOException ioe) {}
                            }
                            // TODO if class not found use SslChannelConnector
                            // Sadly there's no common base class with the ssl methods in it
                            AbstractConnector ssll;
                            if (SystemVersion.isJava6() && !SystemVersion.isGNU()) {
                                SslSelectChannelConnector sssll = new SslSelectChannelConnector();
                                // the keystore path and password
                                sssll.setKeystore(keyStore.getAbsolutePath());
                                sssll.setPassword(ctx.getProperty(PROP_KEYSTORE_PASSWORD, DEFAULT_KEYSTORE_PASSWORD));
                                // the X.509 cert password (if not present, verifyKeyStore() returned false)
                                sssll.setKeyPassword(ctx.getProperty(PROP_KEY_PASSWORD, "thisWontWork"));
                                sssll.setUseDirectBuffers(false);  // default true seems to be leaky
                                ssll = sssll;
                            } else {
                                // Jetty 6 and NIO on Java 5 don't get along that well
                                SslSocketConnector sssll = new SslSocketConnector();
                            // the keystore path and password
<<<<<<< HEAD
                            ssll.setKeystore(keyStore.getAbsolutePath());
                            ssll.setPassword(_context.getProperty(PROP_KEYSTORE_PASSWORD, DEFAULT_KEYSTORE_PASSWORD));
                            // the X.509 cert password (if not present, verifyKeyStore() returned false)
                            ssll.setKeyPassword(_context.getProperty(PROP_KEY_PASSWORD, "thisWontWork"));
=======
                                sssll.setKeystore(keyStore.getAbsolutePath());
                                sssll.setPassword(ctx.getProperty(PROP_KEYSTORE_PASSWORD, DEFAULT_KEYSTORE_PASSWORD));
                            // the X.509 cert password (if not present, verifyKeyStore() returned false)
                                sssll.setKeyPassword(ctx.getProperty(PROP_KEY_PASSWORD, "thisWontWork"));
                                ssll = sssll;
                            }
                            ssll.setHost(host);
                            ssll.setPort(sslPort);
>>>>>>> 8df2a2d0
                            ssll.setMaxIdleTime(90*1000);  // default 10 sec
                            ssll.setName("ConsoleSocket");   // all with same name will use the same thread pool
                            //_server.addConnector(ssll);
                            connectors.add(ssll);
                            boundAddresses++;
                        } catch (Exception e) {
                            System.err.println("Unable to bind routerconsole to " + host + " port " + sslPort + " for SSL: " + e);
                            if (SystemVersion.isGNU())
                                System.err.println("Probably because GNU classpath does not support Sun keystores");
                            System.err.println("You may ignore this warning if the console is still available at https://localhost:" + sslPort);
                        }
                    }
                    _context.portMapper().register(PortMapper.SVC_HTTPS_CONSOLE,sslPort);
                } else {
                    System.err.println("Unable to create or access keystore for SSL: " + keyStore.getAbsolutePath());
                }
            }

            if (boundAddresses <= 0) {
                System.err.println("Unable to bind routerconsole to any address on port " + _listenPort + (sslPort > 0 ? (" or SSL port " + sslPort) : ""));
                return;
            }

            rootWebApp = new LocaleWebAppHandler(_context,
                                                  "/", _webAppsDir + ROUTERCONSOLE + ".war");
            File tmpdir = new SecureDirectory(workDir, ROUTERCONSOLE + "-" +
                                                       (_listenPort != null ? _listenPort : _sslListenPort));
            tmpdir.mkdir();
            rootWebApp.setTempDirectory(tmpdir);
            rootWebApp.setExtractWAR(false);
            rootWebApp.setSessionHandler(new SessionHandler());
            rootServletHandler = new ServletHandler();
            rootWebApp.setServletHandler(rootServletHandler);
            initialize(_context, rootWebApp);
            chColl.addHandler(rootWebApp);

        } catch (Exception ioe) {
            ioe.printStackTrace();
        }

        try {
            // start does a mapContexts()
            _server.start();
        } catch (Throwable me) {
            // NoClassFoundDefError from a webapp is a throwable, not an exception
            System.err.println("Error starting the Router Console server: " + me);
            me.printStackTrace();
        }

        if (_server.isRunning()) {
            // Add and start the connectors one-by-one
            boolean error = false;
            for (Connector conn : connectors) {
                try {
                    _server.addConnector(conn);
                    // start after adding so it gets the right thread pool
                    conn.start();
                } catch (Throwable me) {
                    try {
                        _server.removeConnector(conn);
                    } catch (Throwable t) {
                        t.printStackTrace();
                    }
                    System.err.println("WARNING: Error starting " + conn + ": " + me);
                    me.printStackTrace();
                    error = true;
                }
            }
            if (error) {
                System.err.println("WARNING: Error starting one or more listeners of the Router Console server.\n" +
                               "If your console is still accessible at http://127.0.0.1:" + _listenPort + "/,\n" +
                               "this may be a problem only with binding to the IPV6 address ::1.\n" +
                               "If so, you may ignore this error, or remove the\n" +
                               "\"::1,\" in the \"clientApp.0.args\" line of the clients.config file.");
            }
        }

        // Start all the other webapps after the server is up,
        // so things start faster.
        // Jetty 6 starts the connector before the router console is ready
        // This also prevents one webapp from breaking the whole thing
        List<String> notStarted = new ArrayList();
        if (_server.isRunning()) {
            File dir = new File(_webAppsDir);
            String fileNames[] = dir.list(WarFilenameFilter.instance());
            if (fileNames != null) {
                for (int i = 0; i < fileNames.length; i++) {
                    String appName = fileNames[i].substring(0, fileNames[i].lastIndexOf(".war"));
                    String enabled = props.getProperty(PREFIX + appName + ENABLED);
                    if (! "false".equals(enabled)) {
                        try {
                            String path = new File(dir, fileNames[i]).getCanonicalPath();
                            WebAppStarter.startWebApp(_context, chColl, appName, path);
                            if (enabled == null) {
                                // do this so configclients.jsp knows about all apps from reading the config
                                props.setProperty(PREFIX + appName + ENABLED, "true");
                                rewrite = true;
                            }
                        } catch (Throwable t) {
                            System.err.println("ERROR: Failed to start " + appName + ' ' + t);
                            t.printStackTrace();
                            notStarted.add(appName);
                        }
                    } else {
                        notStarted.add(appName);
                    }
                }
                changeState(RUNNING);
            }
        } else {
            System.err.println("ERROR: Router console did not start, not starting webapps");
            changeState(START_FAILED);
        }

        if (rewrite)
            storeWebAppProperties(_context, props);

        if (rootServletHandler != null && notStarted.size() > 0) {
            // map each not-started webapp to the error page
            ServletHolder noWebApp = rootServletHandler.getServlet("net.i2p.router.web.jsp.nowebapp_jsp");
            for (int i = 0; i < notStarted.size(); i++) {
                // we want a new handler for each one since if the webapp is started we remove the handler???
                try {
                    if (noWebApp != null) {
                        String path = '/' + notStarted.get(i);
                        // LocaleWebAppsHandler adds a .jsp
                        rootServletHandler.addServletWithMapping(noWebApp, path + ".jsp");
                        rootServletHandler.addServletWithMapping(noWebApp, path + "/*");
                    } else {
                        System.err.println("Can't find nowebapp.jsp?");
                    }
                } catch (Throwable me) {
                     System.err.println(me);
                     me.printStackTrace();
                }
            }
        }

        Thread t = new I2PAppThread(new StatSummarizer(), "StatSummarizer", true);
        t.setPriority(Thread.NORM_PRIORITY - 1);
        t.start();
        
            NewsFetcher fetcher = NewsFetcher.getInstance(_context);
            Thread newsThread = new I2PAppThread(fetcher, "NewsFetcher", true);
            newsThread.setPriority(Thread.NORM_PRIORITY - 1);
            newsThread.start();
        
            if (PluginStarter.pluginsEnabled(_context)) {
                t = new I2PAppThread(new PluginStarter(_context), "PluginStarter", true);
                t.setPriority(Thread.NORM_PRIORITY - 1);
                t.start();
                _context.addShutdownTask(new PluginStopper(_context));
            }
            _context.addShutdownTask(new NewsShutdown(fetcher, newsThread));
            // stat summarizer registers its own hook
            _context.addShutdownTask(new ServerShutdown());
            ConfigServiceHandler.registerSignalHandler(_context);
    }
    
    /**
     * @return success if it exists and we have a password, or it was created successfully.
     * @since 0.8.3
     */
    private boolean verifyKeyStore(File ks) {
        if (ks.exists()) {
            boolean rv = _context.getProperty(PROP_KEY_PASSWORD) != null;
            if (!rv)
                System.err.println("Console SSL error, must set " + PROP_KEY_PASSWORD + " in " + (new File(_context.getConfigDir(), "router.config")).getAbsolutePath());
            return rv;
        }
        File dir = ks.getParentFile();
        if (!dir.exists()) {
            File sdir = new SecureDirectory(dir.getAbsolutePath());
            if (!sdir.mkdir())
                return false;
        }
        return createKeyStore(ks);
    }


    /**
     * Call out to keytool to create a new keystore with a keypair in it.
     * Trying to do this programatically is a nightmare, requiring either BouncyCastle
     * libs or using proprietary Sun libs, and it's a huge mess.
     *
     * @return success
     * @since 0.8.3
     */
    private boolean createKeyStore(File ks) {
        // make a random 48 character password (30 * 8 / 5)
        byte[] rand = new byte[30];
        _context.random().nextBytes(rand);
        String keyPassword = Base32.encode(rand);
        // and one for the cname
        _context.random().nextBytes(rand);
        String cname = Base32.encode(rand) + ".console.i2p.net";

        String keytool = (new File(System.getProperty("java.home"), "bin/keytool")).getAbsolutePath();
        String[] args = new String[] {
                   keytool,
                   "-genkey",            // -genkeypair preferred in newer keytools, but this works with more
                   "-storetype", KeyStore.getDefaultType(),
                   "-keystore", ks.getAbsolutePath(),
                   "-storepass", DEFAULT_KEYSTORE_PASSWORD,
                   "-alias", "console",
                   "-dname", "CN=" + cname + ",OU=Console,O=I2P Anonymous Network,L=XX,ST=XX,C=XX",
                   "-validity", "3652",  // 10 years
                   "-keyalg", "DSA",
                   "-keysize", "1024",
                   "-keypass", keyPassword};
        boolean success = (new ShellCommand()).executeSilentAndWaitTimed(args, 30);  // 30 secs
        if (success) {
            success = ks.exists();
            if (success) {
                SecureFileOutputStream.setPerms(ks);
                try {
                    Map<String, String> changes = new HashMap();
                    changes.put(PROP_KEYSTORE_PASSWORD, DEFAULT_KEYSTORE_PASSWORD);
                    changes.put(PROP_KEY_PASSWORD, keyPassword);
                    _context.router().saveConfig(changes, null);
                } catch (Exception e) {}  // class cast exception
            }
        }
        if (success) {
            System.err.println("Created self-signed certificate for " + cname + " in keystore: " + ks.getAbsolutePath() + "\n" +
                               "The certificate name was generated randomly, and is not associated with your " +
                               "IP address, host name, router identity, or destination keys.");
        } else {
            System.err.println("Failed to create console SSL keystore using command line:");
            StringBuilder buf = new StringBuilder(256);
            for (int i = 0;  i < args.length; i++) {
                buf.append('"').append(args[i]).append("\" ");
            }
            System.err.println(buf.toString());
            System.err.println("This is for the Sun/Oracle keytool, others may be incompatible.\n" +
                               "If you create the keystore manually, you must add " + PROP_KEYSTORE_PASSWORD + " and " + PROP_KEY_PASSWORD +
                               " to " + (new File(_context.getConfigDir(), "router.config")).getAbsolutePath());
        }
        return success;
    }

    /**
     *  Set up basic security constraints for the webapp.
     *  Add all users and passwords.
     */
    static void initialize(RouterContext ctx, WebAppContext context) {
        SecurityHandler sec = new SecurityHandler();
        List<ConstraintMapping> constraints = new ArrayList(4);
        ConsolePasswordManager mgr = new ConsolePasswordManager(ctx);
        Map<String, String> userpw = mgr.getMD5(PROP_CONSOLE_PW);
        if (!userpw.isEmpty()) {
            HashUserRealm realm = new HashUserRealm(JETTY_REALM);
            sec.setUserRealm(realm);
            sec.setAuthenticator(authenticator);
            for (Map.Entry<String, String> e : userpw.entrySet()) {
                String user = e.getKey();
                String pw = e.getValue();
                realm.put(user, MD5.__TYPE + pw);
                realm.addUserToRole(user, JETTY_ROLE);
                Constraint constraint = new Constraint(user, JETTY_ROLE);
                constraint.setAuthenticate(true);
                ConstraintMapping cm = new ConstraintMapping();
                cm.setConstraint(constraint);
                cm.setPathSpec("/");
                constraints.add(cm);
            }
        }

        // This forces a '403 Forbidden' response for TRACE and OPTIONS unless the
        // WAC handler handles it.
        // (LocaleWebAppHandler returns a '405 Method Not Allowed')
        // TRACE and OPTIONS aren't really security issues...
        // TRACE doesn't echo stuff unless you call setTrace(true)
        // But it might bug some people
        // The other strange methods - PUT, DELETE, MOVE - are disabled by default
        // See also:
        // http://old.nabble.com/Disable-HTTP-TRACE-in-Jetty-5.x-td12412607.html

        Constraint sc = new Constraint();
        sc.setName("No trace");
        ConstraintMapping cm = new ConstraintMapping();
        cm.setMethod("TRACE");
        cm.setConstraint(sc);
        cm.setPathSpec("/");
        constraints.add(cm);

        sc = new Constraint();
        sc.setName("No options");
        cm = new ConstraintMapping();
        cm.setMethod("OPTIONS");
        cm.setConstraint(sc);
        cm.setPathSpec("/");
        constraints.add(cm);

        ConstraintMapping cmarr[] = constraints.toArray(new ConstraintMapping[constraints.size()]);
        sec.setConstraintMappings(cmarr);

        context.setSecurityHandler(sec);
    }
    
    /** @since 0.8.8 */
    private class ServerShutdown implements Runnable {
        public void run() {
            shutdown(null);
        }
    }
    
    /** @since 0.8.8 */
    private static class NewsShutdown implements Runnable {
        private final NewsFetcher _fetcher;
        private final Thread _newsThread;

        public NewsShutdown(NewsFetcher fetcher, Thread t) {
            _fetcher = fetcher;
            _newsThread = t;
        }

        public void run() {
            _fetcher.shutdown();
            _newsThread.interrupt();
        }
    }

    private Properties webAppProperties() {
        return webAppProperties(_context.getConfigDir().getAbsolutePath());
    }

    /** @since 0.9.4 */
    public static Properties webAppProperties(I2PAppContext ctx) {
        return webAppProperties(ctx.getConfigDir().getAbsolutePath());
    }

    public static Properties webAppProperties(String dir) {
        Properties rv = new Properties();
        // String webappConfigFile = _context.getProperty(PROP_WEBAPP_CONFIG_FILENAME, DEFAULT_WEBAPP_CONFIG_FILENAME);
        String webappConfigFile = DEFAULT_WEBAPP_CONFIG_FILENAME;
        File cfgFile = new File(dir, webappConfigFile);
        
        try {
            DataHelper.loadProps(rv, cfgFile);
        } catch (IOException ioe) {
            // _log.warn("Error loading the client app properties from " + cfgFile.getName(), ioe);
        }
        
        return rv;
    }

    public static void storeWebAppProperties(RouterContext ctx, Properties props) {
        // String webappConfigFile = _context.getProperty(PROP_WEBAPP_CONFIG_FILENAME, DEFAULT_WEBAPP_CONFIG_FILENAME);
        String webappConfigFile = DEFAULT_WEBAPP_CONFIG_FILENAME;
        File cfgFile = new File(ctx.getConfigDir(), webappConfigFile);
        
        try {
            DataHelper.storeProps(props, cfgFile);
        } catch (IOException ioe) {
            // _log.warn("Error loading the client app properties from " + cfgFile.getName(), ioe);
        }
    }

    static class WarFilenameFilter implements FilenameFilter {
        private static final WarFilenameFilter _filter = new WarFilenameFilter();
        public static WarFilenameFilter instance() { return _filter; }
        public boolean accept(File dir, String name) {
            return (name != null) && (name.endsWith(".war") && !name.equals(ROUTERCONSOLE + ".war"));
        }
    }

    
    /**
     * Just to set the name and set Daemon
     * @since Jetty 6
     */
    private static class CustomThreadPoolExecutor extends ThreadPool {
        public CustomThreadPoolExecutor() {
             super(MIN_THREADS, MAX_THREADS, MAX_IDLE_TIME, TimeUnit.MILLISECONDS,
                   new SynchronousQueue(), new CustomThreadFactory(),
                   new ThreadPoolExecutor.CallerRunsPolicy());
        }
    }

    /**
     * Just to set the name and set Daemon
     * @since Jetty 6
     */
    private static class CustomThreadFactory implements ThreadFactory {

        public Thread newThread(Runnable r) {
            Thread rv = Executors.defaultThreadFactory().newThread(r);
            rv.setName(THREAD_NAME);
            rv.setDaemon(true);
            return rv;
        }
    }

}<|MERGE_RESOLUTION|>--- conflicted
+++ resolved
@@ -478,12 +478,6 @@
                                 // Jetty 6 and NIO on Java 5 don't get along that well
                                 SslSocketConnector sssll = new SslSocketConnector();
                             // the keystore path and password
-<<<<<<< HEAD
-                            ssll.setKeystore(keyStore.getAbsolutePath());
-                            ssll.setPassword(_context.getProperty(PROP_KEYSTORE_PASSWORD, DEFAULT_KEYSTORE_PASSWORD));
-                            // the X.509 cert password (if not present, verifyKeyStore() returned false)
-                            ssll.setKeyPassword(_context.getProperty(PROP_KEY_PASSWORD, "thisWontWork"));
-=======
                                 sssll.setKeystore(keyStore.getAbsolutePath());
                                 sssll.setPassword(ctx.getProperty(PROP_KEYSTORE_PASSWORD, DEFAULT_KEYSTORE_PASSWORD));
                             // the X.509 cert password (if not present, verifyKeyStore() returned false)
@@ -492,7 +486,6 @@
                             }
                             ssll.setHost(host);
                             ssll.setPort(sslPort);
->>>>>>> 8df2a2d0
                             ssll.setMaxIdleTime(90*1000);  // default 10 sec
                             ssll.setName("ConsoleSocket");   // all with same name will use the same thread pool
                             //_server.addConnector(ssll);
