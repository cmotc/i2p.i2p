--- conflicted
+++ resolved
@@ -69,11 +69,7 @@
 
     public void run() {
         if (_context.getBooleanPropertyDefaultTrue("plugins.autoUpdate") &&
-<<<<<<< HEAD
-            (!Boolean.parseBoolean(System.getProperty(UpdateHandler.PROP_UPDATE_IN_PROGRESS))) &&
-=======
             (!NewsHelper.isUpdateInProgress()) &&
->>>>>>> 20279d15
             (!RouterVersion.VERSION.equals(_context.getProperty("router.previousVersion"))))
             updateAll(_context, true);
         startPlugins(_context);
