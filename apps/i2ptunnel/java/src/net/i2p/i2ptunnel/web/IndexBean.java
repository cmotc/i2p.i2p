package net.i2p.i2ptunnel.web;
/*
 * free (adj.): unencumbered; not under the control of others
 * Written by jrandom in 2005 and released into the public domain 
 * with no warranty of any kind, either expressed or implied.  
 * It probably won't make your computer catch on fire, or eat 
 * your children, but it might.  Use at your own risk.
 *
 */

import java.io.File;
import java.io.IOException;
import java.util.ArrayList;
import java.util.Arrays;
import java.util.HashSet;
import java.util.List;
import java.util.Locale;
import java.util.Map;
import java.util.Properties;
import java.util.Set;
import java.util.StringTokenizer;
import java.util.concurrent.ConcurrentHashMap;

import net.i2p.I2PAppContext;
<<<<<<< HEAD
import net.i2p.app.ClientAppManager;
import net.i2p.app.Outproxy;
=======
import net.i2p.client.I2PClient;
>>>>>>> 8c98ef73
import net.i2p.data.Base32;
import net.i2p.data.Certificate;
import net.i2p.data.Destination;
import net.i2p.data.PrivateKeyFile;
import net.i2p.data.SessionKey;
import net.i2p.i2ptunnel.I2PTunnelConnectClient;
import net.i2p.i2ptunnel.I2PTunnelHTTPClient;
import net.i2p.i2ptunnel.I2PTunnelHTTPClientBase;
import net.i2p.i2ptunnel.I2PTunnelHTTPServer;
import net.i2p.i2ptunnel.I2PTunnelIRCClient;
import net.i2p.i2ptunnel.I2PTunnelServer;
import net.i2p.i2ptunnel.TunnelController;
import net.i2p.i2ptunnel.TunnelControllerGroup;
import net.i2p.util.Addresses;
import net.i2p.util.ConcurrentHashSet;
import net.i2p.util.FileUtil;
import net.i2p.util.Log;
import net.i2p.util.PasswordManager;
import net.i2p.util.SecureFile;

/**
 * Simple accessor for exposing tunnel info, but also an ugly form handler
 *
 * Warning - This class is not part of the i2ptunnel API,
 * it has been moved from the jar to the war.
 * Usage by classes outside of i2ptunnel.war is deprecated.
 */
public class IndexBean {
    protected final I2PAppContext _context;
    protected final Log _log;
    protected final TunnelControllerGroup _group;
    private final String _fatalError;
    private String _action;
    private int _tunnel;
    //private long _prevNonce;
    //private long _prevNonce2;
    private String _curNonce;
    //private long _nextNonce;

    private String _type;
    private String _name;
    private String _description;
    private String _i2cpHost;
    private String _i2cpPort;
    private String _tunnelDepth;
    private String _tunnelQuantity;
    private String _tunnelVariance;
    private String _tunnelBackupQuantity;
    private boolean _connectDelay;
    private String _customOptions;
    private String _proxyList;
    private String _port;
    private String _reachableBy;
    private String _targetDestination;
    private String _targetHost;
    private String _targetPort;
    private String _spoofedHost;
    private String _privKeyFile;
    private String _profile;
    private boolean _startOnLoad;
    private boolean _sharedClient;
    private boolean _removeConfirmed;
    private final Set<String> _booleanOptions;
    private final Map<String, String> _otherOptions;
    private int _hashCashValue;
    private int _certType;
    private String _certSigner;
    private String _newProxyUser;
    private String _newProxyPW;
    
    public static final int RUNNING = 1;
    public static final int STARTING = 2;
    public static final int NOT_RUNNING = 3;
    public static final int STANDBY = 4;
    
    //static final String PROP_NONCE = IndexBean.class.getName() + ".nonce";
    //static final String PROP_NONCE_OLD = PROP_NONCE + '2';
    /** 3 wasn't enough for some browsers. They are reloading the page for some reason - maybe HEAD? @since 0.8.1 */
    private static final int MAX_NONCES = 8;
    /** store nonces in a static FIFO instead of in System Properties @since 0.8.1 */
    private static final List<String> _nonces = new ArrayList<String>(MAX_NONCES + 1);

    static final String CLIENT_NICKNAME = "shared clients";
    public static final String PROP_THEME_NAME = "routerconsole.theme";
    public static final String DEFAULT_THEME = "light";
    public static final String PROP_CSS_DISABLED = "routerconsole.css.disabled";
    public static final String PROP_JS_DISABLED = "routerconsole.javascript.disabled";
    private static final String PROP_PW_ENABLE = "routerconsole.auth.enable";
    
    public IndexBean() {
        _context = I2PAppContext.getGlobalContext();
        _log = _context.logManager().getLog(IndexBean.class);
        TunnelControllerGroup tcg;
        String error;
        try {
            tcg = TunnelControllerGroup.getInstance();
            error = tcg == null ? _("Tunnels are not initialized yet, please reload in two minutes.")
                                : null;
        } catch (IllegalArgumentException iae) {
            tcg = null;
            error = iae.toString();
        }
        _group = tcg;
        _fatalError = error;
        _tunnel = -1;
        _curNonce = "-1";
        addNonce();
        _booleanOptions = new ConcurrentHashSet<String>(4);
        _otherOptions = new ConcurrentHashMap<String, String>(4);
    }
    
    /**
     *  @since 0.9.4
     */
    public boolean isInitialized() {
        return _group != null;
    }

    public static String getNextNonce() {
        synchronized (_nonces) {
            return _nonces.get(0);
        }
    }

    public void setNonce(String nonce) {
        if ( (nonce == null) || (nonce.trim().length() <= 0) ) return;
        _curNonce = nonce;
    }

    /** add a random nonce to the head of the queue @since 0.8.1 */
    private void addNonce() {
        String nextNonce = Long.toString(_context.random().nextLong());
        synchronized (_nonces) {
            _nonces.add(0, nextNonce);
            int sz = _nonces.size();
            if (sz > MAX_NONCES)
                _nonces.remove(sz - 1);
        }
    }

    /** do we know this nonce? @since 0.8.1 */
    private static boolean haveNonce(String nonce) {
        synchronized (_nonces) {
            return _nonces.contains(nonce);
        }
    }

    public void setAction(String action) {
        if ( (action == null) || (action.trim().length() <= 0) ) return;
        _action = action;
    }

    public void setTunnel(String tunnel) {
        if ( (tunnel == null) || (tunnel.trim().length() <= 0) ) return;
        try {
            _tunnel = Integer.parseInt(tunnel);
        } catch (NumberFormatException nfe) {
            _tunnel = -1;
        }
    }
    
    private String processAction() {
        if ( (_action == null) || (_action.trim().length() <= 0) || ("Cancel".equals(_action)))
            return "";
        if (_group == null)
            return "Error - tunnels are not initialized yet";
        // If passwords are turned on, all is assumed good
        if (!_context.getBooleanProperty(PROP_PW_ENABLE) &&
            !haveNonce(_curNonce))
            return _("Invalid form submission, probably because you used the 'back' or 'reload' button on your browser. Please resubmit.")
                   + ' ' +
                   _("If the problem persists, verify that you have cookies enabled in your browser.");
        if ("Stop all".equals(_action)) 
            return stopAll();
        else if ("Start all".equals(_action))
            return startAll();
        else if ("Restart all".equals(_action))
            return restartAll();
        else if ("Reload configuration".equals(_action))
            return reloadConfig();
        else if ("stop".equals(_action))
            return stop();
        else if ("start".equals(_action))
            return start();
        else if ("Save changes".equals(_action) || // IE workaround:
                (_action.toLowerCase(Locale.US).indexOf("s</span>ave") >= 0))
            return saveChanges();
        else if ("Delete this proxy".equals(_action) || // IE workaround:
                (_action.toLowerCase(Locale.US).indexOf("d</span>elete") >= 0))
            return deleteTunnel();
        else if ("Estimate".equals(_action))
            return PrivateKeyFile.estimateHashCashTime(_hashCashValue);
        else if ("Modify".equals(_action))
            return modifyDestination();
        else if ("Generate".equals(_action))
            return generateNewEncryptionKey();
        else
            return "Action " + _action + " unknown";
    }

    private String stopAll() {
        List<String> msgs = _group.stopAllControllers();
        return getMessages(msgs);
    }

    private String startAll() {
        List<String> msgs = _group.startAllControllers();
        return getMessages(msgs);
    }

    private String restartAll() {
        List<String> msgs = _group.restartAllControllers();
        return getMessages(msgs);
    }

    private String reloadConfig() {
        _group.reloadControllers();
        return _("Configuration reloaded for all tunnels");
    }

    private String start() {
        if (_tunnel < 0) return "Invalid tunnel";
        
        List<TunnelController> controllers = _group.getControllers();
        if (_tunnel >= controllers.size()) return "Invalid tunnel";
        TunnelController controller = controllers.get(_tunnel);
        controller.startTunnelBackground();
        // give the messages a chance to make it to the window
        try { Thread.sleep(1000); } catch (InterruptedException ie) {}
        // and give them something to look at in any case
        return _("Starting tunnel") + ' ' + getTunnelName(_tunnel) + "&hellip;";
    }
    
    private String stop() {
        if (_tunnel < 0) return "Invalid tunnel";
        
        List<TunnelController> controllers = _group.getControllers();
        if (_tunnel >= controllers.size()) return "Invalid tunnel";
        TunnelController controller = controllers.get(_tunnel);
        controller.stopTunnel();
        // give the messages a chance to make it to the window
        try { Thread.sleep(1000); } catch (InterruptedException ie) {}
        // and give them something to look at in any case
        return _("Stopping tunnel") + ' ' + getTunnelName(_tunnel) + "&hellip;";
    }
    
    private String saveChanges() {
        // Get current tunnel controller
        TunnelController cur = getController(_tunnel);
        
        Properties config = getConfig();
        
        if (cur == null) {
            // creating new
            cur = new TunnelController(config, "", true);
            _group.addController(cur);
            if (cur.getStartOnLoad())
                cur.startTunnelBackground();
        } else {
            cur.setConfig(config, "");
        }
        // Only modify other shared tunnels
        // if the current tunnel is shared, and of supported type
        if (Boolean.parseBoolean(cur.getSharedClient()) && isClient(cur.getType())) {
            // all clients use the same I2CP session, and as such, use the same I2CP options
            List<TunnelController> controllers = _group.getControllers();

            for (int i = 0; i < controllers.size(); i++) {
                TunnelController c = controllers.get(i);

                // Current tunnel modified by user, skip
                if (c == cur) continue;

                // Only modify this non-current tunnel
                // if it belongs to a shared destination, and is of supported type
                if (Boolean.parseBoolean(c.getSharedClient()) && isClient(c.getType())) {
                    Properties cOpt = c.getConfig("");
                    if (_tunnelQuantity != null) {
                        cOpt.setProperty("option.inbound.quantity", _tunnelQuantity);
                        cOpt.setProperty("option.outbound.quantity", _tunnelQuantity);
                    }
                    if (_tunnelDepth != null) {
                        cOpt.setProperty("option.inbound.length", _tunnelDepth);
                        cOpt.setProperty("option.outbound.length", _tunnelDepth);
                    }
                    if (_tunnelVariance != null) {
                        cOpt.setProperty("option.inbound.lengthVariance", _tunnelVariance);
                        cOpt.setProperty("option.outbound.lengthVariance", _tunnelVariance);
                    }
                    if (_tunnelBackupQuantity != null) {
                        cOpt.setProperty("option.inbound.backupQuantity", _tunnelBackupQuantity);
                        cOpt.setProperty("option.outbound.backupQuantity", _tunnelBackupQuantity);
                    }
                    cOpt.setProperty("option.inbound.nickname", CLIENT_NICKNAME);
                    cOpt.setProperty("option.outbound.nickname", CLIENT_NICKNAME);
                    
                    c.setConfig(cOpt, "");
                }
            }
        }
        
        List<String> msgs = doSave();
        return getMessages(msgs);
    }

    private List<String> doSave() { 
        List<String> rv = _group.clearAllMessages();
        try {
            _group.saveConfig();
            rv.add(0, _("Configuration changes saved"));
        } catch (IOException ioe) {
            _log.error("Failed to save config file", ioe);
            rv.add(0, _("Failed to save configuration") + ": " + ioe.toString());
        }
        return rv;
    } 

    /**
     *  Stop the tunnel, delete from config,
     *  rename the private key file if in the default directory
     */
    private String deleteTunnel() {
        if (!_removeConfirmed)
            return "Please confirm removal";
        
        TunnelController cur = getController(_tunnel);
        if (cur == null)
            return "Invalid tunnel number";
        
        List<String> msgs = _group.removeController(cur);
        msgs.addAll(doSave());

        // Rename private key file if it was a default name in
        // the default directory, so it doesn't get reused when a new
        // tunnel is created.
        // Use configured file name if available, not the one from the form.
        String pk = cur.getPrivKeyFile();
        if (pk == null)
            pk = _privKeyFile;
        if (pk != null && pk.startsWith("i2ptunnel") && pk.endsWith("-privKeys.dat") &&
            ((!isClient(cur.getType())) || cur.getPersistentClientKey())) {
            File pkf = new File(_context.getConfigDir(), pk);
            if (pkf.exists()) {
                String name = cur.getName();
                if (name == null) {
                    name = cur.getDescription();
                    if (name == null) {
                        name = cur.getType();
                        if (name == null)
                            name = Long.toString(_context.clock().now());
                    }
                }
                name = "i2ptunnel-deleted-" + name.replace(' ', '_') + '-' + _context.clock().now() + "-privkeys.dat";
                File backupDir = new SecureFile(_context.getConfigDir(), TunnelController.KEY_BACKUP_DIR);
                File to;
                if (backupDir.isDirectory() || backupDir.mkdir())
                    to = new File(backupDir, name);
                else
                    to = new File(_context.getConfigDir(), name);
                boolean success = FileUtil.rename(pkf, to);
                if (success)
                    msgs.add("Private key file " + pkf.getAbsolutePath() +
                             " renamed to " + to.getAbsolutePath());
            }
        }
        return getMessages(msgs);
    }
    
    /**
     * Executes any action requested (start/stop/etc) and dump out the 
     * messages.
     *
     */
    public String getMessages() {
        if (_group == null)
            return _fatalError;
        
        StringBuilder buf = new StringBuilder(512);
        if (_action != null) {
            try {
                buf.append(processAction()).append("\n");
            } catch (Exception e) {
                _log.log(Log.CRIT, "Error processing " + _action, e);
            }
        }
        getMessages(_group.clearAllMessages(), buf);
        return buf.toString();
    }
    
    ////
    // The remaining methods are simple bean props for the jsp to query
    ////
    
    public String getTheme() {
        String theme = _context.getProperty(PROP_THEME_NAME, DEFAULT_THEME);
        return "/themes/console/" + theme + "/";
    }

    public boolean allowCSS() {
        String css = _context.getProperty(PROP_CSS_DISABLED);
        return (css == null);
    }
    
    public boolean allowJS() {
        String js = _context.getProperty(PROP_JS_DISABLED);
        return (js == null);
    }
    
    public int getTunnelCount() {
        if (_group == null) return 0;
        return _group.getControllers().size();
    }
    
    public boolean isClient(int tunnelNum) {
        TunnelController cur = getController(tunnelNum);
        if (cur == null) return false;
        return isClient(cur.getType());
    }

    public static boolean isClient(String type) {
        return ( ("client".equals(type)) || 
        		("httpclient".equals(type)) ||
        		("sockstunnel".equals(type)) ||
        		("socksirctunnel".equals(type)) ||
        		("connectclient".equals(type)) ||
        		("streamrclient".equals(type)) ||
        		("ircclient".equals(type)));
    }
    
    public String getTunnelName(int tunnel) {
        TunnelController tun = getController(tunnel);
        if (tun != null && tun.getName() != null)
            return tun.getName();
        else
            return _("New Tunnel");
    }
    
    /**
     *  No validation
     */
    public String getClientPort(int tunnel) {
        TunnelController tun = getController(tunnel);
        if (tun != null && tun.getListenPort() != null)
            return tun.getListenPort();
        else
            return "";
    }
    
    /**
     *  Returns error message if blank or invalid
     *  @since 0.9.3
     */
    public String getClientPort2(int tunnel) {
        TunnelController tun = getController(tunnel);
        if (tun != null && tun.getListenPort() != null) {
            String port = tun.getListenPort();
            if (port.length() == 0)
                return "<font color=\"red\">" + _("Port not set") + "</font>";
            int iport = Addresses.getPort(port);
            if (iport == 0)
                return "<font color=\"red\">" + _("Invalid port") + ' ' + port + "</font>";
            if (iport < 1024)
                return "<font color=\"red\">" +
                       _("Warning - ports less than 1024 are not recommended") +
                       ": " + port + "</font>";
            return port;
        }
        return "<font color=\"red\">" + _("Port not set") + "</font>";
    }
    
    public String getTunnelType(int tunnel) {
        TunnelController tun = getController(tunnel);
        if (tun != null)
            return getTypeName(tun.getType());
        else
            return "";
    }
    
    public String getTypeName(String internalType) {
        if ("client".equals(internalType)) return _("Standard client");
        else if ("httpclient".equals(internalType)) return _("HTTP/HTTPS client");
        else if ("ircclient".equals(internalType)) return _("IRC client");
        else if ("server".equals(internalType)) return _("Standard server");
        else if ("httpserver".equals(internalType)) return _("HTTP server");
        else if ("sockstunnel".equals(internalType)) return _("SOCKS 4/4a/5 proxy");
        else if ("socksirctunnel".equals(internalType)) return _("SOCKS IRC proxy");
        else if ("connectclient".equals(internalType)) return _("CONNECT/SSL/HTTPS proxy");
        else if ("ircserver".equals(internalType)) return _("IRC server");
        else if ("streamrclient".equals(internalType)) return _("Streamr client");
        else if ("streamrserver".equals(internalType)) return _("Streamr server");
        else if ("httpbidirserver".equals(internalType)) return _("HTTP bidir");
        else return internalType;
    }
    
    public String getInternalType(int tunnel) {
        TunnelController tun = getController(tunnel);
        if (tun != null)
            return tun.getType();
        else
            return "";
    }
    
    public String getClientInterface(int tunnel) {
        TunnelController tun = getController(tunnel);
        if (tun != null) {
            if ("streamrclient".equals(tun.getType()))
                return tun.getTargetHost();
            else
                return tun.getListenOnInterface();
        } else
            return "127.0.0.1";
    }
    
    public int getTunnelStatus(int tunnel) {
        TunnelController tun = getController(tunnel);
        if (tun == null) return NOT_RUNNING;
        if (tun.getIsRunning()) {
            if (isClient(tunnel) && tun.getIsStandby())
                return STANDBY;
            else
                return RUNNING;
        } else if (tun.getIsStarting()) return STARTING;
        else return NOT_RUNNING;
    }
    
    public String getTunnelDescription(int tunnel) {
        TunnelController tun = getController(tunnel);
        if (tun != null && tun.getDescription() != null)
            return tun.getDescription();
        else
            return "";
    }
    
    public String getSharedClient(int tunnel) {
    	TunnelController tun = getController(tunnel);
    	if (tun != null)
    		return tun.getSharedClient();
    	else
    		return "";
    }
    
    public String getClientDestination(int tunnel) {
        TunnelController tun = getController(tunnel);
        if (tun == null) return "";
        String rv;
        if ("client".equals(tun.getType()) || "ircclient".equals(tun.getType()) ||
            "streamrclient".equals(tun.getType()))
            rv = tun.getTargetDestination();
        else
            rv = tun.getProxyList();
        return rv != null ? rv : "";
    }
    
    /**
     * Call this to see if it is ok to linkify getServerTarget()
     * @since 0.8.3
     */
    public boolean isServerTargetLinkValid(int tunnel) {
        TunnelController tun = getController(tunnel);
        return tun != null &&
               "httpserver".equals(tun.getType()) &&
               tun.getTargetHost() != null &&
               tun.getTargetPort() != null;
    }

    /**
     * @return valid host:port only if isServerTargetLinkValid() is true
     */
    public String getServerTarget(int tunnel) {
        TunnelController tun = getController(tunnel);
        if (tun != null) {
            String host;
            if ("streamrserver".equals(tun.getType()))
                host = tun.getListenOnInterface();
            else
                host = tun.getTargetHost();
            String port = tun.getTargetPort();
            if (host == null || host.length() == 0)
                host = "<font color=\"red\">" + _("Host not set") + "</font>";
            else if (Addresses.getIP(host) == null)
                host = "<font color=\"red\">" + _("Invalid address") + ' ' + host + "</font>";
            else if (host.indexOf(':') >= 0)
                host = '[' + host + ']';
            if (port == null || port.length() == 0)
                port = "<font color=\"red\">" + _("Port not set") + "</font>";
            else if (Addresses.getPort(port) == 0)
                port = "<font color=\"red\">" + _("Invalid port") + ' ' + port + "</font>";
            return host + ':' + port;
       }  else
            return "";
    }
    
    public String getDestinationBase64(int tunnel) {
        TunnelController tun = getController(tunnel);
        if (tun != null) {
            String rv = tun.getMyDestination();
            if (rv != null)
                return rv;
            // if not running, do this the hard way
            String keyFile = tun.getPrivKeyFile();
            if (keyFile != null && keyFile.trim().length() > 0) {
                PrivateKeyFile pkf = new PrivateKeyFile(keyFile);
                try {
                    Destination d = pkf.getDestination();
                    if (d != null)
                        return d.toBase64();
                } catch (Exception e) {}
            }
        }
        return "";
    }
    
    public String getDestHashBase32(int tunnel) {
        TunnelController tun = getController(tunnel);
        if (tun != null) {
            String rv = tun.getMyDestHashBase32();
            if (rv != null)
                return rv;
        }
        return "";
    }
    
    /**
     *  For index.jsp
     *  @return true if the plugin is enabled, installed, and running
     *  @since 0.9.11
     */
    public boolean getIsUsingOutproxyPlugin(int tunnel) {
        TunnelController tun = getController(tunnel);
        if (tun != null) {
            if ("httpclient".equals(tun.getType())) {
                Properties opts = tun.getClientOptionProps();
                if (Boolean.parseBoolean(opts.getProperty(I2PTunnelHTTPClient.PROP_USE_OUTPROXY_PLUGIN, "true"))) {
                    ClientAppManager mgr = _context.clientAppManager();
                    if (mgr != null)
                        return mgr.getRegisteredApp(Outproxy.NAME) != null;
                }
            }
        }
        return false;
    }

    ///
    /// bean props for form submission
    ///
    
    /**
     * What type of tunnel (httpclient, ircclient, client, or server).  This is 
     * required when adding a new tunnel.
     *
     */
    public void setType(String type) { 
        _type = (type != null ? type.trim() : null);   
    }
    String getType() { return _type; }
    
    /** Short name of the tunnel */
    public void setName(String name) { 
        _name = (name != null ? name.trim() : null);
    }
    /** one line description */
    public void setDescription(String description) { 
        _description = (description != null ? description.trim() : null);
    }
    /** I2CP host the router is on, ignored when in router context */
    public void setClientHost(String host) {
        _i2cpHost = (host != null ? host.trim() : null);
    }
    /** I2CP port the router is on, ignored when in router context */
    public void setClientport(String port) {
        _i2cpPort = (port != null ? port.trim() : null);
    }
    /** how many hops to use for inbound tunnels */
    public void setTunnelDepth(String tunnelDepth) { 
        _tunnelDepth = (tunnelDepth != null ? tunnelDepth.trim() : null);
    }
    /** how many parallel inbound tunnels to use */
    public void setTunnelQuantity(String tunnelQuantity) { 
        _tunnelQuantity = (tunnelQuantity != null ? tunnelQuantity.trim() : null);
    }
    /** how much randomisation to apply to the depth of tunnels */
    public void setTunnelVariance(String tunnelVariance) { 
        _tunnelVariance = (tunnelVariance != null ? tunnelVariance.trim() : null);
    }
    /** how many tunnels to hold in reserve to guard against failures */
    public void setTunnelBackupQuantity(String tunnelBackupQuantity) { 
        _tunnelBackupQuantity = (tunnelBackupQuantity != null ? tunnelBackupQuantity.trim() : null);
    }
    /** what I2P session overrides should be used */
    public void setCustomOptions(String customOptions) { 
        _customOptions = (customOptions != null ? customOptions.trim() : null);
    }
    /** what HTTP outproxies should be used (httpclient specific) */
    public void setProxyList(String proxyList) { 
        _proxyList = (proxyList != null ? proxyList.trim() : null);
    }
    /** what port should this client/httpclient/ircclient listen on */
    public void setPort(String port) { 
        _port = (port != null ? port.trim() : null);
    }
    /** 
     * what interface should this client/httpclient/ircclient listen on
     */
    public void setReachableBy(String reachableBy) { 
        _reachableBy = (reachableBy != null ? reachableBy.trim() : null);
    }
    /** What peer does this client tunnel point at */
    public void setTargetDestination(String dest) { 
        _targetDestination = (dest != null ? dest.trim() : null);
    }
    /** What host does this server tunnel point at */
    public void setTargetHost(String host) { 
        _targetHost = (host != null ? host.trim() : null);
    }
    /** What port does this server tunnel point at */
    public void setTargetPort(String port) { 
        _targetPort = (port != null ? port.trim() : null);
    }
    /** What host does this http server tunnel spoof */
    public void setSpoofedHost(String host) { 
        _spoofedHost = (host != null ? host.trim() : null);
    }
    /** What filename is this server tunnel's private keys stored in */
    public void setPrivKeyFile(String file) { 
        _privKeyFile = (file != null ? file.trim() : null);
    }
    /**
     * If called with any value (and the form submitted with action=Remove),
     * we really do want to stop and remove the tunnel.
     */
    public void setRemoveConfirm(String moo) {
        _removeConfirmed = true;
    }
    /**
     * If called with any value, we want this tunnel to start whenever it is
     * loaded (aka right now and whenever the router is started up)
     */
    public void setStartOnLoad(String moo) {
        _startOnLoad = true;
    }
    public void setShared(String moo) {
    	_sharedClient=true;
    }
    public void setShared(boolean val) {
    	_sharedClient=val;
    }
    public void setConnectDelay(String moo) {
        _connectDelay = true;
    }
    public void setProfile(String profile) { 
        _profile = profile; 
    }

    public void setReduce(String moo) {
        _booleanOptions.add("i2cp.reduceOnIdle");
    }
    public void setClose(String moo) {
        _booleanOptions.add("i2cp.closeOnIdle");
    }
    public void setEncrypt(String moo) {
        _booleanOptions.add("i2cp.encryptLeaseSet");
    }

    /** @since 0.8.9 */
    public void setDCC(String moo) {
        _booleanOptions.add(I2PTunnelIRCClient.PROP_DCC);
    }

    /** @since 0.9.9 */
    public void setUseSSL(String moo) {
        _booleanOptions.add(I2PTunnelServer.PROP_USE_SSL);
    }

    /** @since 0.9.9 */
    public boolean isSSLEnabled(int tunnel) {
        TunnelController tun = getController(tunnel);
        if (tun != null) {
            Properties opts = tun.getClientOptionProps();
            return Boolean.parseBoolean(opts.getProperty(I2PTunnelServer.PROP_USE_SSL));
        }
        return false;
    }

    protected static final String PROP_ENABLE_ACCESS_LIST = "i2cp.enableAccessList";
    protected static final String PROP_ENABLE_BLACKLIST = "i2cp.enableBlackList";

    public void setAccessMode(String val) {
        if ("1".equals(val))
            _booleanOptions.add(PROP_ENABLE_ACCESS_LIST);
        else if ("2".equals(val))
            _booleanOptions.add(PROP_ENABLE_BLACKLIST);
    }

    public void setDelayOpen(String moo) {
        _booleanOptions.add("i2cp.delayOpen");
    }
    public void setNewDest(String val) {
        if ("1".equals(val))
            _booleanOptions.add("i2cp.newDestOnResume");
        else if ("2".equals(val))
            _booleanOptions.add("persistentClientKey");
    }

    public void setReduceTime(String val) {
        if (val != null) {
            try {
                _otherOptions.put("i2cp.reduceIdleTime", Integer.toString(Integer.parseInt(val.trim()) * 60*1000));
            } catch (NumberFormatException nfe) {}
        }
    }
    public void setReduceCount(String val) {
        if (val != null)
            _otherOptions.put("i2cp.reduceQuantity", val.trim());
    }
    public void setEncryptKey(String val) {
        if (val != null)
            _otherOptions.put("i2cp.leaseSetKey", val.trim());
    }

    public void setAccessList(String val) {
        if (val != null)
            _otherOptions.put("i2cp.accessList", val.trim().replace("\r\n", ",").replace("\n", ",").replace(" ", ","));
    }

    public void setJumpList(String val) {
        if (val != null)
            _otherOptions.put(I2PTunnelHTTPClient.PROP_JUMP_SERVERS, val.trim().replace("\r\n", ",").replace("\n", ",").replace(" ", ","));
    }

    public void setCloseTime(String val) {
        if (val != null) {
            try {
                _otherOptions.put("i2cp.closeIdleTime", Integer.toString(Integer.parseInt(val.trim()) * 60*1000));
            } catch (NumberFormatException nfe) {}
        }
    }

    /** all proxy auth @since 0.8.2 */
    public void setProxyAuth(String s) {
        if (s != null)
            _otherOptions.put(I2PTunnelHTTPClientBase.PROP_AUTH, I2PTunnelHTTPClientBase.DIGEST_AUTH);
    }
    
    public void setProxyUsername(String s) {
        if (s != null)
            _newProxyUser = s.trim();
    }
    
    public void setProxyPassword(String s) {
        if (s != null)
            _newProxyPW = s.trim();
    }
    
    public void setOutproxyAuth(String s) {
        _otherOptions.put(I2PTunnelHTTPClientBase.PROP_OUTPROXY_AUTH, I2PTunnelHTTPClientBase.DIGEST_AUTH);
    }
    
    public void setOutproxyUsername(String s) {
        if (s != null)
            _otherOptions.put(I2PTunnelHTTPClientBase.PROP_OUTPROXY_USER, s.trim());
    }
    
    public void setOutproxyPassword(String s) {
        if (s != null)
            _otherOptions.put(I2PTunnelHTTPClientBase.PROP_OUTPROXY_PW, s.trim());
    }

    /** @since 0.9.11 */
    public void setSslProxies(String s) {
        if (s != null)
            _otherOptions.put(I2PTunnelHTTPClient.PROP_SSL_OUTPROXIES, s.trim().replace(" ", ","));
    }

    /** @since 0.9.11 */
    public void setUseOutproxyPlugin(String moo) {
        _booleanOptions.add(I2PTunnelHTTPClient.PROP_USE_OUTPROXY_PLUGIN);
    }
    
    /** all of these are @since 0.8.3 */
    protected static final String PROP_MAX_CONNS_MIN = "i2p.streaming.maxConnsPerMinute";
    protected static final String PROP_MAX_CONNS_HOUR = "i2p.streaming.maxConnsPerHour";
    protected static final String PROP_MAX_CONNS_DAY = "i2p.streaming.maxConnsPerDay";
    protected static final String PROP_MAX_TOTAL_CONNS_MIN = "i2p.streaming.maxTotalConnsPerMinute";
    protected static final String PROP_MAX_TOTAL_CONNS_HOUR = "i2p.streaming.maxTotalConnsPerHour";
    protected static final String PROP_MAX_TOTAL_CONNS_DAY = "i2p.streaming.maxTotalConnsPerDay";
    protected static final String PROP_MAX_STREAMS = "i2p.streaming.maxConcurrentStreams";

    public void setLimitMinute(String s) {
        if (s != null)
            _otherOptions.put(PROP_MAX_CONNS_MIN, s.trim());
    }

    public void setLimitHour(String s) {
        if (s != null)
            _otherOptions.put(PROP_MAX_CONNS_HOUR, s.trim());
    }

    public void setLimitDay(String s) {
        if (s != null)
            _otherOptions.put(PROP_MAX_CONNS_DAY, s.trim());
    }

    public void setTotalMinute(String s) {
        if (s != null)
            _otherOptions.put(PROP_MAX_TOTAL_CONNS_MIN, s.trim());
    }

    public void setTotalHour(String s) {
        if (s != null)
            _otherOptions.put(PROP_MAX_TOTAL_CONNS_HOUR, s.trim());
    }

    public void setTotalDay(String s) {
        if (s != null)
            _otherOptions.put(PROP_MAX_TOTAL_CONNS_DAY, s.trim());
    }

    public void setMaxStreams(String s) {
        if (s != null)
            _otherOptions.put(PROP_MAX_STREAMS, s.trim());
    }

    /**
     * POST limits
     * @since 0.9.9
     */
    public void setPostMax(String s) {
        if (s != null)
            _otherOptions.put(I2PTunnelHTTPServer.OPT_POST_MAX, s.trim());
    }

    public void setPostTotalMax(String s) {
        if (s != null)
            _otherOptions.put(I2PTunnelHTTPServer.OPT_POST_TOTAL_MAX, s.trim());
    }

    public void setPostCheckTime(String s) {
        if (s != null)
            _otherOptions.put(I2PTunnelHTTPServer.OPT_POST_WINDOW, Integer.toString(Integer.parseInt(s.trim()) * 60));
    }

    public void setPostBanTime(String s) {
        if (s != null)
            _otherOptions.put(I2PTunnelHTTPServer.OPT_POST_BAN_TIME, Integer.toString(Integer.parseInt(s.trim()) * 60));
    }

    public void setPostTotalBanTime(String s) {
        if (s != null)
            _otherOptions.put(I2PTunnelHTTPServer.OPT_POST_TOTAL_BAN_TIME, Integer.toString(Integer.parseInt(s.trim()) * 60));
    }

    /** params needed for hashcash and dest modification */
    public void setEffort(String val) {
        if (val != null) {
            try {
                _hashCashValue = Integer.parseInt(val.trim());
            } catch (NumberFormatException nfe) {}
        }
    }

    public void setCert(String val) {
        if (val != null) {
            try {
                _certType = Integer.parseInt(val.trim());
            } catch (NumberFormatException nfe) {}
        }
    }

    public void setSigner(String val) {
        _certSigner = val;
    }

    /** @since 0.9.12 */
    public void setSigType(String val) {
        if (val != null) {
            _otherOptions.put(I2PClient.PROP_SIGTYPE, val);
            if (val.equals("0"))
                _certType = 0;
            else
                _certType = 5;
        }
        // TODO: Call modifyDestination??
        // Otherwise this only works on a new tunnel...
    }

    /** Modify or create a destination */
    private String modifyDestination() {
        if (_privKeyFile == null || _privKeyFile.trim().length() <= 0)
            return "Private Key File not specified";

        TunnelController tun = getController(_tunnel);
        Properties config = getConfig();
        if (tun == null) {
            // creating new
            tun = new TunnelController(config, "", true);
            _group.addController(tun);
            saveChanges();
        } else if (tun.getIsRunning() || tun.getIsStarting()) {
            return "Tunnel must be stopped before modifying destination";
        }

        File keyFile = new File(_privKeyFile);
        if (!keyFile.isAbsolute())
            keyFile = new File(_context.getConfigDir(), _privKeyFile);
        PrivateKeyFile pkf = new PrivateKeyFile(keyFile);
        try {
            pkf.createIfAbsent();
        } catch (Exception e) {
            return "Create private key file failed: " + e;
        }
        switch (_certType) {
            case Certificate.CERTIFICATE_TYPE_NULL:
            case Certificate.CERTIFICATE_TYPE_HIDDEN:
                pkf.setCertType(_certType);
                break;
            case Certificate.CERTIFICATE_TYPE_HASHCASH:
                pkf.setHashCashCert(_hashCashValue);
                break;
            case Certificate.CERTIFICATE_TYPE_SIGNED:
                if (_certSigner == null || _certSigner.trim().length() <= 0)
                    return "No signing destination specified";
                // find the signer's key file...
                String signerPKF = null;
                for (int i = 0; i < getTunnelCount(); i++) {
                    TunnelController c = getController(i);
                    if (_certSigner.equals(c.getConfig("").getProperty("name")) ||
                        _certSigner.equals(c.getConfig("").getProperty("spoofedHost"))) {
                        signerPKF = c.getConfig("").getProperty("privKeyFile");
                        break;
                    }
                }
                if (signerPKF == null || signerPKF.length() <= 0)
                    return "Signing destination " + _certSigner + " not found";
                if (_privKeyFile.equals(signerPKF))
                    return "Self-signed destinations not allowed";
                Certificate c = pkf.setSignedCert(new PrivateKeyFile(signerPKF));
                if (c == null)
                    return "Signing failed - does signer destination exist?";
                break;
            default:
                return "Unknown certificate type";
        }
        Destination newdest;
        try {
            pkf.write();
            newdest = pkf.getDestination();
        } catch (Exception e) {
            return "Modification failed: " + e;
        }
        return "Destination modified - " +
               "New Base32 is " + Base32.encode(newdest.calculateHash().getData()) + ".b32.i2p " +
               "New Destination is " + newdest.toBase64();
     }

    /** New key */
    private String generateNewEncryptionKey() {
        TunnelController tun = getController(_tunnel);
        Properties config = getConfig();
        if (tun == null) {
            // creating new
            tun = new TunnelController(config, "", true);
            _group.addController(tun);
            saveChanges();
        } else if (tun.getIsRunning() || tun.getIsStarting()) {
            return "Tunnel must be stopped before modifying leaseset encryption key";
        }
        byte[] data = new byte[SessionKey.KEYSIZE_BYTES];
        _context.random().nextBytes(data);
        SessionKey sk = new SessionKey(data);
        setEncryptKey(sk.toBase64());
        setEncrypt("");
        saveChanges();
        return "New Leaseset Encryption Key: " + sk.toBase64();
     }

    /**
     * Based on all provided data, create a set of configuration parameters 
     * suitable for use in a TunnelController.  This will replace (not add to)
     * any existing parameters, so this should return a comprehensive mapping.
     *
     */
    private Properties getConfig() {
        Properties config = new Properties();
        updateConfigGeneric(config);
        
        if ((isClient(_type) && !"streamrclient".equals(_type)) || "streamrserver".equals(_type)) {
            // streamrserver uses interface
            if (_reachableBy != null)
                config.setProperty("interface", _reachableBy);
            else
                config.setProperty("interface", "");
        } else {
            // streamrclient uses targetHost
            if (_targetHost != null)
                config.setProperty("targetHost", _targetHost);
        }

        if (isClient(_type)) {
            // generic client stuff
            if (_port != null)
                config.setProperty("listenPort", _port);
            config.setProperty("sharedClient", _sharedClient + "");
            for (String p : _booleanClientOpts)
                config.setProperty("option." + p, "" + _booleanOptions.contains(p));
            for (String p : _otherClientOpts)
                if (_otherOptions.containsKey(p))
                    config.setProperty("option." + p, _otherOptions.get(p));
        } else {
            // generic server stuff
            if (_targetPort != null)
                config.setProperty("targetPort", _targetPort);
            for (String p : _booleanServerOpts)
                config.setProperty("option." + p, "" + _booleanOptions.contains(p));
            for (String p : _otherServerOpts)
                if (_otherOptions.containsKey(p))
                    config.setProperty("option." + p, _otherOptions.get(p));
        }

        // generic proxy stuff
        if ("httpclient".equals(_type) || "connectclient".equals(_type) || 
            "sockstunnel".equals(_type) ||"socksirctunnel".equals(_type)) {
            for (String p : _booleanProxyOpts)
                config.setProperty("option." + p, "" + _booleanOptions.contains(p));
            if (_proxyList != null)
                config.setProperty("proxyList", _proxyList);
        }

        // Proxy auth including migration to MD5
        if ("httpclient".equals(_type) || "connectclient".equals(_type)) {
            // Migrate even if auth is disabled
            // go get the old from custom options that updateConfigGeneric() put in there
            String puser = "option." + I2PTunnelHTTPClientBase.PROP_USER;
            String user = config.getProperty(puser);
            String ppw = "option." + I2PTunnelHTTPClientBase.PROP_PW;
            String pw = config.getProperty(ppw);
            if (user != null && pw != null && user.length() > 0 && pw.length() > 0) {
                String pmd5 = "option." + I2PTunnelHTTPClientBase.PROP_PROXY_DIGEST_PREFIX +
                              user + I2PTunnelHTTPClientBase.PROP_PROXY_DIGEST_SUFFIX;
                if (config.getProperty(pmd5) == null) {
                    // not in there, migrate
                    String realm = _type.equals("httpclient") ? I2PTunnelHTTPClient.AUTH_REALM
                                                              : I2PTunnelConnectClient.AUTH_REALM;
                    String hex = PasswordManager.md5Hex(realm, user, pw);
                    if (hex != null) {
                        config.setProperty(pmd5, hex);
                        config.remove(puser);
                        config.remove(ppw);
                    }
                }
            }
            // New user/password
            String auth = _otherOptions.get(I2PTunnelHTTPClientBase.PROP_AUTH);
            if (auth != null && !auth.equals("false")) {
                if (_newProxyUser != null && _newProxyPW != null &&
                    _newProxyUser.length() > 0 && _newProxyPW.length() > 0) {
                    String pmd5 = "option." + I2PTunnelHTTPClientBase.PROP_PROXY_DIGEST_PREFIX +
                                  _newProxyUser + I2PTunnelHTTPClientBase.PROP_PROXY_DIGEST_SUFFIX;
                    String realm = _type.equals("httpclient") ? I2PTunnelHTTPClient.AUTH_REALM
                                                              : I2PTunnelConnectClient.AUTH_REALM;
                    String hex = PasswordManager.md5Hex(realm, _newProxyUser, _newProxyPW);
                    if (hex != null)
                        config.setProperty(pmd5, hex);
                }
            }
        }

        if ("ircclient".equals(_type) || "client".equals(_type) || "streamrclient".equals(_type)) {
            if (_targetDestination != null)
                config.setProperty("targetDestination", _targetDestination);
        } else if ("httpserver".equals(_type) || "httpbidirserver".equals(_type)) {
            if (_spoofedHost != null)
                config.setProperty("spoofedHost", _spoofedHost);
            for (String p : _httpServerOpts)
                if (_otherOptions.containsKey(p))
                    config.setProperty("option." + p, _otherOptions.get(p));
        }
        if ("httpbidirserver".equals(_type)) {
            if (_port != null)
                config.setProperty("listenPort", _port);
            if (_reachableBy != null)
                config.setProperty("interface", _reachableBy);
            else if (_targetHost != null)
                config.setProperty("interface", _targetHost);
            else
                config.setProperty("interface", "");
        }

        if ("ircclient".equals(_type)) {
            boolean dcc = _booleanOptions.contains(I2PTunnelIRCClient.PROP_DCC);
            config.setProperty("option." + I2PTunnelIRCClient.PROP_DCC,
                               "" + dcc);
            // add some sane server options since they aren't in the GUI (yet)
            if (dcc) {
                config.setProperty("option." + PROP_MAX_CONNS_MIN, "3");
                config.setProperty("option." + PROP_MAX_CONNS_HOUR, "10");
                config.setProperty("option." + PROP_MAX_TOTAL_CONNS_MIN, "5");
                config.setProperty("option." + PROP_MAX_TOTAL_CONNS_HOUR, "25");
            }
        }

        return config;
    }
    
    private static final String _noShowOpts[] = {
        "inbound.length", "outbound.length", "inbound.lengthVariance", "outbound.lengthVariance",
        "inbound.backupQuantity", "outbound.backupQuantity", "inbound.quantity", "outbound.quantity",
        "inbound.nickname", "outbound.nickname", "i2p.streaming.connectDelay", "i2p.streaming.maxWindowSize",
        I2PTunnelIRCClient.PROP_DCC
        };
    private static final String _booleanClientOpts[] = {
        "i2cp.reduceOnIdle", "i2cp.closeOnIdle", "i2cp.newDestOnResume", "persistentClientKey", "i2cp.delayOpen"
        };
    private static final String _booleanProxyOpts[] = {
        I2PTunnelHTTPClientBase.PROP_OUTPROXY_AUTH,
        I2PTunnelHTTPClient.PROP_USE_OUTPROXY_PLUGIN
        };
    private static final String _booleanServerOpts[] = {
        "i2cp.reduceOnIdle", "i2cp.encryptLeaseSet", PROP_ENABLE_ACCESS_LIST, PROP_ENABLE_BLACKLIST,
        I2PTunnelServer.PROP_USE_SSL
        };
    private static final String _otherClientOpts[] = {
        "i2cp.reduceIdleTime", "i2cp.reduceQuantity", "i2cp.closeIdleTime",
        "outproxyUsername", "outproxyPassword",
        I2PTunnelHTTPClient.PROP_JUMP_SERVERS,
<<<<<<< HEAD
        I2PTunnelHTTPClientBase.PROP_AUTH,
        I2PTunnelHTTPClient.PROP_SSL_OUTPROXIES
=======
        I2PTunnelHTTPClientBase.PROP_AUTH, I2PClient.PROP_SIGTYPE
>>>>>>> 8c98ef73
        };
    private static final String _otherServerOpts[] = {
        "i2cp.reduceIdleTime", "i2cp.reduceQuantity", "i2cp.leaseSetKey", "i2cp.accessList",
         PROP_MAX_CONNS_MIN, PROP_MAX_CONNS_HOUR, PROP_MAX_CONNS_DAY,
         PROP_MAX_TOTAL_CONNS_MIN, PROP_MAX_TOTAL_CONNS_HOUR, PROP_MAX_TOTAL_CONNS_DAY,
         PROP_MAX_STREAMS, I2PClient.PROP_SIGTYPE
        };
    private static final String _httpServerOpts[] = {
        I2PTunnelHTTPServer.OPT_POST_WINDOW,
        I2PTunnelHTTPServer.OPT_POST_BAN_TIME,
        I2PTunnelHTTPServer.OPT_POST_TOTAL_BAN_TIME,
        I2PTunnelHTTPServer.OPT_POST_MAX,
        I2PTunnelHTTPServer.OPT_POST_TOTAL_MAX
        };

    /**
     *  do NOT add these to noShoOpts, we must leave them in for HTTPClient and ConnectCLient
     *  so they will get migrated to MD5
     *  TODO migrate socks to MD5
     */
    private static final String _otherProxyOpts[] = {
        "proxyUsername", "proxyPassword"
        };

    protected static final Set<String> _noShowSet = new HashSet<String>(128);
    protected static final Set<String> _nonProxyNoShowSet = new HashSet<String>(4);
    static {
        _noShowSet.addAll(Arrays.asList(_noShowOpts));
        _noShowSet.addAll(Arrays.asList(_booleanClientOpts));
        _noShowSet.addAll(Arrays.asList(_booleanProxyOpts));
        _noShowSet.addAll(Arrays.asList(_booleanServerOpts));
        _noShowSet.addAll(Arrays.asList(_otherClientOpts));
        _noShowSet.addAll(Arrays.asList(_otherServerOpts));
        _noShowSet.addAll(Arrays.asList(_httpServerOpts));
        _nonProxyNoShowSet.addAll(Arrays.asList(_otherProxyOpts));
    }

    private void updateConfigGeneric(Properties config) {
        config.setProperty("type", _type);
        if (_name != null)
            config.setProperty("name", _name);
        if (_description != null)
            config.setProperty("description", _description);
        if (!_context.isRouterContext()) {
            if (_i2cpHost != null)
                config.setProperty("i2cpHost", _i2cpHost);
            if ( (_i2cpPort != null) && (_i2cpPort.trim().length() > 0) ) {
                config.setProperty("i2cpPort", _i2cpPort);
            } else {
                config.setProperty("i2cpPort", "7654");
            }
        }
        if (_privKeyFile != null)
            config.setProperty("privKeyFile", _privKeyFile);
        
        if (_customOptions != null) {
            StringTokenizer tok = new StringTokenizer(_customOptions);
            while (tok.hasMoreTokens()) {
                String pair = tok.nextToken();
                int eq = pair.indexOf('=');
                if ( (eq <= 0) || (eq >= pair.length()) )
                    continue;
                String key = pair.substring(0, eq);
                if (_noShowSet.contains(key))
                    continue;
                // leave in for HTTP and Connect so it can get migrated to MD5
                // hide for SOCKS until migrated to MD5
                if ((!"httpclient".equals(_type)) &&
                    (! "connectclient".equals(_type)) &&
                    _nonProxyNoShowSet.contains(key))
                    continue;
                String val = pair.substring(eq+1);
                config.setProperty("option." + key, val);
            }
        }

        config.setProperty("startOnLoad", _startOnLoad + "");

        if (_tunnelQuantity != null) {
            config.setProperty("option.inbound.quantity", _tunnelQuantity);
            config.setProperty("option.outbound.quantity", _tunnelQuantity);
        }
        if (_tunnelDepth != null) {
            config.setProperty("option.inbound.length", _tunnelDepth);
            config.setProperty("option.outbound.length", _tunnelDepth);
        }
        if (_tunnelVariance != null) {
            config.setProperty("option.inbound.lengthVariance", _tunnelVariance);
            config.setProperty("option.outbound.lengthVariance", _tunnelVariance);
        }
        if (_tunnelBackupQuantity != null) {
            config.setProperty("option.inbound.backupQuantity", _tunnelBackupQuantity);
            config.setProperty("option.outbound.backupQuantity", _tunnelBackupQuantity);
        }
        if (_connectDelay)
            config.setProperty("option.i2p.streaming.connectDelay", "1000");
        else
            config.setProperty("option.i2p.streaming.connectDelay", "0");
        if (isClient(_type) && _sharedClient) {
            config.setProperty("option.inbound.nickname", CLIENT_NICKNAME);
            config.setProperty("option.outbound.nickname", CLIENT_NICKNAME);
        } else if (_name != null) {
            config.setProperty("option.inbound.nickname", _name);
            config.setProperty("option.outbound.nickname", _name);
        }
        if ("interactive".equals(_profile))
            // This was 1 which doesn't make much sense
            // The real way to make it interactive is to make the streaming lib
            // MessageInputStream flush faster but there's no option for that yet,
            // Setting it to 16 instead of the default but not sure what good that is either.
            config.setProperty("option.i2p.streaming.maxWindowSize", "16");
        else
            config.remove("option.i2p.streaming.maxWindowSize");
    }

    ///
    ///
    ///
    
    protected TunnelController getController(int tunnel) {
        if (tunnel < 0) return null;
        if (_group == null) return null;
        List<TunnelController> controllers = _group.getControllers();
        if (controllers.size() > tunnel)
            return controllers.get(tunnel); 
        else
            return null;
    }
    
    private static String getMessages(List<String> msgs) {
        StringBuilder buf = new StringBuilder(128);
        getMessages(msgs, buf);
        return buf.toString();
    }

    private static void getMessages(List<String> msgs, StringBuilder buf) {
        if (msgs == null) return;
        for (int i = 0; i < msgs.size(); i++) {
            buf.append(msgs.get(i)).append("\n");
        }
    }

    protected String _(String key) {
        return Messages._(key, _context);
    }

    /** translate (ngettext)
     *  @since 0.9.7
     */
    protected String ngettext(String s, String p, int n) {
        return Messages.ngettext(s, p, n, _context);
    }
}<|MERGE_RESOLUTION|>--- conflicted
+++ resolved
@@ -22,12 +22,9 @@
 import java.util.concurrent.ConcurrentHashMap;
 
 import net.i2p.I2PAppContext;
-<<<<<<< HEAD
 import net.i2p.app.ClientAppManager;
 import net.i2p.app.Outproxy;
-=======
 import net.i2p.client.I2PClient;
->>>>>>> 8c98ef73
 import net.i2p.data.Base32;
 import net.i2p.data.Certificate;
 import net.i2p.data.Destination;
@@ -1252,12 +1249,9 @@
         "i2cp.reduceIdleTime", "i2cp.reduceQuantity", "i2cp.closeIdleTime",
         "outproxyUsername", "outproxyPassword",
         I2PTunnelHTTPClient.PROP_JUMP_SERVERS,
-<<<<<<< HEAD
         I2PTunnelHTTPClientBase.PROP_AUTH,
+        I2PClient.PROP_SIGTYPE,
         I2PTunnelHTTPClient.PROP_SSL_OUTPROXIES
-=======
-        I2PTunnelHTTPClientBase.PROP_AUTH, I2PClient.PROP_SIGTYPE
->>>>>>> 8c98ef73
         };
     private static final String _otherServerOpts[] = {
         "i2cp.reduceIdleTime", "i2cp.reduceQuantity", "i2cp.leaseSetKey", "i2cp.accessList",
