package net.i2p.i2ptunnel.ui;

import java.io.File;
import java.io.IOException;
import java.util.ArrayList;
import java.util.HashSet;
import java.util.List;
import java.util.Map;
import java.util.Properties;
import java.util.Set;
import java.util.TreeMap;

import net.i2p.I2PAppContext;
import net.i2p.I2PException;
import net.i2p.client.I2PClient;
import net.i2p.crypto.SigType;
import net.i2p.data.DataHelper;
import net.i2p.data.Destination;
import net.i2p.data.Hash;
import net.i2p.data.PrivateKeyFile;
import net.i2p.i2ptunnel.I2PTunnelClientBase;
import net.i2p.i2ptunnel.I2PTunnelHTTPClient;
import net.i2p.i2ptunnel.I2PTunnelHTTPClientBase;
import net.i2p.i2ptunnel.I2PTunnelHTTPServer;
import net.i2p.i2ptunnel.I2PTunnelIRCClient;
import net.i2p.i2ptunnel.I2PTunnelServer;
import net.i2p.i2ptunnel.SSLClientUtil;
import net.i2p.i2ptunnel.TunnelController;
import net.i2p.i2ptunnel.TunnelControllerGroup;
import net.i2p.util.ConvertToHash;
import net.i2p.util.FileUtil;
import net.i2p.util.Log;
import net.i2p.util.SecureFile;

/**
 * General helper functions used by all UIs.
 *
 * This class is also used by Android.
 * Maintain as a stable API and take care not to break Android.
 *
 * @since 0.9.19
 */
public class GeneralHelper {
    public static final int RUNNING = 1;
    public static final int STARTING = 2;
    public static final int NOT_RUNNING = 3;
    public static final int STANDBY = 4;

    protected static final String PROP_ENABLE_ACCESS_LIST = "i2cp.enableAccessList";
    protected static final String PROP_ENABLE_BLACKLIST = "i2cp.enableBlackList";

    private static final String OPT = TunnelController.PFX_OPTION;

    private final I2PAppContext _context;
    protected final TunnelControllerGroup _group;

    public GeneralHelper(TunnelControllerGroup tcg) {
        this(I2PAppContext.getGlobalContext(), tcg);
    }

    public GeneralHelper(I2PAppContext context, TunnelControllerGroup tcg) {
        _context = context;
        _group = tcg;
    }

    public TunnelController getController(int tunnel) {
        return getController(_group, tunnel);
    }
    public static TunnelController getController(TunnelControllerGroup tcg, int tunnel) {
        if (tunnel < 0) return null;
        if (tcg == null) return null;
        List<TunnelController> controllers = tcg.getControllers();
        if (controllers.size() > tunnel)
            return controllers.get(tunnel);
        else
            return null;
    }

    public List<String> saveTunnel(int tunnel, TunnelConfig config) {
        return saveTunnel(_context, _group, tunnel, config);
    }
    public static List<String> saveTunnel(
            I2PAppContext context, TunnelControllerGroup tcg, int tunnel, TunnelConfig config) {
        List<String> msgs = updateTunnelConfig(tcg, tunnel, config);
        msgs.addAll(saveConfig(context, tcg));
        return msgs;
    }

    protected static List<String> updateTunnelConfig(TunnelControllerGroup tcg, int tunnel, TunnelConfig config) {
        // Get current tunnel controller
        TunnelController cur = getController(tcg, tunnel);

        Properties props = config.getConfig();

        List<String> msgs = new ArrayList<String>();
        String type = props.getProperty(TunnelController.PROP_TYPE);
        msgs.add(props.getProperty(TunnelController.PROP_TUN_FILE, "i2ptunnel.config"));
        if (TunnelController.TYPE_STD_CLIENT.equals(type) || TunnelController.TYPE_IRC_CLIENT.equals(type)) {
            //
            // If we switch to SSL, create the keystore here, so we can store the new properties.
            // Down in I2PTunnelClientBase it's very hard to save the config.
            //
            if (Boolean.parseBoolean(props.getProperty(OPT + I2PTunnelClientBase.PROP_USE_SSL))) {
                // add the local interface and all targets to the cert
                String intfc = props.getProperty(TunnelController.PROP_INTFC);
                Set<String> altNames = new HashSet<String>(4);
                if (intfc != null && !intfc.equals("0.0.0.0") && !intfc.equals("::") &&
                    !intfc.equals("0:0:0:0:0:0:0:0"))
                    altNames.add(intfc);
                String tgts = props.getProperty(TunnelController.PROP_DEST);
                if (tgts != null) {
                    altNames.add(intfc);
                    String[] hosts = DataHelper.split(tgts, "[ ,]");
                    for (String h : hosts) {
                        int colon = h.indexOf(':');
                        if (colon >= 0)
                            h = h.substring(0, colon);
                        altNames.add(h);
                        if (!h.endsWith(".b32.i2p")) {
                            Hash hash = ConvertToHash.getHash(h);
                            if (hash != null)
                                altNames.add(hash.toBase32());
                        }
                    }
                }
                try {
                    boolean created = SSLClientUtil.verifyKeyStore(props, OPT, altNames);
                    if (created) {
                        // config now contains new keystore props
                        String name = props.getProperty(TunnelController.PROP_NAME, "");
                        msgs.add("Created new self-signed certificate for tunnel " + name);
                    }
                } catch (IOException ioe) {
                    msgs.add("Failed to create new self-signed certificate for tunnel " +
                            getTunnelName(tcg, tunnel) + ", check logs: " + ioe);
                }
            }
        }
        if (cur == null) {
            // creating new
            cur = new TunnelController(props, "", props.getProperty("tunnelConfigFile", "i2ptunnel.config"), true);
            tcg.addController(cur);
            if (cur.getStartOnLoad())
                cur.startTunnelBackground();
        } else {
            cur.setConfig(props, "");
        }
        // Only modify other shared tunnels
        // if the current tunnel is shared, and of supported type
        if (Boolean.parseBoolean(cur.getSharedClient()) && TunnelController.isClient(cur.getType())) {
            // all clients use the same I2CP session, and as such, use the same I2CP options
            List<TunnelController> controllers = tcg.getControllers();

            for (int i = 0; i < controllers.size(); i++) {
                TunnelController c = controllers.get(i);

                // Current tunnel modified by user, skip
                if (c == cur) continue;

                // Only modify this non-current tunnel
                // if it belongs to a shared destination, and is of supported type
                if (Boolean.parseBoolean(c.getSharedClient()) && TunnelController.isClient(c.getType())) {
                    Properties cOpt = c.getConfig("");
                    config.updateTunnelQuantities(cOpt);
                    cOpt.setProperty("option.inbound.nickname", TunnelConfig.SHARED_CLIENT_NICKNAME);
                    cOpt.setProperty("option.outbound.nickname", TunnelConfig.SHARED_CLIENT_NICKNAME);

                    c.setConfig(cOpt, "");
                }
            }
        }

        return msgs;
    }

    protected static List<String> saveConfig(I2PAppContext context, TunnelControllerGroup tcg) {
        List<String> rv = tcg.clearAllMessages();
        try {
            tcg.saveConfig();
            rv.add(0, _t("Configuration changes saved", context));
        } catch (IOException ioe) {
            Log log = context.logManager().getLog(GeneralHelper.class);
            log.error("Failed to save config file", ioe);
            rv.add(0, _t("Failed to save configuration", context) + ": " + ioe.toString());
        }
        return rv;
    }

    public List<String> deleteTunnel(int tunnel, String privKeyFile) {
        return deleteTunnel(_context, _group, tunnel, privKeyFile);
    }
    /**
     * Stop the tunnel, delete from config,
     * rename the private key file if in the default directory
     *
     * @param privKeyFile The priv key file name from the tunnel edit form. Can
     *                    be null if not known.
     */
    public static List<String> deleteTunnel(
            I2PAppContext context, TunnelControllerGroup tcg, int tunnel, String privKeyFile) {
        List<String> msgs;
        TunnelController cur = getController(tcg, tunnel);
        if (cur == null) {
            msgs = new ArrayList<String>();
            msgs.add("Invalid tunnel number");
            return msgs;
        }

        msgs = tcg.removeController(cur);
        msgs.addAll(saveConfig(context, tcg));

        // Rename private key file if it was a default name in
        // the default directory, so it doesn't get reused when a new
        // tunnel is created.
        // Use configured file name if available, not the one from the form.
        String pk = cur.getPrivKeyFile();
        if (pk == null)
            pk = privKeyFile;
        if (pk != null && pk.startsWith("i2ptunnel") && pk.endsWith("-privKeys.dat") &&
            ((!TunnelController.isClient(cur.getType())) || cur.getPersistentClientKey())) {
            File pkf = new File(context.getConfigDir(), pk);
            if (pkf.exists()) {
                String name = cur.getName();
                if (name == null) {
                    name = cur.getDescription();
                    if (name == null) {
                        name = cur.getType();
                        if (name == null)
                            name = Long.toString(context.clock().now());
                    }
                }
                name = name.replace(' ', '_').replace(':', '_').replace("..", "_").replace('/', '_').replace('\\', '_');
                name = "i2ptunnel-deleted-" + name + '-' + context.clock().now() + "-privkeys.dat";
                File backupDir = new SecureFile(context.getConfigDir(), TunnelController.KEY_BACKUP_DIR);
                File to;
                if (backupDir.isDirectory() || backupDir.mkdir())
                    to = new File(backupDir, name);
                else
                    to = new File(context.getConfigDir(), name);
                boolean success = FileUtil.rename(pkf, to);
                if (success)
                    msgs.add("Private key file " + pkf.getAbsolutePath() +
                             " renamed to " + to.getAbsolutePath());
            }
        }
        return msgs;
    }

    //
    // Accessors
    //

    public String getTunnelType(int tunnel) {
        TunnelController tun = getController(tunnel);
        return (tun != null && tun.getType() != null) ? tun.getType() : "";
    }

    /**
     *  @return null if unset
     */
    public String getTunnelName(int tunnel) {
        return getTunnelName(_group, tunnel);
    }

    /**
     *  @return null if unset
     */
    public static String getTunnelName(TunnelControllerGroup tcg, int tunnel) {
        TunnelController tun = getController(tcg, tunnel);
        return tun != null ? tun.getName() : null;
    }

    public String getTunnelDescription(int tunnel) {
        TunnelController tun = getController(tunnel);
        return (tun != null && tun.getDescription() != null) ? tun.getDescription() : "";
    }

    public String getTargetHost(int tunnel) {
        TunnelController tun = getController(tunnel);
        return (tun != null && tun.getTargetHost() != null) ? tun.getTargetHost() : "127.0.0.1";
    }

    /**
     * @param tunnel
     * @return -1 if unset or invalid
     */
    public int getTargetPort(int tunnel) {
        TunnelController tun = getController(tunnel);
        if (tun != null && tun.getTargetPort() != null) {
            try {
                return Integer.parseInt(tun.getTargetPort());
            } catch (NumberFormatException e) {
                return -1;
            }
        } else
            return -1;
    }

    public String getSpoofedHost(int tunnel) {
        TunnelController tun = getController(tunnel);
        return (tun != null && tun.getSpoofedHost() != null) ? tun.getSpoofedHost() : "";
    }

    /**
     *  @return path, non-null, non-empty
     */
    public String getPrivateKeyFile(int tunnel) {
        return getPrivateKeyFile(_group, tunnel);
    }

    /**
     *  @return path, non-null, non-empty
     */
    public String getPrivateKeyFile(TunnelControllerGroup tcg, int tunnel) {
        TunnelController tun = getController(tcg, tunnel);
        if (tun != null) {
            String rv = tun.getPrivKeyFile();
            if (rv != null)
                return rv;
        }
        if (tunnel < 0)
            tunnel = tcg == null ? 999 : tcg.getControllers().size();
        String rv = "i2ptunnel" + tunnel + "-privKeys.dat";
        // Don't default to a file that already exists,
        // which could happen after other tunnels are deleted.
        int i = 0;
        while ((new File(_context.getConfigDir(), rv)).exists()) {
            rv = "i2ptunnel" + tunnel + '.' + (++i) + "-privKeys.dat";
        }
        return rv;
    }

    /**
     *  @return path or ""
     *  @since 0.9.30
     */
    public String getAltPrivateKeyFile(int tunnel) {
        return getAltPrivateKeyFile(_group, tunnel);
    }

    /**
     *  @return path or ""
     *  @since 0.9.30
     */
    public String getAltPrivateKeyFile(TunnelControllerGroup tcg, int tunnel) {
        TunnelController tun = getController(tcg, tunnel);
        if (tun != null) {
            File f = tun.getAlternatePrivateKeyFile();
            if (f != null)
                return f.getAbsolutePath();
        }
        return "";
    }

    public String getClientInterface(int tunnel) {
        TunnelController tun = getController(tunnel);
        if (tun != null) {
            if ("streamrclient".equals(tun.getType()))
                return tun.getTargetHost();
            else
                return tun.getListenOnInterface();
        } else
            return "127.0.0.1";
    }

    public int getClientPort(int tunnel) {
        TunnelController tun = getController(tunnel);
        if (tun != null && tun.getListenPort() != null) {
            try {
                return Integer.parseInt(tun.getListenPort());
            } catch (NumberFormatException e) {
                return -1;
            }
        } else
            return -1;
    }

    public int getTunnelStatus(int tunnel) {
        TunnelController tun = getController(tunnel);
        if (tun == null) return NOT_RUNNING;
        if (tun.getIsRunning()) {
            if (tun.isClient() && tun.getIsStandby())
                return STANDBY;
            else
                return RUNNING;
        } else if (tun.getIsStarting()) return STARTING;
        else return NOT_RUNNING;
    }

    public String getClientDestination(int tunnel) {
        TunnelController tun = getController(tunnel);
        if (tun == null) return "";
        String rv;
        if (TunnelController.TYPE_STD_CLIENT.equals(tun.getType()) ||
            TunnelController.TYPE_IRC_CLIENT.equals(tun.getType()) ||
            TunnelController.TYPE_STREAMR_CLIENT.equals(tun.getType()))
            rv = tun.getTargetDestination();
        else
            rv = tun.getProxyList();
        return rv != null ? rv : "";
    }

    /**
     *  Works even if tunnel is not running.
     *  @return Destination or null
     */
    public Destination getDestination(int tunnel) {
        TunnelController tun = getController(tunnel);
        if (tun != null) {
            Destination rv = tun.getDestination();
            if (rv != null)
                return rv;
            // if not running, do this the hard way
            File keyFile = tun.getPrivateKeyFile();
            if (keyFile != null) {
                PrivateKeyFile pkf = new PrivateKeyFile(keyFile);
                try {
                    rv = pkf.getDestination();
                    if (rv != null)
                        return rv;
                } catch (I2PException e) {
                } catch (IOException e) {}
            }
        }
        return null;
    }

    /**
     *  Works even if tunnel is not running.
     *  @return Destination or null
     *  @since 0.9.30
     */
    public Destination getAltDestination(int tunnel) {
        TunnelController tun = getController(tunnel);
        if (tun != null) {
            // do this the hard way
            File keyFile = tun.getAlternatePrivateKeyFile();
            if (keyFile != null) {
                PrivateKeyFile pkf = new PrivateKeyFile(keyFile);
                try {
                    Destination rv = pkf.getDestination();
                    if (rv != null)
                        return rv;
                } catch (I2PException e) {
                } catch (IOException e) {}
            }
        }
        return null;
    }

    public boolean shouldStartAutomatically(int tunnel) {
        TunnelController tun = getController(tunnel);
        return tun != null ? tun.getStartOnLoad() : false;
    }

    public boolean isSharedClient(int tunnel) {
        TunnelController tun = getController(tunnel);
        return tun != null ? Boolean.parseBoolean(tun.getSharedClient()) : false;
    }

    public boolean shouldDelayConnect(int tunnel) {
        return getProperty(tunnel, "i2p.streaming.connectDelay", 0) > 0;
    }

    public boolean isInteractive(int tunnel) {
        return getProperty(tunnel, "i2p.streaming.maxWindowSize", 128) == 16;
    }

    /** Inbound or both in/out */
    public int getTunnelDepth(int tunnel, int defaultLength) {
        return getProperty(tunnel, "inbound.length", defaultLength);
    }

    /** Inbound or both in/out */
    public int getTunnelQuantity(int tunnel, int defaultQuantity) {
        return getProperty(tunnel, "inbound.quantity", defaultQuantity);
    }

    /** Inbound or both in/out */
    public int getTunnelBackupQuantity(int tunnel, int defaultBackupQuantity) {
        return getProperty(tunnel, "inbound.backupQuantity", defaultBackupQuantity);
    }

    /** Inbound or both in/out */
    public int getTunnelVariance(int tunnel, int defaultVariance) {
        return getProperty(tunnel, "inbound.lengthVariance", defaultVariance);
    }

    /** @since 0.9.33 */
    public int getTunnelDepthOut(int tunnel, int defaultLength) {
        return getProperty(tunnel, "outbound.length", defaultLength);
    }

    /** @since 0.9.33 */
    public int getTunnelQuantityOut(int tunnel, int defaultQuantity) {
        return getProperty(tunnel, "outbound.quantity", defaultQuantity);
    }

    /** @since 0.9.33 */
    public int getTunnelBackupQuantityOut(int tunnel, int defaultBackupQuantity) {
        return getProperty(tunnel, "outbound.backupQuantity", defaultBackupQuantity);
    }

    /** @since 0.9.33 */
    public int getTunnelVarianceOut(int tunnel, int defaultVariance) {
        return getProperty(tunnel, "outbound.lengthVariance", defaultVariance);
    }

    public boolean getReduceOnIdle(int tunnel, boolean def) {
        return getBooleanProperty(tunnel, "i2cp.reduceOnIdle", def);
    }

    public int getReduceCount(int tunnel, int def) {
        return getProperty(tunnel, "i2cp.reduceQuantity", def);
    }

    /**
     * @param tunnel
     * @param def in minutes
     * @return time in minutes
     */
    public int getReduceTime(int tunnel, int def) {
        return getProperty(tunnel, "i2cp.reduceIdleTime", def*60*1000) / (60*1000);
    }

    public int getCert(int tunnel) {
        return 0;
    }

    public int getEffort(int tunnel) {
        return 23;
    }

    public String getSigner(int tunnel) {
        return "";
    }

    public boolean getEncrypt(int tunnel) {
        return getBooleanProperty(tunnel, "i2cp.encryptLeaseSet");
    }

    /**
     *  @param newTunnelType used if tunnel &lt; 0
     *  @return the current type if we have a destination already,
     *          else the default for that type of tunnel
     */
    public int getSigType(int tunnel, String newTunnelType) {
        SigType type;
        String ttype;
        boolean isShared;
        if (tunnel >= 0) {
            Destination d = getDestination(tunnel);
            if (d != null) {
                type = d.getSigType();
                if (type != null)
                    return type.getCode();
            }
            String stype = getProperty(tunnel, I2PClient.PROP_SIGTYPE, null);
            type = stype != null ? SigType.parseSigType(stype) : null;
            ttype = getTunnelType(tunnel);
            isShared = isSharedClient(tunnel);
        } else {
            type = null;
            ttype = newTunnelType;
            isShared = false;
        }
        if (type == null) {
            // same default logic as in TunnelController.setConfig()
            if (!TunnelController.isClient(ttype) ||
                TunnelController.TYPE_IRC_CLIENT.equals(ttype) ||
                TunnelController.TYPE_SOCKS_IRC.equals(ttype) ||
                TunnelController.TYPE_SOCKS.equals(ttype) ||
                TunnelController.TYPE_STREAMR_CLIENT.equals(ttype) ||
                TunnelController.TYPE_STD_CLIENT.equals(ttype) ||
                (TunnelController.TYPE_HTTP_CLIENT.equals(ttype) && isShared))
                type = TunnelController.PREFERRED_SIGTYPE;
            else
                type = SigType.DSA_SHA1;
        }
        return type.getCode();
    }

    /**
     *  Random keys
     */
    public String getInboundRandomKey(int tunnel) {
        return getProperty(tunnel, "inbound.randomKey", "");
    }

    public String getOutboundRandomKey(int tunnel) {
        return getProperty(tunnel, "outbound.randomKey", "");
    }

    public String getLeaseSetSigningPrivateKey(int tunnel) {
        return getProperty(tunnel, "i2cp.leaseSetSigningPrivateKey", "");
    }

    public String getLeaseSetPrivateKey(int tunnel) {
        return getProperty(tunnel, "i2cp.leaseSetPrivateKey", "");
    }

    public boolean getDCC(int tunnel) {
        return getBooleanProperty(tunnel, I2PTunnelIRCClient.PROP_DCC);
    }

    public boolean isSSLEnabled(int tunnel) {
        return getBooleanProperty(tunnel, I2PTunnelServer.PROP_USE_SSL);
    }

    public String getEncryptKey(int tunnel) {
        return getProperty(tunnel, "i2cp.leaseSetKey", "");
    }

    public int getAccessMode(int tunnel) {
        if (getBooleanProperty(tunnel, PROP_ENABLE_ACCESS_LIST))
            return 1;
        if (getBooleanProperty(tunnel, PROP_ENABLE_BLACKLIST))
            return 2;
        return 0;
    }

    public String getAccessList(int tunnel) {
        return getProperty(tunnel, "i2cp.accessList", "").replace(",", "\n");
    }

<<<<<<< HEAD
=======
    public String getFilterDefinition(int tunnel) {
        TunnelController tunnelController = getController(tunnel);
        String filter = tunnelController.getFilter();
        return filter == null ? "" : filter;
    }
    
>>>>>>> d809b592
    public String getJumpList(int tunnel) {
        return getProperty(tunnel, I2PTunnelHTTPClient.PROP_JUMP_SERVERS,
                           I2PTunnelHTTPClient.DEFAULT_JUMP_SERVERS).replace(",", "\n");
    }

    public boolean getCloseOnIdle(int tunnel, boolean def) {
        return getBooleanProperty(tunnel, "i2cp.closeOnIdle", def);
    }

    public int getCloseTime(int tunnel, int def) {
        return getProperty(tunnel, "i2cp.closeIdleTime", def*60*1000) / (60*1000);
    }

    public boolean getNewDest(int tunnel) {
        return getBooleanProperty(tunnel, "i2cp.newDestOnResume") &&
               getBooleanProperty(tunnel, "i2cp.closeOnIdle") &&
               !getBooleanProperty(tunnel, "persistentClientKey");
    }

    public boolean getPersistentClientKey(int tunnel) {
        return getBooleanProperty(tunnel, "persistentClientKey");
    }

    public boolean getDelayOpen(int tunnel) {
        return getBooleanProperty(tunnel, "i2cp.delayOpen");
    }

    public boolean getAllowUserAgent(int tunnel) {
        return getBooleanProperty(tunnel, I2PTunnelHTTPClient.PROP_USER_AGENT);
    }

    public boolean getAllowReferer(int tunnel) {
        return getBooleanProperty(tunnel, I2PTunnelHTTPClient.PROP_REFERER);
    }

    public boolean getAllowAccept(int tunnel) {
        return getBooleanProperty(tunnel, I2PTunnelHTTPClient.PROP_ACCEPT);
    }

    /**
     *  As of 0.9.35, default true, and overridden to true unless
     *  PROP_SSL_SET is set
     */
    public boolean getAllowInternalSSL(int tunnel) {
        return getBooleanProperty(tunnel, I2PTunnelHTTPClient.PROP_INTERNAL_SSL, true) ||
               !getBooleanProperty(tunnel, I2PTunnelHTTPClient.PROP_SSL_SET, true);
    }

    public boolean getMultihome(int tunnel) {
        return getBooleanProperty(tunnel, "shouldBundleReplyInfo");
    }

    public String getProxyAuth(int tunnel) {
        return getProperty(tunnel, I2PTunnelHTTPClientBase.PROP_AUTH, "false");
    }

    public boolean getOutproxyAuth(int tunnel) {
        return getBooleanProperty(tunnel, I2PTunnelHTTPClientBase.PROP_OUTPROXY_AUTH);
    }

    public String getOutproxyUsername(int tunnel) {
        return getProperty(tunnel, I2PTunnelHTTPClientBase.PROP_OUTPROXY_USER, "");
    }

    public String getOutproxyPassword(int tunnel) {
        if (getOutproxyUsername(tunnel).length() <= 0)
            return "";
        return getProperty(tunnel, I2PTunnelHTTPClientBase.PROP_OUTPROXY_PW, "");
    }

    public String getSslProxies(int tunnel) {
        return getProperty(tunnel, I2PTunnelHTTPClient.PROP_SSL_OUTPROXIES, "");
    }

    /**
     *  Default true
     */
    public boolean getUseOutproxyPlugin(int tunnel) {
        return getBooleanProperty(tunnel, I2PTunnelHTTPClientBase.PROP_USE_OUTPROXY_PLUGIN, true);
    }

    /** all of these are @since 0.8.3 */
    public int getLimitMinute(int tunnel) {
        return getProperty(tunnel, TunnelController.PROP_MAX_CONNS_MIN, TunnelController.DEFAULT_MAX_CONNS_MIN);
    }

    public int getLimitHour(int tunnel) {
        return getProperty(tunnel, TunnelController.PROP_MAX_CONNS_HOUR, TunnelController.DEFAULT_MAX_CONNS_HOUR);
    }

    public int getLimitDay(int tunnel) {
        return getProperty(tunnel, TunnelController.PROP_MAX_CONNS_DAY, TunnelController.DEFAULT_MAX_CONNS_DAY);
    }

    public int getTotalMinute(int tunnel) {
        return getProperty(tunnel, TunnelController.PROP_MAX_TOTAL_CONNS_MIN, TunnelController.DEFAULT_MAX_TOTAL_CONNS_MIN);
    }

    public int getTotalHour(int tunnel) {
        return getProperty(tunnel, TunnelController.PROP_MAX_TOTAL_CONNS_HOUR, 0);
    }

    public int getTotalDay(int tunnel) {
        return getProperty(tunnel, TunnelController.PROP_MAX_TOTAL_CONNS_DAY, 0);
    }

    public int getMaxStreams(int tunnel) {
        return getProperty(tunnel, TunnelController.PROP_MAX_STREAMS, TunnelController.DEFAULT_MAX_STREAMS);
    }

    /**
     * POST limits
     * @since 0.9.9
     */
    public int getPostMax(int tunnel) {
        return getProperty(tunnel, I2PTunnelHTTPServer.OPT_POST_MAX, I2PTunnelHTTPServer.DEFAULT_POST_MAX);
    }

    public int getPostTotalMax(int tunnel) {
        return getProperty(tunnel, I2PTunnelHTTPServer.OPT_POST_TOTAL_MAX, I2PTunnelHTTPServer.DEFAULT_POST_TOTAL_MAX);
    }

    public int getPostCheckTime(int tunnel) {
        return getProperty(tunnel, I2PTunnelHTTPServer.OPT_POST_WINDOW, I2PTunnelHTTPServer.DEFAULT_POST_WINDOW) / 60;
    }

    public int getPostBanTime(int tunnel) {
        return getProperty(tunnel, I2PTunnelHTTPServer.OPT_POST_BAN_TIME, I2PTunnelHTTPServer.DEFAULT_POST_BAN_TIME) / 60;
    }

    public int getPostTotalBanTime(int tunnel) {
        return getProperty(tunnel, I2PTunnelHTTPServer.OPT_POST_TOTAL_BAN_TIME, I2PTunnelHTTPServer.DEFAULT_POST_TOTAL_BAN_TIME) / 60;
    }

    public boolean getRejectInproxy(int tunnel) {
        return getBooleanProperty(tunnel, I2PTunnelHTTPServer.OPT_REJECT_INPROXY);
    }

    /** @since 0.9.25 */
    public boolean getRejectReferer(int tunnel) {
        return getBooleanProperty(tunnel, I2PTunnelHTTPServer.OPT_REJECT_REFERER);
    }

    /** @since 0.9.25 */
    public boolean getRejectUserAgents(int tunnel) {
        return getBooleanProperty(tunnel, I2PTunnelHTTPServer.OPT_REJECT_USER_AGENTS);
    }

    /** @since 0.9.25 */
    public String getUserAgents(int tunnel) {
        return getProperty(tunnel, I2PTunnelHTTPServer.OPT_USER_AGENTS, "");
    }

    public boolean getUniqueLocal(int tunnel) {
        return getBooleanProperty(tunnel, I2PTunnelServer.PROP_UNIQUE_LOCAL);
    }

    public String getCustomOptionsString(int tunnel) {
        TunnelController tun = getController(tunnel);
        if (tun != null) {
            Properties opts = tun.getClientOptionProps();
            if (opts == null) return "";
            boolean isMD5Proxy = TunnelController.TYPE_HTTP_CLIENT.equals(tun.getType()) ||
                                 TunnelController.TYPE_CONNECT.equals(tun.getType());
            Map<String, String> sorted = new TreeMap<String, String>();
            for (Map.Entry<Object, Object> e : opts.entrySet()) {
                String key = (String)e.getKey();
                if (TunnelConfig._noShowSet.contains(key))
                    continue;
                // leave in for HTTP and Connect so it can get migrated to MD5
                // hide for SOCKS until migrated to MD5
                if ((!isMD5Proxy) &&
                    TunnelConfig._nonProxyNoShowSet.contains(key))
                    continue;
                sorted.put(key, (String)e.getValue());
            }
            if (sorted.isEmpty())
                return "";
            StringBuilder buf = new StringBuilder(64);
            boolean space = false;
            for (Map.Entry<String, String> e : sorted.entrySet()) {
                if (space)
                    buf.append(' ');
                else
                    space = true;
                buf.append(e.getKey()).append('=').append(e.getValue());
            }
            return DataHelper.escapeHTML(buf.toString());
        } else {
            return "";
        }
    }

    //
    // Internal helpers
    //

    private int getProperty(int tunnel, String prop, int def) {
        TunnelController tun = getController(tunnel);
        if (tun != null) {
            Properties opts = tun.getClientOptionProps();
            if (opts != null) {
                String s = opts.getProperty(prop);
                if (s == null) return def;
                try {
                    return Integer.parseInt(s);
                } catch (NumberFormatException nfe) {}
            }
        }
        return def;
    }

    private String getProperty(int tunnel, String prop, String def) {
        TunnelController tun = getController(tunnel);
        if (tun != null) {
            Properties opts = tun.getClientOptionProps();
            if (opts != null) {
                String rv = opts.getProperty(prop);
                if (rv != null)
                    return DataHelper.escapeHTML(rv);
            }
        }
        return def;
    }

    /** default is false */
    private boolean getBooleanProperty(int tunnel, String prop) {
        return getBooleanProperty(tunnel, prop, false);
    }
    private boolean getBooleanProperty(int tunnel, String prop, boolean def) {
        TunnelController tun = getController(tunnel);
        if (tun != null) {
            Properties opts = tun.getClientOptionProps();
            if (opts != null)
                return Boolean.parseBoolean(opts.getProperty(prop));
        }
        return def;
    }

    protected static String _t(String key, I2PAppContext context) {
        return Messages._t(key, context);
    }
}<|MERGE_RESOLUTION|>--- conflicted
+++ resolved
@@ -623,15 +623,12 @@
         return getProperty(tunnel, "i2cp.accessList", "").replace(",", "\n");
     }
 
-<<<<<<< HEAD
-=======
     public String getFilterDefinition(int tunnel) {
         TunnelController tunnelController = getController(tunnel);
         String filter = tunnelController.getFilter();
         return filter == null ? "" : filter;
     }
-    
->>>>>>> d809b592
+
     public String getJumpList(int tunnel) {
         return getProperty(tunnel, I2PTunnelHTTPClient.PROP_JUMP_SERVERS,
                            I2PTunnelHTTPClient.DEFAULT_JUMP_SERVERS).replace(",", "\n");
