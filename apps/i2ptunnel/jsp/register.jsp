--- conflicted
+++ resolved
@@ -90,8 +90,8 @@
 <%
        }
 %>
-<<<<<<< HEAD
-
+
+<!--
     <tr>
         <th>
             <b><%=intl._t("Local Destination")%></b>
@@ -102,20 +102,8 @@
             <textarea rows="1" style="height: 3em;" cols="60" readonly="readonly" id="localDestination" title="Read Only: Local Destination (if known)" wrap="off" spellcheck="false"><%=editBean.getDestinationBase64(curTunnel)%></textarea>
         </td>
     </tr>
-
-=======
-<!--
-            <div id="destinationField" class="rowItem">
-                <label for="localDestination" accesskey="L">
-                    <%=intl._t("Local destination")%>
-                </label>
-                <textarea rows="1" style="height: 3em;" cols="60" readonly="readonly" id="localDestination" title="Read Only: Local Destination (if known)" wrap="off" spellcheck="false"><%=editBean.getDestinationBase64(curTunnel)%></textarea>               
-            </div>
 -->
-            <div class="subdivider">
-                <hr />
-            </div>
->>>>>>> dd8f7638
+
 <%
        if (b64 == null || b64.length() < 516) {
            %><tr><td class="infohelp"><%=intl._t("Local destination is not available. Start the tunnel.")%></td></tr><%
@@ -321,14 +309,6 @@
     </tr>
 <%
                } else {
-<<<<<<< HEAD
-                %><tr><td class="infohelp"><%=intl._t("This tunnel must be configured with the new destination.")%>
-                  &nbsp;<%=intl._t("Enter old destination below.")%></td></tr>
-<%
-               }
-          %>
-          
-=======
                    // If set, use the configured alternate destination as the new alias destination,
                    // and the configured primary destination as the inner signer.
                    // This is backwards from all the other ones, so we have to make a second HostTxtEntry just for this.
@@ -352,20 +332,17 @@
                        props2.setProperty(HostTxtEntry.PROP_OLDDEST, b64);
                        he2.signInner(spk);
                        he2.sign(spk3);
-                %><textarea rows="1" style="height: 3em;" cols="60" readonly="readonly" id="localDestination" title="Copy and paste this to the registration site" wrap="off" spellcheck="false"><% he2.write(out); %></textarea>               
-                <span class="comment"><%=intl._t("This will add an alternate destination for {0}", name)%></span>
+                %><tr><td><textarea rows="1" style="height: 3em;" cols="60" readonly="readonly" id="localDestination" title="Copy and paste this to the registration site" wrap="off" spellcheck="false"><% he2.write(out); %></textarea></td></tr>
+                <tr><td class="infohelp"><%=intl._t("This will add an alternate destination for {0}", name)%></td></tr>
 <%
                    } else {
-                %><span class="comment"><%=intl._t("This tunnel must be configured with the new destination.")%></span>
-                  <span class="comment"><%=intl._t("Enter old destination below.")%></span>
+                %><tr><td class="infohelp"><%=intl._t("This tunnel must be configured with the new destination.")%>
+                  &nbsp;<%=intl._t("Enter old destination below.")%></td></tr>
 <%
                    }  // spk3
                }  // spk2
-          %></div>
-            <div class="separator">
-                <hr />
-            </div>
->>>>>>> dd8f7638
+          %>
+
 <%
 
 
