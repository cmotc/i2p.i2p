package org.klomp.snark;

import java.io.File;
import java.io.IOException;
import java.util.ArrayList;
import java.util.Collections;
import java.util.HashMap;
import java.util.Iterator;
import java.util.List;
import java.util.Map;
import java.util.Properties;
import java.util.Set;
import java.util.StringTokenizer;

import net.i2p.I2PAppContext;
import net.i2p.I2PException;
import net.i2p.client.I2PSession;
import net.i2p.client.I2PSessionException;
import net.i2p.client.streaming.I2PServerSocket;
import net.i2p.client.streaming.I2PSocket;
import net.i2p.client.streaming.I2PSocketEepGet;
import net.i2p.client.streaming.I2PSocketManager;
import net.i2p.client.streaming.I2PSocketManagerFactory;
import net.i2p.client.streaming.I2PSocketOptions;
import net.i2p.data.Base32;
import net.i2p.data.DataFormatException;
import net.i2p.data.Destination;
import net.i2p.data.Hash;
import net.i2p.util.ConcurrentHashSet;
import net.i2p.util.EepGet;
import net.i2p.util.FileUtil;
import net.i2p.util.Log;
import net.i2p.util.SecureDirectory;
import net.i2p.util.SecureFile;
import net.i2p.util.SimpleScheduler;
import net.i2p.util.SimpleTimer;
import net.i2p.util.Translate;

import org.klomp.snark.dht.DHT;
import org.klomp.snark.dht.KRPC;

/**
 * I2P specific helpers for I2PSnark
 * We use this class as a sort of context for i2psnark
 * so we can run multiple instances of single Snarks
 * (but not multiple SnarkManagers, it is still static)
 */
public class I2PSnarkUtil {
    private final I2PAppContext _context;
    private final Log _log;
    
    private boolean _shouldProxy;
    private String _proxyHost;
    private int _proxyPort;
    private String _i2cpHost;
    private int _i2cpPort;
    private final Map<String, String> _opts;
    private I2PSocketManager _manager;
    private boolean _configured;
    private final Set<Hash> _shitlist;
    private int _maxUploaders;
    private int _maxUpBW;
    private int _maxConnections;
    private final File _tmpDir;
    private int _startupDelay;
    private boolean _shouldUseOT;
    private boolean _shouldUseDHT;
    private boolean _areFilesPublic;
    private List<String> _openTrackers;
    private DHT _dht;

    private static final int EEPGET_CONNECT_TIMEOUT = 45*1000;
    private static final int EEPGET_CONNECT_TIMEOUT_SHORT = 5*1000;
    public static final int DEFAULT_STARTUP_DELAY = 3;
    public static final boolean DEFAULT_USE_OPENTRACKERS = true;
    public static final String DEFAULT_OPENTRACKERS = "http://tracker.welterde.i2p/a";
    public static final int DEFAULT_MAX_UP_BW = 8;  //KBps
    public static final int MAX_CONNECTIONS = 16; // per torrent
    public static final String PROP_MAX_BW = "i2cp.outboundBytesPerSecond";
    public static final boolean DEFAULT_USE_DHT = false;

    public I2PSnarkUtil(I2PAppContext ctx) {
        _context = ctx;
        _log = _context.logManager().getLog(Snark.class);
        _opts = new HashMap();
        //setProxy("127.0.0.1", 4444);
        setI2CPConfig("127.0.0.1", 7654, null);
        _shitlist = new ConcurrentHashSet();
        _configured = false;
        _maxUploaders = Snark.MAX_TOTAL_UPLOADERS;
        _maxUpBW = DEFAULT_MAX_UP_BW;
        _maxConnections = MAX_CONNECTIONS;
        _startupDelay = DEFAULT_STARTUP_DELAY;
        _shouldUseOT = DEFAULT_USE_OPENTRACKERS;
<<<<<<< HEAD
        // FIXME split if default has more than one
        _openTrackers = Collections.singletonList(DEFAULT_OPENTRACKERS);
=======
        _shouldUseDHT = DEFAULT_USE_DHT;
>>>>>>> 6a1b90f8
        // This is used for both announce replies and .torrent file downloads,
        // so it must be available even if not connected to I2CP.
        // so much for multiple instances
        _tmpDir = new SecureDirectory(ctx.getTempDir(), "i2psnark");
        FileUtil.rmdir(_tmpDir, false);
        _tmpDir.mkdirs();
    }
    
    /**
     * Specify what HTTP proxy tracker requests should go through (specify a null
     * host for no proxying)
     *
     */
/*****
    public void setProxy(String host, int port) {
        if ( (host != null) && (port > 0) ) {
            _shouldProxy = true;
            _proxyHost = host;
            _proxyPort = port;
        } else {
            _shouldProxy = false;
            _proxyHost = null;
            _proxyPort = -1;
        }
        _configured = true;
    }
******/
    
    public boolean configured() { return _configured; }
    
    public void setI2CPConfig(String i2cpHost, int i2cpPort, Map opts) {
        if (i2cpHost != null)
            _i2cpHost = i2cpHost;
        if (i2cpPort > 0)
            _i2cpPort = i2cpPort;
        // can't remove any options this way...
        if (opts != null)
            _opts.putAll(opts);
        // this updates the session options and tells the router
        setMaxUpBW(_maxUpBW);
        _configured = true;
    }
    
    public void setMaxUploaders(int limit) {
        _maxUploaders = limit;
        _configured = true;
    }
    
    /**
     *  This updates the session options and tells the router
     *  @param limit KBps
     */
    public void setMaxUpBW(int limit) {
        _maxUpBW = limit;
        _opts.put(PROP_MAX_BW, Integer.toString(limit * (1024 * 6 / 5)));   // add a little for overhead
        _configured = true;
        if (_manager != null) {
            I2PSession sess = _manager.getSession();
            if (sess != null) {
                Properties newProps = new Properties();
                newProps.putAll(_opts);
                sess.updateOptions(newProps);
            }
        }
    }
    
    public void setMaxConnections(int limit) {
        _maxConnections = limit;
        _configured = true;
    }

    public void setStartupDelay(int minutes) {
	_startupDelay = minutes;
	_configured = true;
    }
    
    public String getI2CPHost() { return _i2cpHost; }
    public int getI2CPPort() { return _i2cpPort; }
    public Map<String, String> getI2CPOptions() { return _opts; }
    public String getEepProxyHost() { return _proxyHost; }
    public int getEepProxyPort() { return _proxyPort; }
    public boolean getEepProxySet() { return _shouldProxy; }
    public int getMaxUploaders() { return _maxUploaders; }

    /**
     *  @return KBps
     */
    public int getMaxUpBW() { return _maxUpBW; }
    public int getMaxConnections() { return _maxConnections; }
    public int getStartupDelay() { return _startupDelay; }  
  
    /** @since 0.8.9 */
    public boolean getFilesPublic() { return _areFilesPublic; }
  
    /** @since 0.8.9 */
    public void setFilesPublic(boolean yes) { _areFilesPublic = yes; }

    /** @since 0.9.1 */
    public File getTempDir() { return _tmpDir; }

    /**
     * Connect to the router, if we aren't already
     */
    synchronized public boolean connect() {
        if (_manager == null) {
            // try to find why reconnecting after stop
            if (_log.shouldLog(Log.DEBUG))
                _log.debug("Connecting to I2P", new Exception("I did it"));
            Properties opts = _context.getProperties();
            if (_opts != null) {
                for (Iterator iter = _opts.keySet().iterator(); iter.hasNext(); ) {
                    String key = (String)iter.next();
                    opts.setProperty(key, _opts.get(key).toString());
                }
            }
            if (opts.getProperty("inbound.nickname") == null)
                opts.setProperty("inbound.nickname", "I2PSnark");
            if (opts.getProperty("outbound.nickname") == null)
                opts.setProperty("outbound.nickname", "I2PSnark");
            // Dont do this for now, it is set in I2PSocketEepGet for announces,
            // we don't need fast handshake for peer connections.
            //if (opts.getProperty("i2p.streaming.connectDelay") == null)
            //    opts.setProperty("i2p.streaming.connectDelay", "500");
            if (opts.getProperty(I2PSocketOptions.PROP_CONNECT_TIMEOUT) == null)
                opts.setProperty(I2PSocketOptions.PROP_CONNECT_TIMEOUT, "75000");
            if (opts.getProperty("i2p.streaming.inactivityTimeout") == null)
                opts.setProperty("i2p.streaming.inactivityTimeout", "240000");
            if (opts.getProperty("i2p.streaming.inactivityAction") == null)
                opts.setProperty("i2p.streaming.inactivityAction", "1"); // 1 == disconnect, 2 == ping
            if (opts.getProperty("i2p.streaming.initialWindowSize") == null)
                opts.setProperty("i2p.streaming.initialWindowSize", "1");
            if (opts.getProperty("i2p.streaming.slowStartGrowthRateFactor") == null)
                opts.setProperty("i2p.streaming.slowStartGrowthRateFactor", "1");
            //if (opts.getProperty("i2p.streaming.writeTimeout") == null)
            //    opts.setProperty("i2p.streaming.writeTimeout", "90000");
            //if (opts.getProperty("i2p.streaming.readTimeout") == null)
            //    opts.setProperty("i2p.streaming.readTimeout", "120000");
            if (opts.getProperty("i2p.streaming.maxConnsPerMinute") == null)
                opts.setProperty("i2p.streaming.maxConnsPerMinute", "2");
            if (opts.getProperty("i2p.streaming.maxTotalConnsPerMinute") == null)
                opts.setProperty("i2p.streaming.maxTotalConnsPerMinute", "8");
            if (opts.getProperty("i2p.streaming.maxConnsPerHour") == null)
                opts.setProperty("i2p.streaming.maxConnsPerHour", "20");
            _manager = I2PSocketManagerFactory.createManager(_i2cpHost, _i2cpPort, opts);
        }
        // FIXME this only instantiates krpc once, left stuck with old manager
        if (_shouldUseDHT && _manager != null && _dht == null)
            _dht = new KRPC(_context, _manager.getSession());
        return (_manager != null);
    }
    
    /**
     * @return null if disabled or not started
     * @since 0.8.4
     */
    public DHT getDHT() { return _dht; }

    public boolean connected() { return _manager != null; }

    /**
     *  For FetchAndAdd
     *  @return null if not connected
     *  @since 0.9.1
     */
    public I2PSocketManager getSocketManager() {
        return _manager;
    }

    /**
     * Destroy the destination itself
     */
    public synchronized void disconnect() {
        if (_dht != null) {
            _dht.stop();
            _dht = null;
        }
        I2PSocketManager mgr = _manager;
        // FIXME this can cause race NPEs elsewhere
        _manager = null;
        _shitlist.clear();
        if (mgr != null)
            mgr.destroySocketManager();
        // this will delete a .torrent file d/l in progress so don't do that...
        FileUtil.rmdir(_tmpDir, false);
        // in case the user will d/l a .torrent file next...
        _tmpDir.mkdirs();
    }
    
    /** connect to the given destination */
    I2PSocket connect(PeerID peer) throws IOException {
        I2PSocketManager mgr = _manager;
        if (mgr == null)
            throw new IOException("No socket manager");
        Destination addr = peer.getAddress();
        if (addr == null)
            throw new IOException("Null address");
        if (addr.equals(getMyDestination()))
            throw new IOException("Attempt to connect to myself");
        Hash dest = addr.calculateHash();
        if (_shitlist.contains(dest))
            throw new IOException("Not trying to contact " + dest.toBase64() + ", as they are shitlisted");
        try {
            I2PSocket rv = _manager.connect(addr);
            if (rv != null)
                _shitlist.remove(dest);
            return rv;
        } catch (I2PException ie) {
            _shitlist.add(dest);
            SimpleScheduler.getInstance().addEvent(new Unshitlist(dest), 10*60*1000);
            throw new IOException("Unable to reach the peer " + peer + ": " + ie.getMessage());
        }
    }
    
    private class Unshitlist implements SimpleTimer.TimedEvent {
        private Hash _dest;
        public Unshitlist(Hash dest) { _dest = dest; }
        public void timeReached() { _shitlist.remove(_dest); }
    }
    
    /**
     * Fetch the given URL, returning the file it is stored in, or null on error.
     * No retries.
     */
    public File get(String url) { return get(url, true, 0); }

    /**
     * @param rewrite if true, convert http://KEY.i2p/foo/announce to http://i2p/KEY/foo/announce
     */
    public File get(String url, boolean rewrite) { return get(url, rewrite, 0); }

    /**
     * @param retries if < 0, set timeout to a few seconds
     */
    public File get(String url, int retries) { return get(url, true, retries); }

    /**
     * @param retries if < 0, set timeout to a few seconds
     */
    public File get(String url, boolean rewrite, int retries) {
        if (_log.shouldLog(Log.DEBUG))
            _log.debug("Fetching [" + url + "] proxy=" + _proxyHost + ":" + _proxyPort + ": " + _shouldProxy);
        File out = null;
        try {
            // we could use the system tmp dir but deleteOnExit() doesn't seem to work on all platforms...
            out = SecureFile.createTempFile("i2psnark", null, _tmpDir);
        } catch (IOException ioe) {
            _log.error("temp file error", ioe);
            if (out != null)
                out.delete();
            return null;
        }
        out.deleteOnExit();
        String fetchURL = url;
        if (rewrite)
            fetchURL = rewriteAnnounce(url);
        //_log.debug("Rewritten url [" + fetchURL + "]");
        //EepGet get = new EepGet(_context, _shouldProxy, _proxyHost, _proxyPort, retries, out.getAbsolutePath(), fetchURL);
        // Use our tunnel for announces and .torrent fetches too! Make sure we're connected first...
        int timeout;
        if (retries < 0) {
            if (!connected())
                return null;
            timeout = EEPGET_CONNECT_TIMEOUT_SHORT;
            retries = 0;
        } else {
            timeout = EEPGET_CONNECT_TIMEOUT;
            if (!connected()) {
                if (!connect())
                    return null;
            }
        }
        EepGet get = new I2PSocketEepGet(_context, _manager, retries, out.getAbsolutePath(), fetchURL);
        if (get.fetch(timeout)) {
            if (_log.shouldLog(Log.DEBUG))
                _log.debug("Fetch successful [" + url + "]: size=" + out.length());
            return out;
        } else {
            if (_log.shouldLog(Log.WARN))
                _log.warn("Fetch failed [" + url + "]");
            out.delete();
            return null;
        }
    }
    
    public I2PServerSocket getServerSocket() { 
        I2PSocketManager mgr = _manager;
        if (mgr != null)
            return mgr.getServerSocket();
        else
            return null;
    }
    
    String getOurIPString() {
        Destination dest = getMyDestination();
        if (dest != null)
            return dest.toBase64();
        return "unknown";
    }

    /**
     *  @return dest or null
     *  @since 0.8.4
     */
    Destination getMyDestination() {
        if (_manager == null)
            return null;
        I2PSession sess = _manager.getSession();
        if (sess != null)
            return sess.getMyDestination();
        return null;
    }

    /** Base64 only - static (no naming service) */
    static Destination getDestinationFromBase64(String ip) {
        if (ip == null) return null;
        if (ip.endsWith(".i2p")) {
            if (ip.length() < 520)
                    return null;
            try {
                return new Destination(ip.substring(0, ip.length()-4)); // sans .i2p
            } catch (DataFormatException dfe) {
                return null;
            }
        } else {
            try {
                return new Destination(ip);
            } catch (DataFormatException dfe) {
                return null;
            }
        }
    }

    private static final int BASE32_HASH_LENGTH = 52;   // 1 + Hash.HASH_LENGTH * 8 / 5

    /** Base64 Hash or Hash.i2p or name.i2p using naming service */
    Destination getDestination(String ip) {
        if (ip == null) return null;
        if (ip.endsWith(".i2p")) {
            if (ip.length() < 520) {   // key + ".i2p"
                if (_manager != null && ip.length() == BASE32_HASH_LENGTH + 8 && ip.endsWith(".b32.i2p")) {
                    // Use existing I2PSession for b32 lookups if we have it
                    // This is much more efficient than using the naming service
                    I2PSession sess = _manager.getSession();
                    if (sess != null) {
                        byte[] b = Base32.decode(ip.substring(0, BASE32_HASH_LENGTH));
                        if (b != null) {
                            //Hash h = new Hash(b);
                            Hash h = Hash.create(b);
                            if (_log.shouldLog(Log.INFO))
                                _log.info("Using existing session for lookup of " + ip);
                            try {
                                return sess.lookupDest(h);
                            } catch (I2PSessionException ise) {
                            }
                        }
                    }
                }
                if (_log.shouldLog(Log.INFO))
                    _log.info("Using naming service for lookup of " + ip);
                return _context.namingService().lookup(ip);
            }
            if (_log.shouldLog(Log.INFO))
                _log.info("Creating Destination for " + ip);
            try {
                return new Destination(ip.substring(0, ip.length()-4)); // sans .i2p
            } catch (DataFormatException dfe) {
                return null;
            }
        } else {
            if (_log.shouldLog(Log.INFO))
                _log.info("Creating Destination for " + ip);
            try {
                return new Destination(ip);
            } catch (DataFormatException dfe) {
                return null;
            }
        }
    }

    public String lookup(String name) {
        Destination dest = getDestination(name);
	if (dest == null)
            return null;
        return dest.toBase64();
    }

    /**
     * Given http://KEY.i2p/foo/announce turn it into http://i2p/KEY/foo/announce
     * Given http://tracker.blah.i2p/foo/announce leave it alone
     */
    String rewriteAnnounce(String origAnnounce) {
        int destStart = "http://".length();
        int destEnd = origAnnounce.indexOf(".i2p");
        if (destEnd < destStart + 516)
            return origAnnounce;
        int pathStart = origAnnounce.indexOf('/', destEnd);
        String rv = "http://i2p/" + origAnnounce.substring(destStart, destEnd) + origAnnounce.substring(pathStart);
        //_log.debug("Rewriting [" + origAnnounce + "] as [" + rv + "]");
        return rv;
    }
    
    /** @param ot non-null */
    public void setOpenTrackers(List<String> ot) { 
        _openTrackers = ot;
    }

    /** List of open trackers to use as backups
     *  @return non-null, possibly unmodifiable, empty if disabled
     */
    public List<String> getOpenTrackers() { 
        if (!shouldUseOpenTrackers())
            return Collections.EMPTY_LIST;
        return _openTrackers;
    }
    
    public void setUseOpenTrackers(boolean yes) {
        _shouldUseOT = yes;
    }

    public boolean shouldUseOpenTrackers() {
        return _shouldUseOT;
    }
    
    /** @since DHT */
    public synchronized void setUseDHT(boolean yes) {
        _shouldUseDHT = yes;
        if (yes && _manager != null && _dht == null) {
            _dht = new KRPC(_context, _manager.getSession());
        } else if (!yes && _dht != null) {
            _dht.stop();
            _dht = null;
        }
    }

    /** @since DHT */
    public boolean shouldUseDHT() {
        return _shouldUseDHT;
    }

    /**
     *  Like DataHelper.toHexString but ensures no loss of leading zero bytes
     *  @since 0.8.4
     */
    public static String toHex(byte[] b) {
        StringBuilder buf = new StringBuilder(40);
        for (int i = 0; i < b.length; i++) {
            int bi = b[i] & 0xff;
            if (bi < 16)
                buf.append('0');
            buf.append(Integer.toHexString(bi));
        }
        return buf.toString();
    }

    /** hook between snark's logger and an i2p log */
    void debug(String msg, int snarkDebugLevel) {
        debug(msg, snarkDebugLevel, null);
    }
    void debug(String msg, int snarkDebugLevel, Throwable t) {
        if (t instanceof OutOfMemoryError) {
            try { Thread.sleep(100); } catch (InterruptedException ie) {}
            try {
                t.printStackTrace();
            } catch (Throwable tt) {}
            try {
                System.out.println("OOM thread: " + Thread.currentThread().getName());
            } catch (Throwable tt) {}
        }
        switch (snarkDebugLevel) {
            case 0:
            case 1:
                _log.error(msg, t);
                break;
            case 2:
                _log.warn(msg, t);
                break;
            case 3:
            case 4:
                _log.info(msg, t);
                break;
            case 5:
            case 6:
            default:
                _log.debug(msg, t);
                break;
        }
    }

    private static final String BUNDLE_NAME = "org.klomp.snark.web.messages";

    /** lang in routerconsole.lang property, else current locale */
    public String getString(String key) {
        return Translate.getString(key, _context, BUNDLE_NAME);
    }

    /**
     *  translate a string with a parameter
     *  This is a lot more expensive than getString(s, ctx), so use sparingly.
     *
     *  @param s string to be translated containing {0}
     *    The {0} will be replaced by the parameter.
     *    Single quotes must be doubled, i.e. ' -> '' in the string.
     *  @param o parameter, not translated.
     *    To tranlslate parameter also, use _("foo {0} bar", _("baz"))
     *    Do not double the single quotes in the parameter.
     *    Use autoboxing to call with ints, longs, floats, etc.
     */
    public String getString(String s, Object o) {
        return Translate.getString(s, o, _context, BUNDLE_NAME);
    }

    /** {0} and {1} */
    public String getString(String s, Object o, Object o2) {
        return Translate.getString(s, o, o2, _context, BUNDLE_NAME);
    }

    /** ngettext @since 0.7.14 */
    public String getString(int n, String s, String p) {
        return Translate.getString(n, s, p, _context, BUNDLE_NAME);
    }
}<|MERGE_RESOLUTION|>--- conflicted
+++ resolved
@@ -92,12 +92,9 @@
         _maxConnections = MAX_CONNECTIONS;
         _startupDelay = DEFAULT_STARTUP_DELAY;
         _shouldUseOT = DEFAULT_USE_OPENTRACKERS;
-<<<<<<< HEAD
         // FIXME split if default has more than one
         _openTrackers = Collections.singletonList(DEFAULT_OPENTRACKERS);
-=======
         _shouldUseDHT = DEFAULT_USE_DHT;
->>>>>>> 6a1b90f8
         // This is used for both announce replies and .torrent file downloads,
         // so it must be available even if not connected to I2CP.
         // so much for multiple instances
