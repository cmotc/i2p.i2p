--- conflicted
+++ resolved
@@ -2773,29 +2773,17 @@
             if (showPriority) {
                 buf.append("<td class=\"priority\">");
                 if ((!complete) && (!item.isDirectory())) {
-<<<<<<< HEAD
-                    buf.append("\n<input type=\"radio\" onclick=\"priorityclicked();\" class=\"prihigh\" value=\"5\" name=\"pri.").append(item).append("\" ");
-=======
-                    buf.append("<input type=\"radio\" value=\"5\" name=\"pri.").append(fileIndex).append("\" ");
->>>>>>> 09dfea7d
+                    buf.append("\n<input type=\"radio\" onclick=\"priorityclicked();\" class=\"prihigh\" value=\"5\" name=\"pri.").append(fileIndex).append("\" ");
                     if (priority > 0)
                         buf.append("checked=\"checked\"");
                     buf.append('>').append(_("High"));
 
-<<<<<<< HEAD
-                    buf.append("\n<input type=\"radio\" onclick=\"priorityclicked();\" class=\"prinorm\" value=\"0\" name=\"pri.").append(item).append("\" ");
-=======
-                    buf.append("<input type=\"radio\" value=\"0\" name=\"pri.").append(fileIndex).append("\" ");
->>>>>>> 09dfea7d
+                    buf.append("\n<input type=\"radio\" onclick=\"priorityclicked();\" class=\"prinorm\" value=\"0\" name=\"pri.").append(fileIndex).append("\" ");
                     if (priority == 0)
                         buf.append("checked=\"checked\"");
                     buf.append('>').append(_("Normal"));
 
-<<<<<<< HEAD
-                    buf.append("\n<input type=\"radio\" onclick=\"priorityclicked();\" class=\"priskip\" value=\"-9\" name=\"pri.").append(item).append("\" ");
-=======
-                    buf.append("<input type=\"radio\" value=\"-9\" name=\"pri.").append(fileIndex).append("\" ");
->>>>>>> 09dfea7d
+                    buf.append("\n<input type=\"radio\" onclick=\"priorityclicked();\" class=\"priskip\" value=\"-9\" name=\"pri.").append(fileIndex).append("\" ");
                     if (priority < 0)
                         buf.append("checked=\"checked\"");
                     buf.append('>').append(_("Skip"));
