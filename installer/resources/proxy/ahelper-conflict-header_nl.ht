--- conflicted
+++ resolved
@@ -1,36 +1,31 @@
-HTTP/1.1 409 Conflict
-Content-Type: text/html; charset=UTF-8
-Cache-control: no-cache
-Connection: close
-Proxy-Connection: close
-
-<!DOCTYPE HTML PUBLIC "-//W3C//DTD HTML 4.01 Transitional//EN">
-<html><head>
-<title>I2P Waarschuwing: Destination conflict</title>
-<link rel="shortcut icon" href="http://proxy.i2p/themes/console/images/favicon.ico">
-<link href="http://proxy.i2p/themes/console/default/console.css" rel="stylesheet" type="text/css">
-</head>
-<body>
-<<<<<<< HEAD
-<div class=logo>
- <a href="http://127.0.0.1:7657/" title="Router Console"><img src="http://proxy.i2p/themes/console/images/i2plogo.png" alt="I2P Router Console" border="0"></a><hr>
-=======
-<div class="logo">
- <a href="http://127.0.0.1:7657/index.jsp" title="Router Console"><img src="http://proxy.i2p/themes/console/images/i2plogo.png" alt="I2P Router Console" border="0"></a><hr>
->>>>>>> 7673d2ba
- <a href="http://127.0.0.1:7657/config.jsp">Configuratie</a> <a href="http://127.0.0.1:7657/help.jsp">Help</a> <a href="http://127.0.0.1:7657/susidns/">Adresboek</a>
-</div>
-<div class="warning" id="warning">
-<h3>Waarschuwing: Destination Conflict</h3>
-<p>
-De adreshelper link die je probeert te volgen gebruikt een andere destination
-dan een host item in je host database.
-Mogelijk probeert iemand een andere eepsite na te apen,
-of mensen hebben twee eepsites een identieke naam gegeven.
-</p>
-<p>
-Je kan dit conflict oplossen door te bepalen welke destination je vertrouwt,
-en dan of de adreshelper link te verwerpen,
-de host item in je host database te verwijderen,
-of één van de twee een andere naam te geven.
-</p>
+HTTP/1.1 409 Conflict
+Content-Type: text/html; charset=UTF-8
+Cache-control: no-cache
+Connection: close
+Proxy-Connection: close
+
+<!DOCTYPE HTML PUBLIC "-//W3C//DTD HTML 4.01 Transitional//EN">
+<html><head>
+<title>I2P Waarschuwing: Destination conflict</title>
+<link rel="shortcut icon" href="http://proxy.i2p/themes/console/images/favicon.ico">
+<link href="http://proxy.i2p/themes/console/default/console.css" rel="stylesheet" type="text/css">
+</head>
+<body>
+<div class="logo">
+ <a href="http://127.0.0.1:7657/" title="Router Console"><img src="http://proxy.i2p/themes/console/images/i2plogo.png" alt="I2P Router Console" border="0"></a><hr>
+ <a href="http://127.0.0.1:7657/config.jsp">Configuratie</a> <a href="http://127.0.0.1:7657/help.jsp">Help</a> <a href="http://127.0.0.1:7657/susidns/">Adresboek</a>
+</div>
+<div class="warning" id="warning">
+<h3>Waarschuwing: Destination Conflict</h3>
+<p>
+De adreshelper link die je probeert te volgen gebruikt een andere destination
+dan een host item in je host database.
+Mogelijk probeert iemand een andere eepsite na te apen,
+of mensen hebben twee eepsites een identieke naam gegeven.
+</p>
+<p>
+Je kan dit conflict oplossen door te bepalen welke destination je vertrouwt,
+en dan of de adreshelper link te verwerpen,
+de host item in je host database te verwijderen,
+of één van de twee een andere naam te geven.
+</p>