--- conflicted
+++ resolved
@@ -1,4 +1,8 @@
-<<<<<<< HEAD
+2012-01-16 hottuna
+  * Router:
+    - Don't throttle tunnel creation if using a higher
+    - than default router.maxParticipatingTunnels setting.
+
 2012-01-16 zzz
   * Build: Put Implementation-Version in manifests
   * NetDB: Hopefully fix rare NPE (ticket #589)
@@ -14,12 +18,6 @@
     - Save previous version in config so we know when we updated
   * Transport: Revert change from -2, put addresses back in RouterInfo
                when hidden, broke inbound tunnel building
-=======
-2012-01-16 hottuna
-  * Router:
-    - Don't throttle tunnel creation if using a higher
-    - than default router.maxParticipatingTunnels setting.
->>>>>>> b1878d60
 
 2012-01-14 zzz
   * i2ptunnel: Partial fix for dest formatting (ticket #581)
