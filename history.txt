<<<<<<< HEAD
2010-11-26 dr|z3d
    * Readme: Overhaul (English) layout and text.
=======
2010-11-27 zzz
    * Console: Split initialNews.xml into a file for each language
               don't copy to config dir at install.
    * i2psnark: Clean up and enhance the PeerCoordinator's partial piece handling,
                in preparation for more improvements
    * LogManager: When not in router context, delay creating log file until required
    * NetDb: Lower RouterInfo expiration time again
    * Router: Prevent NCDFE after unzipping update file
>>>>>>> a0a3622f

2010-11-25 dr|z3d
    * Console themes: Classic and Dark theme refresh.
    * Fix langbox overflow issue in all themes.

2010-11-24 zzz
    * configui: Add .pt
    * configtunnels: Log cleanup
    * graphs: Synch to conserve memory; cleanup
    * i2psnark:
      - Prevent dup requests during end game
        (ticket 331 - thanks sponge and Oct!)
      - POST parameter tweaks
      - Message cleanup
    * logs: Add trac login hint
    * Router:
      - Save some info to config file when installing or updating
      - Remove global lock on accessing config
      - Add global lock on reading/writing config file
    * SimpleDataStructure: Fix problem in fromBase64() that
      manifested itself as a configtunnels.jsp bug

2010-11-24 sponge
    * Slackware, fix rc.i2p, bad logic.

2010-11-24 sponge
    * Plugin: ticket 104 Fix webapp isRunning to check ALL webapps.
      The only defecency is that if one is running, that it considers the
      entire pliugin to be running. I'm not sure if that is a good thing
      or a bad thing, but the other code checks threads that way.

2010-11-22 zzz
    * Addressbook: Fix rename error on Windows (tkt 323 - thanks RN!)
    * build.xml: Cleanup, fix distclean error in older ants.
    * Console:
      - Convert GraphHelper to a FormHandler
      - Require POST for all forms
      - Change the way we store the Writer to prevent problems
      - Fix bonus setting on configpeer.jsp
      - More ".jsp" removal
    * i2psnark:
      - Defer piece loading until required
      - Stub out Extension message support
      - Convert GET to POST, require POST
    * NTCP: Log tweak
    * SSLEepGet, Reseeder:
      - Implement additional CA loading
      - Provide facility to reuse SSL state for speed
      - Provide facility to store previously untrusted certificates
      - Add www.cacert.org cert to the installer and updater so
        SSL on a.netdb.i2p2.de and c.netdb.i2p2.de will work
      - Add SSL reseed hosts, prefer them by default
      - Reseed message cleanup

2010-11-19 zzz
    * Addressbook
      - Store last-fetched time so we don't always fetch subscriptions after restart
      - Randomize first fetch time
      - Make most classes package private
    * Console: Rewrite URLs so we don't need .jsp
    * i2psnark: Recognize postman b32, recognize ogv and oga.
    * i2ptunnel:
      - More work on error propagation and improving log messages
      - Increase nonce queue size again
    * News:
      - Store news last-fetched time so we don't always fetch news after restart
      - Don't include news in the updater
    * peers.jsp fixups
    * PrivateKeyFile: Speedups and better messages
    * SecureFile: New class, catch places that were missed,
                  add i2p.insecureFiles option to disable (default false)

2010-11-17 zzz
    * Addressbook: Try to save files safely
    * Console: Display durations with new tagged formatDuration2()
    * DataStructures:
      - Shim in 3 new abstract classes
        SimpleDataStructure, KeysAndCert, and DatabaseEntry
    * I2CP:
      - Send DisconnectMessage at router shutdown
      - Add username/password authorization
    * I2PTunnel:
      - Improve messages when starting and stopping tunnels
      - Index page outproxy display cleanup
    * I2PTunnel HTTP and Connect clients:
      - Shim in a new abstract superclass I2PTunnelHTTPClientBase for common code
      - Add local proxy username/password authorization
      - Add outproxy username/password authorization
      - Filter hop-by-hop Proxy headers appropriately
    * I2PTunnel SOCKS and SOCKS IRC clients:
      - Add local proxy username/password authorization
      - Add SOCKS 5 outproxy support, with username/password authorization
    * logs.jsp: Format multiline messages better
    * Stats: Improve Frequency, enable coalescing; cleanup and javadocs
    * stats.jsp: Cleanup, more tagging, hide obscure stuff unless ?f=1
    * Streaming: Fix bug causing read() to incorrectly return EOF

* 2010-11-15  0.8.1 released

2010-11-08 zzz
    * I2CP: Fix NPE caused by null session options (seen in i2pbote)

2010-11-06 HungryHobo
    * New Ant target: debianrepo
    * Rename debian target to debian-binary
    * New debian target generates binary and source packages
    * Debian tweaks

2010-11-03 zzz
    * Merge and snark fixups

2010-11-01 zzz
    * ClientConnectionRunner: Add synch to fix race causing AIOOBE
                              (http://forum.i2p/viewtopic.php?t=5061)
    * configlogging.jsp: Parse log limit with current locale
                (ticket #118)
    * i2psnark:
      - Limit number of parallel requests of a single piece when in the end game
      - Shorten and weight the speed tracker so the display is more
        reflective of current speed
    * logs.jsp: Add message if wrapper log not found
                (ticket #103)

2010-10-30 zzz
    * i2psnark:
      - Priority mapping bugfix
      - Close files as we go when creating/checking
        so we don't run out of file descriptors
      - Update request queues after priority change
      - Only add wanted pieces to wanted list at startup
      - Make sure lastRequest is null when it should be
      - Delay during StopAll so we don't close the tunnel before the
        stopped announces go out and reopen it
      - Logging tweaks

2010-10-27 zzz
    * i2psnark:
      - Don't stay interested if we run out of pieces
        to request (thanks sponge)
      - Enhance debug mode to show requests
      - Priority mapping bugfix
    * Transport: Avoid rare NPE at startup

2010-10-24 zzz
    * FileUtil: Make it easier to compile without Pack200, or with
                Apache Harmony's Pack200, add unzip to main()
    * i2psnark: Catch a race after disconnect()
    * NTCP: Catch a race after stop()
    * Router: Set permissions on wrapper.log when not called by RouterLaunch
    * Systray: New doc and main()

2010-10-22 sponge
    * Sanity and some fixs for slackware package

2010-10-22 sponge
    * Fix rc.i2p for slackware package

2010-10-19 zzz
    * Escape & in logs and i2psnark (much more to do)
    * JobImpl: Deprecate two debugging methods
    * replaceAll() -> replace() when we don't need regex

2010-10-15 zzz
    * i2psnark: Add file priority feature
    * I2PSocketEepGet: Set connect delay to save a RTT, will
      speed announces in i2psnark

2010-10-12 zzz
    *** 1.6 or higher JDK now required to build
    * configlogging.jsp:
      - Add easy way to add an override
      - Make file size specifier more flexible
    * Console:
      - Sort RouterAddress options on netdb.jsp and peers.jsp
      - Remove unused web-*.xml file from war
    * Crypto:
      - Convert all ArrayList caching to LBQs in YKGenerator,
        HMACGenerator, and AESKeyCache.
      - Change DSAEngine params from Hash to new SHA1Hash, since
        these were really 20 byte hashes, not 32 byte Hashes.
      - Add stats to track YKGenerator caching success
      - Fix YKGenerator precalculation to be much more useful by
        increasing the cache size and dramatically shortening the delay
      - Option cleanups
      - YKGenerator cleanups
      - Mark HMAC256Generator unused
    * EepGet: Reset length variable on redirect
    * Files: Change permissions to 600/700 for all written files/directories.
      Now requires Java 1.6 to build, but only 1.5+ to run.
      (requires 1.6 to set permissiomns)
    * GeoIP: Fix locking bug causing lookups to stop
    * Hash: Throw IAE if data length is not 32 bytes,
      now that DSAEngine abuse is gone
    * HTTPResponseOutputStream:
      - More caching
      - Stats cleanup
      - Max header length check
      - Catch OOM
      - Initializer cleanup
      - Javadoc
    * I2CP:
      - Add new option i2cp.messageReliability=none, which prevents the
        router from sending MessageStatusMessages back in reply to an
        outbound SendMessageMessage. Since the streaming lib always ignored
        the MSMs anyway, make it the default for streaming.
        This will reduce the I2CP traffic significantly.
        MSM handling now avoided, but it is still fairly broken, see
        comments in I2PSessionImpl2.
      - Cleanups to replace method calls with fields
      - More cleanups, javadoc, rate reduction
    * i2psnark:
      - Compact response format
      - Add link to finished torrent in message box
      - Don't let one bad torrent prevent others from
        starting or stopping
      - Sort peers by completion %
      - Add some missing mime types to web.xml
      - shouldLog() cleanup
    * i2ptunnel:
      - Now that streaming flush() is fixed, use it in IRCClient, and
        for initial data in I2PTunnel runner, to avoid the 250 ms
        passive flush delay
      - Add hostname DSA signature field, to be used for addkey forms.
        Experimental, may be commented out later.
      - More header blocking (thanks telecomix!)
      - Remove unused web-*.xml file from war
    * Installer: Add startup hint for non-x86
    * Javadoc updates all over the place
    * LogConsoleBuffer: Java 5
    * Naming:
      - Increase cache size and expiration time
      - Add clearCache() method
      - Don't use EepGet or Exec for b32
      - Javadoc updates
    * NetDB:
      - Expire unreachable routers quickly, even if they don't have introducers,
        so we don't have old data on routers that ran out of introducers.
      - Fix rare NPEs at shutdown
    * NTCP:
      - Cleanups
    * Streaming:
      - Make flush() block less, by waiting only for "accept" into the
        streaming queue rather than "completion" (i.e. ACK from the far end).
        This prevents complete stalls when flushing, and should help performance
        of apps that use flush(), like i2psnark (and SAM?).
        close() still does a flush that waits for completion, as i2ptunnel
        doesn't like a fast return from close().
      - cleanups
    * SusiDNS:
      - Remove unused web-*.xml file from war
    * TransportManager: Convert _transports from a List to a CHM
      to prevent a rare concurrent exception
    * Tunnels:
      - Don't use peers < 0.7.9 for tunnels due to the old
        message corruption bugs
      - Javadoc
      - Cleanups
    * UDP:
      - Beginnings of destroy message support
      - Try to avoid running out of introducers by relaxing selection criteria
        and increasing minimum number of potential introducers
      - Avoid rare AIOOBE
      - PacketBuilder refactor
      - Make most classes package private
      - Comments
      - Logging cleanup
      - Comment out a main()

2010-10-10 sponge
    * Fulfill Request for name resolving in BOB

2010-09-15 dr|z3d
    * I2PSnark: Overhaul UI, implement new theme.

* 2010-07-12  0.8 released

2010-07-08 zzz
    * I2PTunnel: More error propagation fixes

2010-07-07 duck
    * RouterConsole: Add Help & FAQ link, minor label improvements.

2010-07-05 zzz
    * i2psnark: Fix transition to end game
    * I2PTunnelIRCClient: Filter PART messages like we do for QUIT

2010-07-04 duck
    * RouterConsole: Dutch translation (thanks to monkeybrains)

2010-07-03 zzz
    * Build: Fix poupdate dependencies
    * I2PTunnel: More error propagation fixes
    * I2PTunnelHTTPClient: Don't use BufferedReader

2010-07-01 zzz
    * EventDispatcher: Minor cleanups and comments
    * I2PTunnel: Don't start a tunnel if no valid destinations;
      cleanups, logging, and error propagation fixes
    * Transport: Fix NTCP address generation when host is specified but port is auto

2010-06-29 sponge
    * 25%-50% cpu savings in BOB. The remainder of the fix is in streaming
      lib, which aparently keeps running and does not sleep according to
      profiling.

2010-06-29 zzz
    * CapacityCalculator: Cleanup
    * I2PTunnel: Add default HTTPS outproxy
    * Jetty: Disable TRACE and OPTIONS in console and eepsite
    * RouterInfo: Add main() to dump RI files
    * Scale prng.buffers based on max memory, reduce default from 16 to 9
    * SOCKS: Better HTTP error message

2010-06-26 zzz
    * I2PTunnel:
     - Move connection profile and delay connect to advanced config section
     - Add persistent client key support to SOCKS IRC
     - Fix display of interactive setting
    * jbigi, jcpuid: Suppress log messages when not in router context
    * jetty.xml: Add info on how to configure for following symlinks
    * logs.jsp: Add more JVM version info so we can distinguish OpenJDK from Sun

2010-06-16 zzz
    * Console: Sort countries with selected locale
    * FileUtil: Try to handle lack of unpack200 support more gracefully
    * Update: Select old update URL if no unpack200 available

2010-06-13 zzz
    * Console: Add some divs for languages to news and readmes
    * HTTP Proxy: Pass different User Agent to outproxy
    * i2psnark:
      - Move config to separate page
      - Icon tweaks
    * Translation: zh fix

2010-06-12 welterde
    * fixed possible race-condition and improved code style in ObjectCounter utility class

* 2010-06-07  0.7.14 released

2010-06-07 zzz
    * Misc tweaks after code review

2010-06-05 zzz
    * Netdb:
      - Use new receivedAsReply flag in LeaseSet to mark
        those received as response to a query
      - Mark which methods in FloodfillPeerSelector may return
        our own hash
      - Redefine selectNearest() so it may return our own hash,
        so it can be used for closeness measurement
      - Redefine findNearestRouters() to return Hashes
        instead of RouterInfos
      - Fix LeaseSet response decisions for floodfills, based
        on partial keyspace and closeness measurements
      - List only count of published leasesets in netdb

2010-06-03 zzz
    * NewsFetcher: Delay a minimum amount at startup
    * Update: Fix multiple updates after manually
      starting update - caused by refreshing summary bar
      (thx 'backup'!)

2010-06-02 zzz
    * graphs.jsp: Tag some more
    * Translation: Set xgettext add-comments option
    * UDP: Fix a bug from a blank i2np.udp.host config
      causing frequent RouterInfo updates and incorrect
      addition of introducers, caused by config.jsp handling
    * Update: Change default update URLs to .su2 for pack200

2010-06-01 zzz
    * i2psnark:
      - More listing fixes
      - Revert choker change
      - Start end game a little sooner
    * Installer: Disable pack200 in updater again, doesn't work
      on Java 1.5
    * Remove jetty from updater - it's been in for a few
      releases, and i2psnark now has its own listHTML method

2010-05-27 zzz
    * Translate: Add GNU ngettext (plurals) support

2010-05-26 zzz
    * i2psnark: Listing fixes and cleanups;
      icons on front page; tweak bw choker again

2010-05-24 zzz
    * i2psnark: Listing icons and cleanups

2010-05-23 welterde
    * core:
      - fixed major security hole in DatagramDissector
    * I2PTunnelServer: Implemented WEBIRC support in IRC server tunnel

2010-05-23 zzz
    * i2psnark:
      - Choke slower when at bandwidth limit
      - Fix completion % for small files
      - Use Random from context
    * NewsFetcher:
      - Add backup URL
      - Change to 0 retries (was 2)

2010-05-21 zzz
    * i2psnark:
      - Spiff up dir listings
      - Urlify some messages
      - Only go into end game at the end

2010-05-19 zzz
    * Data: Remove lots of unnecessary initializers
    * susidns: More validatation when adding entry

2010-05-15 zzz
    * Console:
      - Tag text in graphs
      - Move SummaryRenderer to its own file
    * Eepsite: Set no-cache in redirecting page
    * Hash: Move caching XOR methods only used by KBucket
      into netdb
    * i2psnark: CSS tweaks
    * Log: Translate priority

2010-05-13 zzz
    * netdb.jsp debug tweaks
    * Plugins: Try to prevent ZipErrors after upgrade

2010-05-10 zzz
    * Console:
      - Summary bar tweaks
      - Add monthly bw estimate
    * DataHelper: Deprecate inefficient eq() methods
    * i2psnark:
      - Add tunnel config dropdowns
      - Comment out old proxy stuff
    * NetDB:
      - Handle old and duplicate stores more efficiently
      - Have DataStore put() return success
      - Move getDistance() to its own class
    * Router: Add router.forceBandwidthClass advanced config for testing
    * Streaming: Add support for connection throttling
    * TunnelPoolManager: Concurrent
    * UDP: To help limit connections, don't offer to introduce
      when floodfill

2010-05-10 sponge
     * PluginStarter: If there is some delay, there may be a really good reason for it.
       Loading a class would be one of them!
       So we do a quick check first, If it bombs out, we delay and try again.
       If it bombs after that, then we throw the ClassNotFoundException.

2010-05-05 zzz
    * build.xml: Create packed sud in release
    * Console:
      - Print stack trace if exception on startup
      - IllegalStateException rather than NPE if no context
    * EepGet: Limit max times to fail completely even if numRetries is higher
    * i2psnark: Skip 'the' when sorting snarks
    * I2PTunnelHTTPClient: Reject 192.168.*
    * Plugins:
      - Set classpath for specific client only, not for the whole JVM
      - Use ConfigDir() not AppDir()
    * Replace size() <= 0 with isEmpty() everywhere, ditto > 0 -> !isEmpty()
    * RouterInfo: Clean up use of sortStructures()

2010-05-02 zzz
    * ByteCache:
      - Add a per-cache stat
      - Limit each cache based on max memory
      - Disable in UDP MessageReceiver
      - Add clearAll() method to be called when under
        severe memory pressure; call from Router
    * Plugins: Fix version checker bug

2010-04-27 zzz
    * i2psnark: Serve downloaded files from the servlet rather
      than with a file: link
    * Jetty: Backport directory listing bugfix from jetty 6
    * peers.jsp: Cleanup and tag

* 2010-04-27  0.7.13 released

2010-04-23 zzz
    * Plugins: Cleanups

2010-04-21 zzz
    * EepGet: Don't convert a MalformedURLException into
      an IOE so we recognize it when it's thrown
    * ReusableGZIPStreams:
      - Concurrent
      - Workaround for Apache Harmony 5.0M13 Deflater bug
    * TrustedUpdate: Increase buf size for extraction

2010-04-18 zzz
    * configclients.jsp: Start button logic for clients was inverted
    * Console: IRC links in readmes and initialNews
    * I2PTunnelServer: Debug log incoming conns
    * Transport: Reduce floodfill max NTCP conns to 425 (was 500)

2010-04-16 sponge
    * BOB early session destroy to speed up tunnel tare-down.

2010-04-15 zzz
    * DataHelper: Limit max length in readline()
    * Floodfills: Increase max to 100 (was 60) and min to 60 (was 45)
    * i2ptunnel: Log tweaks
    * I2PTunnelHTTPServer: Limit max header lines

2010-04-15 sponge
    * I2PTunnelHTTPClient: Test for "http://:/" and output error page.
      This avoids an ArrayIndexOutOfBoundsException, which can eventually
      cause the eepproxy to stop functioning.

2010-04-12 zzz
    * configstats.jsp: Fix full stats checkbox default
    * i2psnark:
      - Concurrent, limit, display, log tweaks
    * i2ptunnel: Implement access lists for TCP servers.
      Enter b32 or b64 hash or dest into list box, and
      check enable for whitelist. Uncheck enable and enter
      i2cp.enableBlackList=true in advanced i2cp options for
      blacklist. Todo: make black/whitelists radio buttons.
    * LogManager: Concurrent

2010-04-10 zzz
    * i2psnark:
      - Disconnect seeds that connect to a seed
      - Lower per-torrent conn limits for large pieces
    * Startup:
      - Don't die horribly if there is a router.info file
        but no router.keys file
        http://forum.i2p/viewtopic.php?t=4424
      - Log tweaks
    * Streaming:
      - Fix the window size increment logic so it
        does it much more often

2010-04-08 zzz
    * Key Manager: Hopefully avoid some races at startup
      http://forum.i2p/viewtopic.php?t=4424
    * OCMOSJ:
      - Increase min timeout
      - Logging tweaks
    * Streaming:
      - Detect and drop dup SYNs rather than create
        a duplicate connection - will hopefully fix
        "Received a syn with the wrong IDs"
      - Send reset for a SYN ACK with the wrong IDs
      - Don't send a reset to a null dest
      - Logging tweaks
      - Cleanups

2010-04-05 zzz
    * Console:
      - Add tooltip support for plugin links
      - Make target=_blank for plugin links
      - More HTML transitional fixes
      - Standardize on 'save' to the right of 'cancel'

2010-04-02 zzz
    * FloodfillPeerSelector: Adjust rankings again

2010-03-31 zzz
    * FloodfillPeerSelector: Adjust rankings to try to
      improve LeaseSet lookups
    * HostsTxtNamingService: Don't load the whole hosts.txt
      into memory for every lookup

2010-03-29 zzz
    * build.xml: Prep for a windows-only pkg
    * configclients.jsp:
      - Always show start button for webapps and plugins
    * configclients.jsp, configupdate.jsp:
      - Fix submission when entering CR in a text box
    * EepGet: Don't retry after a MalformedURLException
    * HTTPResponseOutputStream: More static
    * Plugins:
      - Stop all plugins at shutdown
      - Log tweaks
    * WebApps:
      - Remove the WAC after stopping it
      - Stop a WAC before starting it to prevent dups
      - Implement destroy() in addressbook to prevent dups
      - Implement destroy() in i2psnark to prevent dups

2010-03-25 zzz
    * configclients.jsp: Fix dup anchor
    * Console: Sort plugin links in summary bar
    * i2psnark:
      - Send numwant=0 if we don't need peers
      - Report returned complete and incomplete counts
        if higher than peer count
      - Allow missing peer list
      - Log tweaks
    * netdb.jsp: Tag transport properties
    * Plugins: Remove final check and install console
      messages after a while
    * PrivateKeyFile: Add b32 output
    * Reseed: Add another host

2010-03-18 zzz
    * Blocklist, CommSystem, FIFOBandwidth, TransportManager,
      OutNetMessage, InNetMessagePool:
      - Java 5 cleanup
    * ByteCache:
      - Replace some locks with concurrent
    * Clients:
      - Negative delay means run immediately and inline
      - Add methods to test class and run inline,
        to propagate errors to the console
      - Use new methods for plugins
      - Add javadoc for clients.config format
    * config.jsp: Set burst to +10% for 20s by default,
      to fix bug where the burst stays high when limits
      are reduced.
    * FIFOBandwidthRefiller:
      - Replace global counters with atomics
      - Use lockless shortcut methods to grant
        requests if we can satisfy immediately
    * i2psnark: Tweak upload bw tracking
    * Installer: Enable pack200 (-3.3MB)
    * Job Queue:
      - Replace some locks with concurrent
      - Change job ID to a long so it won't wrap
      - Remove some unused stats
      - Java 5 and debug cleanup
    * KeyManager: Concurrent
    * logs.jsp: Add link to trac
    * netdb.jsp: Display transport cost if not default
    * Peer Manager:
      - Replace some locks with concurrent
      - Switch back to fast version of getPeersByCapability()
      - Java 5 cleanup
    * Streaming: Concurrent
    * Throttle:
      - Remove some unused stats
    * Tunnel Builds: Enable VTBM
    * Tunnel Dispatcher: Discard at IBGW based on router clock,
      not system clock.
    * TunnelGatewayPumper:
      - Refactor for concurrent
    * UDP:
      - Big refactor of several classes for concurrent,
        elimination of several locks
      - Reduce max number of resent acks in a packet to
        lower overhead
      - Take incoming messages from the head of the queue,
        not sure why taking them from the tail "reduces latency"
      - Java 5 cleanup

2010-03-17 zzz
    * I2PTunnel: Disable nonce checking when console password set
    * Reseed: Add another host

* 2010-03-15  0.7.12 released

2010-03-13 zzz
    * Partial fix for i2ptunnel nonce troubles

2010-03-08 zzz
    * Floodfills: Increase max to 60 (was 28) and min to 45 (was 20)
    * i2psnark: Better track outgoing bandwidth by incrementing
      counter before the blocking write
    * Random: Remove and deprecate some old classses
    * Reseeder: Reduce max response size to 1MB (was 8MB)

2010-03-05 zzz
    * Console:
      - Tag reseed messages
      - Translate country names on flag popups
    * I2PSOCKSIRCTunnel:
      - New, for filtering IRC client traffic when using SOCKS
    * I2PTunnelIRCClient:
      - Make filter classes static and public for use by SOCKS
      - Eliminate redundant case conversion
      - Pass ISON message through (jIRCii uses it for pings)
      - Switch back to StringBuffer since it's used by 2 threads
      - Set daemon on filter threads
    * SOCKS5Server:
      - Fix handling of multiple authentication methods

2010-03-02 zzz
    * Console:
      - Add link to jobs.jsp on configservice.jsp
      - Add plugin disableStop support
    * Context: Add boolean getProperty methods
    * HTTP Proxy:
      - Fix address helper conflicts caused by last checkin
      - Use B32 instead of random hostname for conflict link
    * LoadClientAppsJob:
      - Fix unquoted arg after quoted arg
      - Logging cleanup

2010-02-27 zzz
    * eepsite: Add some help to index.html
    * HTTP Proxy:
      - Put B32 instead of B64 in Host: header, saves 450 bytes
      - Eliminate some redundant lookups
      - Fix http://i2p/b64/ and /eepproxy/site/ requests
      - Disallow a port specified for an i2p address
      - Cleanup and comments
      - For more info see http://zzz.i2p/topics/566
    * i2psnark:
      - Fix NPE after create file failure
      - Sanitize more characters in file names
    * netdb: Fix NPE after OOM http://trac.i2p2.i2p/ticket/38
    * NTCP Transport:
      - Replace lists with concurrent queues in EventPumper
        and NTCPConnection to remove global locks
      - Java 5 cleanup
    * Plugins: Support console themes
    * UDP Transport:
      - Replace the unused-since-2006 TimedWeightedPriorityMessageQueue
        with DummyThrottle
      - Don't instantiate and start TWPMQ Cleaner and OutboundRefiller
        threads, part of priority queues unused since 0.6.1.11
      - Don't instantiate and start UDPFlooder, it is for testing only
      - Prevent NPE http://zzz.i2p/topics/571

2010-02-23 zzz
    * Unzip: Any files in the zip with a .jar.pack or .war.pack extension
      will be transparently unpacked with unpack200. Savings is about 60%.
      Someday we will do this for suds, but we can do it for xpi2ps now.
    * build: Add updater200 target

2010-02-22 zzz
    * configclients.jsp:
      - Add js delete confirm
      - Remove delete button for webapps
    * i2psnark:
      - Ignore a non-i2p tracker in a torrent rather than deleting
        the torrent, thus "converting" a torrent to in-netowrk use
        via the open trackers
      - Add js delete confirm

2010-02-19 zzz
    * i2psnark: Make file box bigger
    * Plugins:
      - Fix display of download status
      - Unhide

2010-02-18 zzz
    * Clock: Slew tweak
    * i2psnark: Improve error message when finding HTML
    * HTTP Proxy: Fix blank page instead of error page for eepsite unreachable
    * Plugins:
      - Fix plugin start button
      - Change signer prop to match docs
      - Tweaks
    * Transport:
      - Fix recognition of IP change when not firewalled
      - Require consecutive identical results from two peers before changing IP
    * TrustedUpdate: CLI exits 1 on failure for ease of use in scripts

2010-02-15 zzz
    Propagate from 3 dev branches.

    i2p.i2p.zzz.test:
    * Clock:
      - getFramedAveragePeerClockSkew() now returns a long (ms);
        was a Long (s)
      - Implement NTP-style clock slewing so the clock is adjusted
        gradually
      - Implement clock strata so we prefer better clocks
      - Implement a timestamper in the transport so we will periodically
        update the clock even if NTP is not working.
        This allows the router to converge the clock instead of simply
        hoping the first connected peer is correct.
      - Slow down NTP attempts after several consecutive failures
    * Console: refactor and tag update messages
    * Streaming: MessageOutputStream logging tweaks
    * Transport:
      - Prepare for using address costs
      - Adjust bids based on address cost
      - Increase cost if near transport capacity, disabled until 0.7.12
      - Clear the geoip negative cache periodically

    i2p.i2p.zzz.plugin:
    * Jrobin: Move from routerconsole.jar to its own jrobin.jar,
      adjust classpath in routerconsole.jar manifest
    * Plugins:
      New plugin support, hidden for now, enable with router.enablePlugins=true
      Configure and add plugins on configclients.jsp
      Supports the following:
      - Console webapps
      - New translation bundles
      - Link on console
      - Anything that can be started in clients.config
      - Additions to classpath for clients and webapps
    * TrustedUpdate:
      - Add method to check if we know about a key
      - Add method to add a key
      - Add method to extract without verifying
      - Add method to get key signer name
    * Webapps: Allow additions to a webapp classpath.
      - Pull jstl.jar and standard.jar out of susidns.war
      - Remove 100KB of duplicate classes from i2psnark.war

    i2p.i2p.zzz.VTBM:
    * I2NP: Add UnknownI2NPMessage so we can route unknown message types
    * Tunnel Builds:
      - Add getRecordCount() to TunnelBuildMessage and TunnelBuildReplyMessage so they can be extended.
      - New I2NP Messages VariableTunnelBuildMessage and VariableTunnelBuildReplyMessage,
        which contain the number of request slots in them.
      - Convert all static assumptions of 8 slots to getRecordCount()
      - Use the new VTBM if all hops in the tunnel and the OBEP or IBGW of the reply tunnel
        support it, and the tunnel is 4 hops or shorter.
      - Reply to a VTBM with a VTBRM of the same size
      - Make BuildReplyHandler static
      - Convert the currentlyBuilding List to a ConcurrentHashMap to speed reply lookups
        and eliminate a global lock; don't put fallback tunnels in there
      - Add new tunnel.corruptBuildReply stat
      - Various cleanups and javadoc
      - Fix first hop expiration for Build Messages, was way too long
      - Randomize Build Message expiration to make it harder to guess hop position
      - Save expired tunnel build configs for a while, so that we will still use the tunnel
        and update peer stats if the reply comes in late
      - Don't update our own profile for Tunnel Build Replies
      - VTBM generation only through routers >= 0.7.12
      - VTBM generation disabled for now

* 2010-02-15  0.7.11 released

2010-02-13 sponge
    * Fix addWebApplications API goofup
    * Bump BOB version, which I forgot to do.

2010-02-13 zzz
    * Floodfills: Increase max to 28 (was 15) and min to 20 (was 10)

2010-02-12 sponge
    * org.mortbay.jetty.Server modified method to accept attributes for
      batch webapp launches via addWebApplications.

2010-02-10 zzz
    * I2PTunnelRunner: Flush initial data, for some reason it wasn't
      getting flushed ever in some cases.

2010-02-10 zzz
    64-bit windows installer fixes. Still no 64-bit wrapper.
    Thanks eche|on for testing!
    * Izpack:
      Add 64-bit windows dll so installer doesn't die trying to add shortcuts
    * Launch4j:
      Upgrade to launch4j 3.0.1 2008-07-20.
      The license is BSD for launch4j and MIT for the wrapper code in head/
      Changelog is in installer/lib/launch4j/web/changelog.html
      Hopefully this will fix installs for 64-bit JRE on 64-bit windows.
      The previous version was 2.0-RC3 2005-08-13.
      The previous license was GPLv2 for launch4j and LGPLv2.1 for the wrapper code in head/
      The bin/ld.exe and bin/windres.exe files were contributed by
      i2p users in 2005 so the i2p installer could be built on windows.
      They have not been updated for 3.0.1, so pkg builds on windows
      will presumably still get 2.0-RC3.

2010-02-06 zzz
    * Console: Fix saving update keys, was broken in 0.7.10
    * i2psnark: Add transmission ID
    * news.xml: Wrap i2p version tags in XML comment
    * Transport: Try yet again to prevent two NTCP pumpers

2010-02-04 zzz
    * i2psnark: Fix sending stopped events to the tracker

2010-02-03 zzz
    * Console:
      - Hide update buttons and update config if install dir is readonly or if configured
      - Show yellow star if no outbound tunnels
    * i2psnark: Don't prefer to opportunistically unchoke unchoking peers when not interested
    * NetDb: Lower min RouterInfo expiration to 2.5h (was 3h)

2010-01-31 zzz
    * i2psnark standalone: Fix CSS
    * Jetty: Update to 5.1.15 to get ResourceHandler fix

2010-01-30 sponge
    * Fix NPE in TCPtoI2P when a lookup fails, report the error to the stream.
    * Fix setkeys bug in DoCMDS, forgot to create the object before calling
      it's methods, which threw an NPE.

2010-01-29 zzz
    * build.xml: Add a debian-source target
    * Data structures:
      - Speed up some hashcode() and equals()
      - Cleanup and javadoc
    * Jetty: Turn on checkAliases
    * NetDb:
      - Add basic DOS prevention for lookups
      - Move flood throttle check so we don't throttle ourselves
      - Don't store over client tunnels to pre-0.7.10 floodfills
      - Don't update unused lease fail stats
    * Startup: Disable browser launch for debian daemon

2010-01-28 welterde
    * enhance support for multiple RouterAddresses' of the same style in RouterInfo

2010-01-26 zzz
    * build.xml: Speed up distclean additions
    * Clock: Don't refuse to update because of peer skew the first time
    * Debian: Fixup, update, enhance scripts
    * I2NP: Various cleanup and bulletproofing
    * Log: Try to avoid complaints at shutdown
    * Profiles: Fix lack of profiles at router startup, especially for new routers
    * stats.jsp: Shrink the dropdown box

2010-01-24 zzz
    * ProfileOrganizerRenderer: Cleanups
    * Reseed: Update welt's reseed hostname
    * Transport clock skews:
      - Store and report UDP clock skews even for large values, so
        a badly skewed local clock will be reported to the console
      - Don't shitlist for NTCP clock skew if we don't know what time it is
      - If NTP hasn't worked yet, have NTCP or SSU update the clock one time
      - Include failed clock skew in NTCP skew vector if there aren't many connections
      - Don't include NTCP clock skews for non-established connections
      - Fix framed clock skew frame size
      - Report framed clock skew even if for only one peer, if NTP hasn't worked yet
      - Don't log RRD errors after clock adjustment
      - Reduce min skew for console warning to 30s (was 45s)
      - More Java 5 cleanups

2010-01-24 zzz
    * Clock:
      - Don't let a client update the router clock
      - Restore and enhance vanished clock error log message
    * Graphs: Enforce max size to lessen chance of OOM from malicious link
    * NetDb:
      - Move stat initialization, reduce number of rates
      - Add basic DOS prevention by not flooding if stores are too-frequent
    * ProfileOrganizer:
      - Limit High Cap to 75 max
      - Reduce max lock wait time, change no lock error to warning
      - More cleanup
    * Startup:
      - Enable multiple parallel job runners much sooner to speed startup
      - Rearrange the startup order to get the long jobs started sooner
      - Don't allow the netDb readin job to clog the job queue

2010-01-21 dr|z3d
    * New eepsite structure and enhanced pages. Now with graphics and stuff!

* 2010-01-22  0.7.10 released

2010-01-21 zzz
    * eepget.bat: Add to pkg
    * Floodfills: Increase max to 15 (was 9) and min to 10 (was 4)
    * I2PTunnelServer: Fix bug preventing connection retries
      at startup from working
    * Logs: Don't be quite so noisy in the wrapper log if we
      can't open the router log
    * Properties: Don't play games with \r and \n on load/save,
      it was causing fatal issues on DOS if your username started
      with r or n

2010-01-19 sponge
    * Firewall fix for NTCP, where firewalls will forget a NAT relationship
      on a stream... AKA setting keepalive. This should fix the stuck NTCP
      issue that has been bothing zzz for years.
    * Set keepalive on BOB connections too, since this will assist closing
      the connections in the event of a crash on a client.

2010-01-18 zzz
    * configclients.jsp: Fix add-new-client feature
    * Console: Add a tunnel share ratio estimate
    * graphs.jsp:
      - Remove jrobin sig
      - Set lower limit to 0
      - Save settings when changed
    * Reseed: Support SSL and proxies
    * Translate: Catch empty string

2010-01-17 zzz
    * Clock: Change a CRIT to an ERROR, lower threshold for changing from 10s to 5s
    * configclients.jsp: Support add, delete, edit
    * I2CP: Clean up resources on 5-minute leaseset timeout at startup
    * LeaseSet generation: Increment the lease date slightly, to force
      the floodfill to flood it when it changes
    * NetDb Lookups: Don't try to send a RI lookup to itself through a zero-hop tunnel
    * NetDb Stores and Verifies:
      - Do LS stores and verifies through client tunnels
        to prevent correlation by the OBEP or FF
      - Encrypt LS stores to prevent snooping by the OBEP,
        if the floodfill supports it
      - Encrypt LS and RI verifies to prevent snooping by the OBEP
      - Extend verify delay and timeout
      - Reenable RI verifies
      - Disallow simultaneous verifies for the same key
      - Don't resend on verify timeout; try a different peer instead
      - Don't resend to same peer on verify fail, try a different one
      - Adjust ff selection criteria
      - Flood even if received garlic-encrypted
    * Profiles: Limit fast peers to 30 max
    * SSLEepGet: New
    * Tunnels: Prevent more than one zero-hop tunnel in a lease
    * VersionComparator: Move from TrustedUpdate.java to util

2010-01-14 sponge
    * Fully clean up I2PTunnel. No more lint issues, should compile 100%
      clean.
    * Dropped unused class BufferLogger from I2PTunnel as it is not used
      anylonger.

2010-01-14 sponge
    * Clean up reverse connection ability, remove some annoyingly redundent
      code. Place all settings in the console. It works!

2010-01-10 sponge
    * Insert reverse connection ability into the http server code so that
      seedless can start to get worked on. It's disabled by default.

* 2010-01-12  0.7.9 released

2010-01-12 zzz
    * I2CP: Clean up resources on 5-minute leaseset timeout at startup
    * Increase max floodfills to 9 (was 6)
    * Temporarily disable routerInfo floodfill verifies
    * Fix .fr eepsite index css
    * Javdoc tweaks


2010-01-09 zzz
    * Include new eepsite indexes in pkg

2010-01-06 zzz
    * Summary bar tweaks

2010-01-02 sponge
    * Fix one last stupid mistake in build.xml, my fault.

2010-01-02 sponge
    * Fix NB 6.8 goofyness... 'till ant 1.7.1 or > is needed, stay with NB
	6.5, as the newer ones place a check for 1.7.1. We require 1.7.0

2010-01-02 sponge
    * Fix build.xml target for justBOB
    * Fix Main build.xml so that it actually deletes backup files and add a
      few extra types that should be commonly needed... atleast by me.

2010-01-02 zzz
    * Console: Save refresh setting
    * i2psnark:
      - Don't URL-encode chars we don't have to
      - CSS tweaks
    * Transport: Implement 'laptop mode' to change ident and port
      when the IP changes

2010-01-01 sponge
    * Happy New year everyone!
    * Added a target to generate a stand-alone BOB jar file.

2009-12-31 zzz
    * BuildResponseRecord: Make static
    * i2np: Remove unused logs
    * i2psnark: Fix message box, was a little too small
    * InternalSocket: Fallback to external socket on fail
    * NetDb: Fix exploration by adding a null hash to mean
      "don't give me floodfills"
    * PeerSelector: Downgrade floodfills with high fail rate

2009-12-26 zzz
    * Console:
      - Tag the rest of logs.jsp
    * Tunnels, Transports:
      - Lots of code to detect improper reuse of cached objects
        after release
      - Prevent release of TunnelDataMessage cached ByteArray,
        as it may be reused if retried in another transport;
        a nasty bug causing corrupt messages
      - Prevent race with released resources in UDP OutboundMessageState;
        a nasty bug causing corrupt messages
      - More cleanups and comments
    * UDP: Bid lower than NTCP when we need introducers and don't
      have enough

2009-12-22 zzz
    * Tunnels:
      - Do RED dropping before the IBGW fragmenter, not after
      - Change batch time to 250ms for IBGWs (was 100ms)
      - Change batch time to 150ms for exploratory OBGWs (was 100ms)
      - Start a new message in the fragmenter if almost full
      - Fix a major, longstanding synchronization bug in the FragmentHandler
        which led to corrupt messages at the endpoints
      - More cleanups and comments

2009-12-20 zzz
    * Console:
      - Fix status to show a disconnected network error rather than
        clock skew or UDP error when disconnected
      - Use peer clock skew rather than clock offset for determining
        whether to display clock skew error
      - tunnels.jsp: Clarify tunnel table headings
    * Contexts: Add isRouterContext() method
    * Profile, DBHistory:
      - Tweak the rate periods
      - Add a global fail rate stat
      - Increase the HashMap sizes
    * Router: Move some more threads to I2PAppThread so an OOM won't
      crash the router
    * Timestamper: Reduce delays (cuts 10s out of router startup)
    * Transport: Rework peer clock skew method to always return a value
    * Tunnels:
      - Reduce the drop probability for TunnelBuildMessages at the OBEP
      - Schedule outbound startup instead of hanging the thread for 3s
      - Cleanup preprocessor code, add comments

2009-12-18 zzz
    * Console: Fix spacing in update section
    * I2CP:
      - Move client-side writes to their own thread
      - Reenable InternalSockets
    * i2ptunnel: Fix bundle script
    * InNetMessagePool: Cleanup
    * Log:
      - Close old file on rotate
      - Buffer writes
      - Write in UTF-8
    * SusiDNS:
      - Remove untranslatable button images (-15KB)
      - Tag buttons and messages
      - Add some button CSS
    * Tunnel building:
      - Increase timeout to 13s (was 10s)
      - Fix tunnel.buildReplyTooSlow stat
      - Tweak logging
      - Prioritize expl. builds over client builds
      - Code cleanups
    * TunnelSettings: Drop, unused

2009-12-15 zzz
    * HTTP Proxy: Make jump server list configurable
    * I2CP: Remove unused logs
    * i2psnark: Fix stop/start, cleanups
    * i2ptunnel: Fix bundle location
    * SusiDNS:
      - Rewrite and correct a lot of the text, tag jsps
      - UTF-8 fixes
    * TunnelManager: Fix a locking bug
    * Update: Improve error message

2009-12-13 zzz
    * Find ResourceBundles in wars
    * Fix restart from config.jsp if no wrapper
    * i2psnark: Elaborate popups

2009-12-12 welterde
    * Sort peers on tunnels.jsp by country
    * fix NPE in ^^

2009-12-12 zzz
    * Disable InternalSockets until it's fixed

2009-12-11 zzz
    * Addressbook, susidns: Rework addressbook into a
      HttpServlet, so susidns can kick it when the subscription
      list changes
    * Build: Truncate the history in the updater (-80KB)
    * Console:
      - Add a nicer handler for missing webapps
      - Restore the restart message
      - Change "depth" to "length"
    * Data: Cache the Hash hashcode
    * EepGet: Use InternalSocket if available
    * Fragmenter: Pull the new comments, new stats, and
      debug log fix from i2p.i2p.zzz.batch in - but not the
      batching mods, which need a fresh look.
    * I2CP: Implement an internal "socket" class that
      allows clients in the same JVM to connect to the
      router without going through the kernel
    * I2NP: Drop unused classes
    * i2psnark:
      - Translation support
      - Tweak torrent name popup
    * I2PTunnel:
      - Translation support
      - Switch all I2PThreads to I2PAppThreads
      - Run an InternalSocket as well for the HTTP Proxy
    * Naming Services:
      - New EepGetAndAddNamingService that appends new
        hosts to hosts.txt
      - Move default reverseLookup to base class
      - Deprecate unused services
    * NetDb:
      - Switch from ArrayList to ConcurrentHashSet in
        KBucketImpl to reduce chance of deadlock;
        remove periodic shuffling of the bucket,
        needs to be addressed elsewhere
    * SusiDNS:
      - Translation support
      - Remove jsp's from the war
    * Translation: Move code from routerconsole to core,
      to support translation of other webapps

* 2009-12-08  0.7.8 released

2009-12-08 zzz
    * Misc. cleanups after review, prep for release

2009-12-06 zzz
    * netdb.jsp: Fix bug caused by XSS fix
    * Translations: drop ru until after release

2009-12-05 zzz
    * Build: Fix poupdate dependency
    * Console: Add Russian option

2009-12-05 sponge
    * BOB: fix a critical bug causing ghosts on probes
      and remove unused code.

2009-12-04 zzz
    * Console: Close up some possible XSS (thanks Pragmatk)
    * i2psnark: Config cleanup, more HTML transitional fixes
    * readme*.html: Point to translated pages on www.i2p2.i2p

2009-11-29 zzz
    * config.jsp: Comment out unused stuff better
    * profiles.jsp: Hide non-ff from ff table
    * HTTP Proxy: Don't send proxy.i2p to the naming service,
      it was making the error pages load slowly
    * SOCKS Proxy: Fix an error message
    * Transport: Fix the default inbound burst

2009-11-29 sponge
    * net.i2p.router.transport.udp deadwood code cleanup.
    * documented rare NPE in InboundEstablishState.java.

2009-11-28 sponge
    * Improvement to BOB's TCPio to hopefully lower load average. It seems
      to be helping a little when stress-tested with Robert.

2009-11-24 zzz
    * DataStructures: Remove unused Logs
    * OrderedProperties: Simplify, use in i2psnark
    * Profiles: Record successes in the DB fail rate
      too, so we can calculate a percentage
    * profiles.jsp:
      - Change fail rate from count to percent
      - Hide standard profiles by default
    * Streaming:
      - When an "immediate" ack is requested, do it within
        250 ms (was 2000)
      - Request immediate acks when < 1/3 of window remains,
        or when < 3 packets remain in window,
        and every 8 packets (was when < 2 packets in window remain)
      - Change requested delay to RTT/2 (was RTO/2)
      - Log cleanup and javadoc

2009-11-21 zzz
    * GeoIP: Update to Nov 17 2009 data
    * Netdb Floodfill rework part 4 of N:
      - Search closest-to-the-key
      - Put closest-to-the-key in explore don't-include-list
      - Use facade's peer selector for exploration rather than
        instantiating a new one
      - Adjust response time limit
    * netdb.jsp: Add popups on flags
    * Routerconsole build: rename include files so they aren't
      compiled and bundled separately (~15KB)

2009-11-18 zzz
    * Build: Don't update the po files by default, add new
      target "poupdate" to do that.
    * Netdb:
      - Floodfill rework part 3 of N: Send closest-to-the-key
        in DSRM replies
      - Adjust criteria for following DSRM
      - Note failed floods in the profile
      - Reduce max flood

2009-11-16 zzz
    * addressbook: Move class to net.i2p.addressbook
    * build: Take two test scripts out of the installer
    * i2psnark: Bye TPB
    * Shitlist: Fix bug from two checkins ago, all were forever

2009-11-14 zzz
    * HTTP Proxy:
      - Add support for error page translations
      - Add support for external pages for all errors
      - Fix lack of \r in error page headers
      - HTML transitional fixes
      - Cleanups
    * UDP PeerTestManager: Throw in some synchronization to
      try to fix stuck tests

2009-11-11 zzz
    * Console: Some colon cleansing
    * FloodfillPeerSelector: Adjustments
    * Shitlist: Move HTML renderer to router console,
      add cause parameter for ease of translation,
      tag all causes

2009-11-11 zzz
    * Addressbook, NamingService: Allow 516 byte dests
      that end with AA but not AAAA, so we can permit
      non-null zero-length certs.
    * Console:
      - Tag tunnel status
      - Add transport table to netdb.jsp
    * i2psnark:
      - Reject torrents with too many pieces
      - Reject torrents with a single file named *.torrent
      - Increase max piece size to 2MB (was 1MB), but reduce
        max number of connections to lessen ooms
    * Netdb FloodOnlySearchJob:
      - Fix up field hiding and duplicate overrides
      - Other javadoc and java 5 improvements
    * Netdb StoreJob, FloodfillVerifyStoreJob:
      - Fix bug where reply selector wasn't registered for
        routerinfo stores, so we didn't get stats, and
        we kept retrying. This also prevented verification
        and profile updates for routerinfo stores.
        This bug was introduced 4 years ago by the change to
        store routerinfos directly.
      - Add dbStoreSuccessful() to profile, and have FVSJ
        call it or dbStoreFailed() as appropriate to give
        credit or blame to the floodfill we stored to.
      - Don't let FVSJ verify using the peer we stored to
    * Netdb Stores:
      - Floodfill rework part 2 of N:
        Store and verify closest to the key, subject to
        last-failed lookup and store stats.
      - DataHelper: Fix broken byte[] compareTo() used by XORComparator,
        was not doing unsigned comparisons!
      - FloodfillPeerSelector: Use standard XORComparator
        now that it works, instead of messing with BigInteger
      - FloodfillVerifyStoreJob: Set correct timeout for
        requeued store job (was only 10s)
      - KNDF: Rework getPeerTimout() to use 1 day averages,
        and lower the min, max, and multiplication factor.
      - Publish jobs: Lengthen timeout to 90s (was 30s for
        routerinfos and 60s for leasesets)
      - StoreJob: Limit max peer timeout to 15s for direct stores
    * Streaming: Fix unused resend delay field in the packet header,
      it is defined as seconds and we were not dividing by 1000,
      so we were truncating 1000 to one byte which equals 232.
    * UDP:
      - Better handle a test reply from bob with a 0-length IP
      - Add config options for min and max random port

2009-11-09 dr|z3d
    * New midnight blue lightweight theme; supports IE and provisions its own console_big.css
    * Streamlining and honing of console_big.css

2009-11-07 zzz
    * Console:
      - countries.txt: Convert to mixed case, include in update
      - netdb.jsp: Hide all routers by default, sort and tag country names
      - oldstats.jsp: Move to stats.jsp
      - profiles.jsp: Show new DBH times instead of counts
    * Profiles:
      - Track last good and bad lookup times
        and last good and bad store times,
        to prep for floodfill changes
      - Don't reset last-heard-about at router startup
    * Checklist and Android readme fixups

2009-11-04 zzz
    * Build:
      - Move some files to installer/resources
      - Fix initialNews.xml in install package
    * Console: More tagging
    * NetDb: Reduce routerinfo expiration slightly
    * Profiles:
      - Remove the almost-unused send and receive size RateStats;
        this also reduces the effective time for isActive()
      - Only store DB history on-demand to save space;
        fix up resulting NPEs
      - Savings: ~2MB heap
    * Throttle: Reduce max msg delay to 1250ms (was 1500)
    * UDP: Pick a random port on first install or bind failure -
      No more port 8887 to prevent easy state-level blocking

2009-11-04 sponge
    * Fixups to Slackware scripts

2009-10-31 zzz
    * Console:
      - More tagging
      - Show user-installed themes on configui.jsp
      - Fix reseed button spacing
    * GraphHelper cleanup
    * Susidns: add link to subscription faq

2009-10-29 zzz
    * Console tag fixes, bundle script fix
    * Add help target to build.xml

2009-10-28 zzz
    * Console:
      - Rewrite TrustedUpdate version comparator, use for netdb version table
        so 0.7.10 will be sorted correctly
      - Reduce netdb.jsp memory usage
      - More tagging fixups
      - configclients.jsp fixup for "Web console"
      - Remove limiter status from peers.jsp
      - Fix UPnP status header
    * NetDb:
      - Generate new RI immediately at startup
      - Try again to not publish RI until we have been up a few minutes

2009-10-26 zzz
    * Console:
      - Add parameterized tag
      - Don't save config when checking for updates on configupdate.jsp
      - Refactor confignav.jsp to java and tag
      - Start tagging profiles.jsp
      - Rework ConfigRestartBean and tag
      - More tag fixups
      - Add lang=xx for testing
      - Add file for additional tagged strings

2009-10-23 zzz
    * Certificate: Fix the (apparently unused) readBytes(byte[], int) method
      for a null certificate - http://zzz.i2p/topics/388 - thanks HungryHobo
    * Console:
      - Don't hide link to configui.jsp for IE any more
      - Add lang selection on configui.jsp
      - Tag strings in configui.jsp
      - Load console_big.css if lang == zh
      - Add _x() tag for static iniitializers
      - HTML transitional input tags
      - Rename cssHelper to intl for ease of tagging
    * Update: Better error message when .sud file not found or truncated
      http://forum.i2p/viewtopic.php?t=3979
      The bug with the file going to the wrong place was fixed a couple months ago.

2009-10-21 dr|z3d
    * Enhance index.jsp with "paperclips" for the main links
    * Tighten sidepanel layout to gain us some vertical screen real estate
    * Update news.xml with the correct link for Chinese translation page

2009-10-20 zzz
    * I2NP: Remove old TunnelCreateMessage and TunnelCreateStatusMessage
    * Logger: Don't kill the whole JVM if we can't open the log file
    * MessageHistory: Cleanups
    * NetDb: Move renderStatusHTML to routerconsole
    * Router Console translation infrastructure:
      - Persistent lang setting with routerconsole.lang=xx
      - Loading any page with ?lang=xx changes the persistent setting
      - Add a custom Jetty handler to load foo_xx.jsp if it
        exists for language xx. This is for jsp files with lots
        of text in them. Otherwise use inline translate methods.
        Not for included jsps.
      - Add a script to create and update messages_xx.po translation
        files, and create ResourceBundles from them
      - Add class to translate strings from cached ResourceBundles
      - Add translate wrappers to HelperBase, FormHandler, and *Renderer,
        so calls can be made from both jsp and java files
      - Add example translations on configupdate.jsp - two in
        the jsp itself and one in the helper.
      - This is for strings in routerconsole only. Will be expanded
        to other webapps and the router later.
    * summarynoframe.jsp:
      - Refactor to SummaryBarRenderer (saves 100KB)
      - Add translate tags
      - Use context RNG for nonces
      - Transitional HTML style for input tags
    * TunnelDispatcher: Drop messages that expire far in the future
    * TunnelPoolManager: Move renderStatusHTML to routerconsole

2009-10-16 dr|z3d
    * Extensive UI whitespace cleanups and positional finessing.

2009-10-16 zzz
    * Crypto: Two more test classes out of the lib
    * FloodfillMonitor: Slow down the volunteers again
    * i2psnark: Add TPB tracker
    * NetDb: Rework part 1 of N:
      - Flood only to those closest to the key
      - Java 5 fixups
    * oldconsole.jsp: Remove almost all of it, add lines for tino
    * ProfileOrganizerRenderer:
      - Move to routerconsole
      - Write directly to Writer for speed
    * Router: Add router.hideFloodfillParticipant option for testing
    * StatisticsManager: Cleanup after release

* 2009-10-12  0.7.7 released

2009-10-11 zzz
    * Misc. cleanups after review, prep for release

2009-10-09 zzz
    * ElGamalEngine: Fix rare AIOOBE (thanks hottuna!)
    * I2PTunnel: Fix persistent client tunnel keyfile location
    * peers.jsp: Fix NTCP rate formatting (thanks hottuna!)

2009-10-09 dr|z3d
    * Add paste.i2p2.i2p, and echelon's software links to readmes (thanks 
      to GoHE for Swedish translations); cosmetic tweaks to same.
    * Various optimizations and tweaks to all 3 themes.

2009-10-07 zzz
    * Doc and eepsite_index updates
    * UDP: Remove port number from thread names

2009-10-04 zzz
    * i2psnark: Fix NPE caused by last checkin (thanks wuxia!)

2009-10-02 zzz
    * BuildMessageTest: Move out of the lib
    * i2psnark: Fix changing opentracker list
    * Makefile.gcj: fixups
    * OCMOSJ: Fix SKM NPE on closed dest
    * ProfileOrganizerRenderer: static tweaks
    * SusiDNS: HTML transitional fixes, might help opera
    * Tunnel IVValidator: Increase size of bloom filter
      for high-bw routers (>= 512KBps share bw) to reduce
      false positive rate. Adds 2MB heap for >= 512KBps routers
      and 6MB for >= 1536KBps.

2009-09-21 sponge
    * fixups to SlackBuilds. requiredbuilder does the wrong thing, and
      thinks that java is perl! This isn't really a big deal, 
      the file format is simple enough and the requirements are known.

2009-09-07 mkvore
    * removes a SAM v1&2 bug

2009-09-04 zzz
    * SessionKeyManager, OCMOSJ, Garlic:
      - Enable per-client SessionKeyManagers for better anonymity
      - tagsDelivered() now means tags are sent, not acked.
      - OCMOSJ uses the new TagSetHandle object returned from tagsDelivered()
        to call tagsAcked() or failTags() as appropriate.
      - Assume tags delivered on an established session to
        reduce streaming lib stalls caused by massive tag deliveries;
        should increase throughput and window sizes on long-lived streams
      - Unacked tagsets on a new session are stored on a separate list
      - Don't kill an OB Session just because it's temporarily out of tags
      - Increase min tag threshold to 30 (was 20) due to new speculative
        tags delivered scheme, and to increase effective max window
      - More Java 5 and dead code cleanups, and more comments and javadoc,
        debug logging cleanups
      - Key toString()s for easier debugging
      - HandleGarlicMessageJob: cleanup of unused things
    * Tunnel TestJob:
      - Consume the tag after a failed test so it doesn't
        stay in the SKM
      - Disable tests with router.disableTunnelTesting=true
    * configkeyring.jsp: Add delete and cancel buttons
    * Logging: Fix directory for rotated log
    * TunnelDispatcher: Cleanup

2009-09-02 sponge
    * Small logic fix for dr|z3d

2009-08-28 zzz
    * Client: Fail if no date handshake after 30s or no leaseset
      after 5m, rather than hanging forever.
    * Console:
      - Prevent OOMs in NewsFetcher or StatsSummarizer from
        killing the router
      - Fix favicon (-17)
    * Data: Speed up many hashcodes
    * DataHelper: Fix byte array hashcode for small arrays
    * DecayingBloomFilter:
      - Replace with new DecayingHashSet for 3 of 4 uses,
        and also in the 4th if the router is low-bandwidth.
        Saves 8 MB heap.
    * EepGet, I2PSnark:
      - New I2PSocketEepGet fetches through existing tunnels
        rather than through the proxy
      - Use new eepget for i2psnark
      - Add a fake user agent for non-proxied fetches
      - Cleanups
    * NetDb:
      - oops, store leaseset locally even when shutting down
        (fix -16)
      - Java 5 cleanups
    * PRNG:
      - Rename config option to prng.buffers (was router.prng.buffers)
      - Change the default from 16 to 2 for I2PAppContext (saves 3.5MB)
    * Tunnel:
      - Adjust the random drop probability for the message size
      - Concurrentify HashSetIVValidator
    * TunnelPool:
      - Don't test tunnels when shutting down
      - Less rates
      - Java 5 cleanups

2009-08-24 zzz
    * ClientManager:
      - Prevent client destination theft by rejecting duplicates
      - Java 5 cleanups
    * Console:
      - Put favicon on every page
      - Make every page UTF-8, ☃ safe for snowmen
      - Remove options boxes on configtunnels.jsp
      - Fix UTF-8 form submission (i2ptunnel too)
      - Throw 403 instead of 404 from flags.jsp and viewstat.jsp
        so we don't render error.jsp
    * I2CP: Fix the SessionConfig serializer in DataHelper,
      so that UTF-8 tunnel names are not corrupted by
      I2CP and can be displayed on the console
    * Message: Move 2 unused classes out of the router lib (~15KB)
      (more SKM prep)
    * Message, I2PSession, SessionKeyManager, Console:
      Prep for SessionKeyManager work in the router -
      Fix up SKM renderStatusHTML(); add debug.jsp to see it;
      Redefine getClientSessionKeyManager();
      More cleanups
    * Ministreaming: Kill deprecation warnings
    * profiles.jsp: Bulletproofing, less memory usage
    * Streaming, I2PSession:
      Prep for SessionKeyManager work in the router -
      Comment out, deprecate, and javadoc for unused keys and tags,
      they are vestiges of end-to-end crypto
    * Updates: Verify zip at startup before extracting
    * Wrapper: Take a couple fields out of the log so it's narrower

2009-08-20 zzz
    * Config files:
      - Add some path and encoding help
    * configclients.jsp: Add full path to config file
    * configpeer.jsp: Limit max displayed banned IPs
    * Console:
      - Don't display firewall warning unless it's real
      - Cleanups
    * DataHelper, I2PTunnel, Router:
      - Save config files in UTF-8 rather than the default encoding,
        since we read them in UTF-8!
    * eepsite_index_de.html: localhost -> 127.0.0.1
    * i2psnark: Add size total
    * I2PTunnel:
      - Make IRC Proxy non-shared, delayed-start, close-on-idle
        for new users, for the anonymity benefits (see "Shared Clients,
        Correlation and Collusion" http://zzz.i2p/topics/217 )
      - Remove "experimental" flag on new client options
    * Jetty build: More clean targets
    * jetty.xml: Change encoding to UTF-8
    * jobs.jsp: Cleanup
    * logs.jsp: Add system encoding
    * Ministreaming: Cleanups, deprecation, move demos out of the lib
    * netdb.jsp: Flags for leases
    * NTCP: Clean up clock skew shitlist message
    * profiles.jsp:
      - Rename the Failing column
      - Reduce the time cutoff again to 90m (was 2h)
    * readme*html: localhost -> 127.0.0.1
    * Router: Don't do some things when we are shutting down
    * Shitlist: Clean up expire message
    * Stats:
      - Fix BufferedStatsLog so it works at all
      - Don't instantiate BufferedStatsLog unless stats.logFilters
        property is defined (restart now required to enable logging)
        This eliminates the StatLogWriter thread and a decent
        amount of memory.
      - Move two CLI classes out of the lib
      - Commment out places where getStatLog() isn't checked for null
      - Cleanups
    * Transports: Lower conn limit factor to 50 (was 60)
    * Update:
      - Fix problems where a requested unsigned update would actually
        kick off a signed update
      - Fix problem when policy set to notify, and clicking
        check for update, incorrectly causing unsigned update download
        and bad messages
      - Verify zip integrity of unsigned updates
      - Move zip files to router dir, not base dir
      - More tweaks and cleanup
    * VMCommSystem fixups
    * WorkingDir: Ensure modified files are processed with UTF-8 encoding
    * XmlPull: Remove, unused.

2009-08-19 sponge
    * Java code to set Router Console password for dr|z3d

2009-08-18 dr|z3d
    * Fixes for sidepanel
    * Overhauled classic theme for i2ptunnels
    * First stage of code validation to fix broken and "illegal" code
    * Multifarious other UI tweaks and fiddles.

2009-08-15 sponge
    * Merge in dr|z3d and my own html fixes for router console java and jsp
      files so that Opera (and now IE?) doesn't puke anymore on the missing 
      and misplaced HTML tags.
    * Optimized all jsp files so that they are shorter to save space, which
      is then used to fix the broken HTML. We should break even space-wise.
    * Bump to -13.

2009-08-11 sponge
    * Code Janitor time! Many fixes and documenting fixes that should be
      done in the future. for the most part, this is a general code cleanup.
    * On smaller/embedded systems, the "final" keyword cleanups will have
      more of an impact than on larger systems.
    * Document missing hashCode() methods.
    * Unhide more variables to make code easier to read.

2009-08-11 zzz
    * Android:
      - Merge in the branch
      - Build instructions in the android/ dir
      - Rename HMac to I2PHMac to avoid android lib conflicts
      - Configurable number of PRNG buffers in AsyncFortunaStandalone
        (router.prng.buffers=16) to control memory use - these
        are 256KB each.
      - Configurable size of the DecayingBloomFilters
        (router.decayingBloomFilterM=23) to control memory use - there
        are 4 pairs of these (8 total), each 2**(M-3) bytes,
        or 8MB total for M=23.
      - There's at least two unsolved fatal problems:
        1) Most of the routerinfo signature verifications fail,
           including our own
        2) It randomly dies after a while
    * Console:
      - Rename the shitlist and the blocklist
      - Try to reduce servlet problems on iframe
      - Select server or client icon for local dests
    * EepHead: New
    * Move StatsGenerator from router to routerconsole
    * Move the unused AdminManager from router to the apps directory
    * NetDb stats: Hide part. tunnel total events, effective next release
    * Router: Comment out dead oldconsole code
    * Updater:
      - Add new unsigned update option, triggered by
        last-modified date, using the new EepHead.
        Buttons still are not hidden after download complete.
      - Make the .sud updater use the temp dir when proxied
      - Several cleanups

2009-08-11 dr|z3d
    * Extensive sidepanel overhaul
      - Ensure all sidepanel headings link to pertinent pages
      - First stage of enhanced Local Destinations sub-panel presentation
      - Move Configuration, Help, and I2PTunnel manager links to headings
      - Add tooltips to all linked content; table content next in line

2009-08-07 dr|z3d
    * summarynoframe.jsp
      - Main content now tabulated for better presentation
      - Headings now more prominent
      - Pruning where necessary of text strings
    * Console themes (light/dark/classic)
      - Ensure functionality with new sidepanel layout
      - Custom hacks for IE/classic
      - Enhanced form/button presentation    

2009-08-07 zzz
    * build.xml:
      - Try to automate the release process
      - Take jetty back out of the updater after 4 releases
    * Console:
      - Add a custom error page
      - Don't count ourselves in known peers
      - Hide update button when shutting down
      - Increase skew warning threshold to 3s (was 100ms)
      - Remove UTC time from summary bar
      - Truncate long dest names
      - Try to reduce servlet problems on index page
    * Core:
      - Catch unzip fd leaks on error
      - Move 2 test classes out of the lib
    * Eepsite:
      - Quote the jetty.xml path in clients.config,
        and adjust the migration function, to fix the
        eepsite-won't-start bug on windows
    * HTTP Proxy:
      - Restore the localhost error message
      - Catch 127.0.0.1:xxxx addresses too
    * I2PTunnel:
      - Move the privkey files from the app dir to the
        config dir, in preparation for splitting the two
        dirs by default
    * Ministreaming:
      - Make getInt() static
      - Move the big TestSwarm class out of the lib
    * NetDb stats: Post-release cleanup
    * PersistentKeyRing: Fix broken storage of keys in config file
    * Router: Move the WorkingDir class from i2p.jar to router.jar
    * Streaming: New option i2p.streaming.answerPings (default true)
    * Timestamper: Don't start thread if not enabled
    * Wrapper:
      - Extend timeout to 20s (was 5s)
      - Shorten ping interval to 5m (was 10m)

2009-08-03 dr|z3d
    * Extensive update to the Classic theme; custom css hacks for IE.

2009-08-02 dr|z3d
    * Better support for Internet Explorer/classic theme.
    * Incremental improvements to classic theme.
    * More UI tweaks and fiddles. 
    * Fixes for I2PSnark UI; more to come.
    
2009-07-31 dr|z3d
    * Resolve anomalous buttons and text fields in console ui. 
    * Enhance presentation of data in /peers.jsp.
    * Fix themes issue with horizontal width of radio/checkbox icons.
    * Other cosmetic UI enhancements.

* 2009-07-31  0.7.6 released

2009-07-31 zzz
    * Update versions, package release
    * Fix snark.css link
    * Revert graph antialias enable
    * Remove <center> from iframe head
    * Fix tunnels.jsp HTML
    * Prevent linux-only installer screen from displaying on windows

2009-07-28 zzz
    * Add new reseed URL (thanks eche|on!)

2009-07-27 zzz
    * Add flag dimensions to speed up profiles.jsp rendering
    * Catch i2psnark create torrent with no data entered error
      http://forum.i2p/viewtopic.php?t=3763
    * Fix typos in proxy error files

2009-07-26 zzz
    * Add wrapper.config and i2prouter comments for 'portable'
    * Recognize same base and config dir in WorkingDir
    * Reformat XInfoPanel in installer for clarity

2009-07-25 dr|z3d
    * Enhance the layout of /graphs.jsp
    * Fix some of the irks in I2PSnark UI.
    * Ongoing tweaks and fiddles to the themes' css. Not finished by any means!

2009-07-24 zzz
    * Eepsite: Add Deutsch index page and css (thanks sperrbezirk!)
    * Router: Support i2p.dir.base and i2p.dir.config passed in via properties
    * Throttle: Decrease default max tunnels to 2500

2009-07-23 dr|z3d
    * Include additional tile graphics and I2PSnark header logo in /console/images/
    * Tidy up some layout irks; add some last minute 0.7.6 pre-release sparkle!
    * Ongoing overhaul of the I2PSnark UI.

2009-07-23 sponge
    * Add bob.i2p and sponge.i2p keys to hosts.txt

2009-07-23 sponge
    * Fix jdk 1.6izm in BOB as per zzz

2009-07-22 dr|z3d
    * More work on the I2PSnark UI.
    * Start of improvements to tunnel table data.
    * Ongoing theme enhancements.

2009-07-21 dr|z3d
    * First stage of overhaul of webapps ui. 
      susidns, susimail & i2psnark now lightly themed.
    * Proxy error messages now themed as per chosen theme.
    * Modest tweaks to the classic theme, et al.

2009-07-21 zzz
    * configclients.jsp: Close anchor
    * Console: Drop top-level css, unused now
    * Eepsite: Add default robots.txt (thanks v1v4)
    * GeoIP: Add license info
    * HTTP Proxy: Additional proxy.i2p restrictions
    * ServiceManager: Drop, unused

2009-07-20 zzz
    * BuildHandler: Increase threshold for dropping instead
      of rejecting to 81% (was 75%)
    * Console: Hide configui.jsp from IE, disable selection
    * GeoIP: Fix minor bugs (thanks Arsene)
    * graphs.jsp: Reduce refresh time to eliminate double iframe load
    * HTTP Proxy: Fix proxy.i2p "home page" (thanks dr|z3d)
    * I2PSnark: Remove Postman tracker
    * Peer Profiles:
      - Reduce max age for display to 2h (was 3h)
      - Drop unused Persist classes
      - Dynamically adjust expire time to control memory use
      - Increase reorganize time to 45s (was 30s) to reduce CPU use
        and lock contention
      - Remove some stat rates
      - Delay start of PeerTestJob
    * Stats: Increase coalesce time to 50s (was 20s) to reduce CPU use
    * summarynoframe.jsp: Cleanup
    * Transports: Reduce the number of Rates

2009-07-16 zzz
    * HTTP Proxy: Themes for error pages

2009-07-16 sponge
    * ministreaming:
      - small pedantic fix
    * streaming:
      - Fix a deadly race condition.
      - Some small pedantic fixes.
    * core:
      - Fix a deadly race condition.
    * BOB:
      - Fixed some races that occured from fixing races in streaming and core.
      - Some badly needed code refactoring to depend less on the database.

2009-07-15 zzz
    * Console:
      - Make light the default theme
      - Convert readme_zh.html from GB2312 to UTF-8
    * Installer: Don't launch the router from the postinstall.sh script
      on linux anymore; add a panel to the installer to provide launch instructions.

2009-07-15 sponge
    * Slackware SlackBuild fixes.

2009-07-14 dr|z3d
    * Increment to 0.7.5-10
    * Tidy up layout of readme.* files.
    * Work on console css to make it more Opera/webkit friendly.
    * Other cosmetic tweaks.

2009-07-13 zzz
    * Build: Add readme*.html files to the udpater
    * Build Handler: Don't reject for conn limits if class O,
      under the assumption that they are already talking
      to most of the routers, so there's no reason to reject. This may drive them
      to their conn. limits, but it's hopefully a temporary solution to the
      tunnel build congestion. As the net grows this will have to be revisited.
    * Throttle: Increase default max tunnels to 3000,
      to give us more capacity during congestion
    * Tunnels: Change the default variance from 1 to 0.
      Under the one-packet-enough theory, and the fact that most
      tunnels in a x+1 pool are of length x, variable lengths
      don't really help that much. Also, a default of 1 led
      to all sorts of problems with iMule/SAM, who was not
      setting the variance properties.
      This will affect exploratory tunnels for new users,
      and those that have never saved a change on configtunnels.jsp,
      and iMule users 1.4.5 and earlier.

2009-07-12 zzz
    * Add configui.jsp
    * orange flash remove take 2

2009-07-11 zzz
    * netdb.jsp: Fix bad tag causing orange mouseovers

2009-07-11 dr|z3d
    * More enhancements to the router console, consolidation of the
      light and dark themes.     
      - Apply new themes with routerconsole.theme=light/dark/classic
        added to advanced config.

2009-07-11 zzz
    * Build Handler: Drop rather than reject requests when near
      conn limits and the next hop is not connected, to reduce
      connection congestion
    * Console: Force IE to the classic theme
    * I2PSnark:
      - Bring back details links for Postman2 B64 torrents
    * I2PTunnel:
      - Make reduce-on-idle the default for all the shared clients
        for new installs (15m)
    * Profile Organizer:
      - Allow NTCP-only peers in inbound tunnels
    * Transports:
      - Move from a single connection limit threshold (80%) to
        two (75% and 87%), and only start rejecting tunnels
        at the higher threshold, to increase build success
      - Move some limit methods from the transports to TransportImpl
      - Add limit methods with a threshold argument
      - Increase default SSU conn limits a little more

2009-07-07 dr|z3d
    * Introducing 2 new console themes (light & dark), in addition
      to changes to the console navigation; navbar now resides in 
      the sidepanel and other stuff besides. More to follow!

2009-07-06 zzz
    * Console: Fix small textareas on Opera
    * EepGet: Don't send X-Accept-Encoding for non-proxied fetches
    * HTTP Proxy: Limit proxy.i2p to /themes/ directory
    * I2PSnark:
      - Change postman2 announce URL to use hostname rather than B64
      - Shorten torrent name to fit better on one line
    * I2PTunnel:
      - Add edit text
      - Fix broken favicon
    * Move almost all uses of StringBuffer to StringBuilder,
      for efficiency (thanks Arsene for the suggestion)
    * Reseed:
      - Fix console status messages broken by global replace
      - Remove tino, add b.netdb.i2p2.de
    * SSUDemo: Move to the router/java/test directory
    * Startup: Log clients.config problems
    * Transport: Implement NTCP auto-transition from an
      address to no address, so that inbound NTCP is disabled
      after SSU detects a firewall. When UPnP was apparently successful
      but the router is still firewalled (due to an additional
      software firewall or a bad UPnP indication, for example)
      the router will now remove the NTCP address.

2009-07-05 sponge
    * Added X-I2P-DestB64 and X-I2P-DestB32 http headers

2009-06-29 zzz
    * Big directory rework:
      Eliminate all uses of the current working directory, and
      set up multiple directories specified by absolute paths for various uses.

      Add a WorkingDir class to create a user config directory and
      migrate certain files to it for new installs.
      The directory will be $HOME/.i2p on linux and %APPDATA%\I2P on Windows,
      or as specified in the system property -Di2p.dir.config=/path/to/i2pdir
      All files except for the base install and temp files will be
      in the config directory by default.
      Temp files will be in a i2p-xxxxx subdirectory of the system temp directory
      specified by the system property java.io.tmpdir.

      Convert all file opens in the code to be relative to a specific directory,
      as specified in the context. Code and applications should never open
      files relative to the current working directory (e.g. new File("foo")).
      All files should be accessed in the appropriate context directory,
      e.g. new File(_context.getAppDir(), "foo").

      The router.config file location may be specified as a system property on the
      java command line with -Drouter.configLocation=/path/to/router.config
      All directories may be specified as properties in the router.config file.

      There will be no migration from an existing installation
      unless the system property -Di2p.dir.migrate=true is set.
      If there is no migration, it will continue to use $I2P for all files,
      except for temporary and PID files.

      The following linux scripts are now customized with the install path at,
      installation, and may be moved to /usr/local/bin and run from any
      working directory:
          eepget, i2prouter, runplain.sh

      For new installs, the i2p base directory ($I2P) may be read-only
      if updates are disabled. The only time i2p should write to the base directory
      is to unzip the update file. Updates are downloaded to the config dir. If, upon
      restart, the base dir is not writable, it will log a message and continue.

      Additional information, copied from I2PAppContext:

      #  Directories. These are all set at instantiation and will not be changed by
      #  subsequent property changes.
      #  All properties, if set, should be absolute paths.
      #
      #  Name	Property 	Method		Files
      #  -----	-------- 	-----		-----
      #  Base	i2p.dir.base	getBaseDir()	lib/, webapps/, docs/, geoip/, licenses/, ...
      #  Temp	i2p.dir.temp	getTempDir()	Temporary files
      #  PID	i2p.dir.pid	getPIDDir()	router.ping
      #  Config	i2p.dir.config	getConfigDir()	*.config, hosts.txt, addressbook/, ...
      #
      #  (the following all default to the same as Config)
      #
      #  Router	i2p.dir.router	getRouterDir()	netDb/, peerProfiles/, router.*, keyBackup/, ...
      #  Log	i2p.dir.log	getLogDir()	logs/
      #  App	i2p.dir.app	getAppDir()	eepsite/, ...
      
      *  Note that the router can't control where the wrapper actually puts its files.

      All these will be set appropriately in a Router Context.
      In an I2P App Context, all except Temp and PID will be the current working directory.

      Related changes:
      i2prouter:
      - Don't cd to script location, no longer required
      jbigi, cpuid:
      - Extract files from jar to temp dir, load from that dir, then
        copy to the base dir if we have permissions (and failing silently
        if we don't), so we have optimized libs and no complaints
        when we have a read-only base dir.
      logs.jsp:
      - Get wrapper log location from a property too
      - Display log file locations
      RouterLaunch:
      - If no wrapper, put wrapper.log in system temp dir
        unless specified with -Dwrapper.logfile=/path/to/wrapper.log
        or it already exists in CWD (for backward compatibility)
      - Append rather than replace wrapper.log
      - Pass wrapper log location to router as a property, so that logs.jsp can find it
      runplain.sh:
      - Add path substitution to runplain.sh on install
      - Pass I2P base dir to the router as a property
      Systray:
      - Fix NPE if no config file
      wrapper.config:
      - Put wrapper.log in system temp dir for new installs
      - Pass I2P base dir to the router as a property

2009-06-29 zzz
    * HTTP Proxy:
      - Add simple web server for "proxy.i2p" to serve
        images and CSS for the error pages
      - Take CSS out of the error pages; use internal server
        for CSS, image, and favicon
    * i2psnark build:
      - Move FetchAndAdd to static inner class
      - Fix standalone build to include i2psnark.jar since classes
        aren't in the .war anymore
      - Have standalone jetty use I2PAppContext temp directory
      - Replace launch-i2psnark.jar with launch-i2psnark script,
        since RunStandalone is in i2p.jar
      - Clean up jetty-i2psnark.xml, turn off jetty logging
      - Remove standalone build from the pkg target in the main build.xml
    * Jbigi, CPUID:
      - Reduce memory demand on startup from 4MB to 4KB each
    * NetDb: Fix an NPE on early shutdown
    * Reseeding / NetDb:
      - Move reseeding from the routerconsole app to
        the router, so that we can bootstrap an embedded router lacking a routerconsole
        (iMule or android for example), without additional modifications.
        This allows better integration between the reseeding function
        and the netDb.
      - Call reseed from PersistentDataStore, not from the
        routerconsole init, and start seeding as soon as the netdb has read
        the netDb/ directory, not when the console starts.
      - Wake up the netdb reader as soon as reseeding is done,
        rather than waiting up to 60s.
      - Don't display the reseed button on the console until the
        netdb initialization is done.
    * RouterConsoleRunner:
      - Catch a class not found error better

2009-06-29 zzz
    * Console: Convert table headers to <th> to prep for CSS changes
    * Console CSS: Move css file, make a classic theme to prep for CSS changes
    * Console: Move favicon.ico and i2plogo.png out of the .war
      so that the HTTP proxy can use them directly;
      proxy error pages must be updated next
    * NetDb stats: Normalize tunnel build stats for increased anonymity,
      effective in 0.7.6

2009-06-30 sponge
    * General cleanup on streaming and ministreaming.
      This fixes some compile warnings, and prepares for a larger fix.
      There is no code-flow changes, just lint. One warning remains as I am
      unsure exactly how to solve the problem yet.

* 2009-06-29  0.7.5 released

2009-06-29 Complication
    * Update versions, package release
    * Remove the last reference to my eepsite as a "news.xml" source,
      and likewise stop my public key from being included
      among valid release signing keys.

2009-06-25 sponge
    * Summary frame layout change so it makes sense.

2009-06-23 zzz
    * Browser Launch: Add sensible-browser, x-www-browser, defaultbrowser, and
      www-browser in an attempt to launch the user's preferred browser
    * configupdate.jsp: Cleanup
    * Installer: Include console.css!!!
    * NTCP: Try again to prevent two Event Pumpers
    * Update: Increase max retries
    * UPnP: Catch AIOOBE reported by tuna

2009-06-21 zzz
    * Browser Launch: Wait until the routerconsole is up before launching the browser
    * Installer: Fix wrapper.config parsing on windows
    * netdb.jsp: Add country chart at bottom, clean up version chart
    * News Fetcher:
      - Change default news URL, use it instead of the old one even if
        the old one is saved in the configuration, to assist in the transition
    * ReseedHandler:
      - check for upper case HREF to be compatible with apache indexes
    * Statistics Manager: post-0.7.4 cleanup
    * Transport: Treat 5.0.0.0/8 (Hamachi) as local

2009-06-17 Mathiasdm
    * desktopgui:
      - Added client and server tunnel view
        (saving does not work yet)

2009-06-17 zzz
    * PeerSelector:
      - Limit exploratory tunnels to connected peers when over
        half the connection limit (was 80%)
      - Have the high capacity tier fall back to a new connected tier
        before moving on to the not failing tier
        so that tunnel build success doesn't collapse and drive
        connections to the limit
    * PeerTestJob:
      - Limit to connected peers

2009-06-12 zzz
    * Console:
      - Move the console css from default.css in the .war to docs/themes/console/console.css,
        and support console themes in the main console with routerconsole.theme=foo
      - Remove unused NoticeHelper

    * Installer:
        Upgrade to izpack 4.3.0 and add a short script to fix Vista install problems.
        (previous izpack was 3.7.2 from 2005-04-22)
        
        izpack 4.3.0 from :
        http://dist.codehaus.org/izpack/releases/4.3.0/IzPack-install-4.3.0.jar
        SHA1 f06da6b26ac2c68fed64ab38980352989b8d8841
        (no signatures or sha1sums found on website, and the jar is unsigned)
        License: Apache 2.0
        
        upack izpack:
        java -jar IzPack-install-4.3.0.jar
        or
        java -jar IzPack-install-4.3.0.jar -console
        
        get the standalone-compiler.jar from the installation lib/ directory:
        SHA1 6d2b4a5657bfb864a333b1c4b1c0f8223aa57d80
        (no signatures or sha1sums found on website, and the jar is unsigned)
        
        This fixes the bug with the install windows centered in all the
        workspaces, not the current workspace. And who knows what other
        bugs in the last 4 years.
        
        To fix Vista (and presumably Windows 7) permissiom problems,
        add a run-privileged flag for those, and run the new fixperms.bat
        which calls icacls to add the privileges to the install directory.
        
        Add support for 6 more language packs found in the new release.
        Change from ISO3 codes to native language names.
        
        Disable creation of the i2p.tar.bz2 file in build.xml
        (distributed as i2pheadless-0.7.x.tar.bz2), as izpack 4.3.0 now
        supports headless installation with java -jar i2pinstall.exe -console.
        Update INSTALL.txt and INSTALL-headless.txt accordingly.

      - Add install and temp path substitution to wrapper.config and
        i2prouter on install

      - Change the wrapper.config classpath to one line: lib/*.jar
        This means we lose control of classpath load order, so move the windows installer
        jars copy.jar, delete.jar, and exec.jar to a new installer/ directory so
        these jars won't be in the classpath or potentially conflict, since
        copy.jar and delete.jar include FileUtil.class, and we don't want to have
        to remember to add them to the updater if we ever change FileUtil.class.
        Delete the installer/ directory in postinstall.sh since it is windows-only.

    * Watchdog: Only try to dump threads if there is a wrapper
         and we aren't on windows

* 2009-06-12  0.7.4 released

2009-06-12 Complication
    * Update versions, package release

2009-06-09 zzz
    * NTCP: Fix startup race NPE (thanks postman!)

2009-06-08 sponge
    * Last commit for this cycle. All debugging except for WARN removed.
      I can use the visit command to debug now anyway.

2009-06-08 sponge
    * Removed BOB debugging as-per zzz

2009-06-08 sponge
    * Fixed NPE and some other goofups in BOB.
    * BOB bump version

2009-06-07 zzz
    * Build file:
      - Add updaterWithJettyFixesAndGeoIP, use it in pkg for one release
      - Cleanups
    * Console:
      - netdb.jsp cleanup
      - tunnels.jsp cleanup
    * ExploratoryPeerSelector:
      - Limit to connected peers when near connection limit
    * Timestamper:
      - Use locale country if geoip unavailable
    * Transport:
      - Lower min NTCP idle time to 3m (was 5m)
      - Increase SSU conn limit by 33%
    * UPnP: Fix deprecation warning
    * Watchdog:
     - Defang him again

2009-06-06 sponge
    * Added BOB's license to licenses
    * Janitorial javadoc fixes *sigh*
    * bump to -13

2009-06-05 sponge
    * Merge and bump to -12

2009-06-05 sponge
    * BOB now cleans up tunnels, although they can take up to 5 minutes to
      disapear. This is due to the fact that the streaming lib doesn't
      actually remove the connections properly and kill them off when the
      manager is destroyed. I'm not certain if this is a bug, or a feature,
      but it sure is annoying, and you have to wait for the connections to
      time out. What should happen is the streaming lib should cause an IO
      error to the pending read or write.

2009-06-05 zzz
    * Build file:
      - Add license info for launch4j includes
    * Console:
      - 16x11 transparent flags for ch and np, thanks anonim!

2009-06-04 zzz
    * Console:
      - Update geoip file to June 3 version
      - Hide some controls if no wrapper on configservice.jsp
    * I2PTunnel:
      - Fix bug where delayed-open and close-on-idle tunnels would
        use a different tunnel pool instead of building their own
      - Add standby indication to web page
    * NetDb:
      - Try to talk directly to a floodfill if we don't know enough,
        to help integrate more quickly
      - Change a no-floodfill error to a warn
    * NetDb Stats:
      - Average TX and RX bw stats for additional anonymity,
        effective in next release
    * Reseed:
      - Limit to 200 pulled randomly from the full fetched list
    * Transport:
      - Increase default bw for new installs to 96/40
        (was 64/32). This is as high as we can go upstream
        without making the default class M.
    * Watchdog:
      - Allow disabling by property again
      - Logging tweaks

2009-05-30 zzz
    * Console:
      - config.jsp now cause graceful restart
      - More peers.jsp and profiles.jsp cleanup
      - tunnels.jsp improvements
      - Use CSS for form messages
      - Goodbye nonce spoof messages (sorry jr)
      - config.jsp: Comment out unused burst config code
      - Don't forget Serbia!
      - configadvanced.jsp cleanup
    * LoadTestManager: Delete, unused
    * Peer Selector: Make strict order opaque to hash value
    * SendGarlicMessageJob: Delete, unused
    * Session Keys:
      - Don't instantiate unused SessionKeyPersistenceHelper
      - Use TransientSessionKeyManager instead of PersistentSessionKeyManager
      - Add generics to TransientSessionKeyManager to help understand it
      - Change initial session map size to 64 (was 1024)
      - Prepare for per-destination SessionKeyManagers in ElGamalAESEngine
      - More stubs for per-destination managers in the client manager
    * Transports:
      - Adjust bids when near conn capacity
    * UDP:
      - Remove unused stats and test code
      - Only save IP when it changes
    * UPnP:
      - Prevent NPE after ParserException
      - Tweak to help startup problems?
      - Retry port forward if it fails
      - Make peers.jsp display faster
      - Lengthen POST timeout
      - More comments

2009-05-29 sponge
    * added big fat start/stop lock into BOB
    * added zap command to shut down BOB... now we need a way to start it
      after it stops. :-)

2009-05-27 Mathiasdm
    * Increase sendProcessingTime some more, add a property to configure.
      Configure with 'router.defaultProcessingTimeThrottle'.

2009-05-27 Mathiasdm
    * Increased sendProcessingTime limits and added testSuccessTime
      to avoid unwanted throttling

2009-05-26 Mathiasdm
    * Throttling extension by looking at sendProcessingTime

2009-05-26 zzz
    * Console:
      - configlogging.jsp cleanup
      - Flags tweak
    * NetDb:
      - Don't send our own hash in the don't-include list when exploring
      - Remove any pending write when removing a RouterInfo
      - Cleanup to use routerHash()
    * Streaming: Hopefuly fix infinite loop in the SYN queue handler

2009-05-25 zzz
    * GeoIP:
      - Save our own location in the config
      - Check whole netDb at startup (last try didn't work)
    * NTCP:
      - Increase routerinfo send frequency to every 90m (was 9h)
      - Don't send 3 floodfill infos at startup or with routerinfo
    * Profile Organizer: Increase min fast peers based on
      number of local destinations
    * Timestamper:
      - Use GeoIP to query a closer ntp source if available
      - Lengthen query time if well-synced
      - Cleanup

2009-05-24 mkvore
    * SAM: logging some exceptions at INFO level instead of ERROR

2009-05-24 zzz
    * Connection limits / throttle:
      - Better limits when no inbound TCP
        (limit inbound and outbound separately)
      - Don't offer to SSU introduce when near connection limit
    * Console:
      - Move flags from icons/ to docs/icons
      - peers.jsp cleanup
      - Add readme_zh.html
    * GeoIP:
      - Check netDb SSU IP too
      - Check whole netDb at startup
    * NTCP: Log who is sending us big messages
    * UPnP: Move logging from wrapper log to router log

2009-05-23 Mathiasdm
    * Router netDB:
      - Added flags to the netDB page

2009-05-22 Mathiasdm
    * desktopgui:
      - Updating works in general config
      - Switched to Swingworker threads for improved responsiveness

2009-05-21 zzz
    * Router Watchdog:
      - Log memory stats
      - Dump threads on linux
      - Restart after 20 minutes (give the dog his teeth back)

2009-05-21 zzz
    * DataStore:
      - Adjust interface to have persistent and non-persistent methods,
        to prepare for partial storage in RAM
    * ExpireRoutersJob:
      - Rewrite, not enabled yet
    * I2Punnel:
      - Increase eepsite default to 3+0 for new installs
    * PersistentDataStore:
      - Cleanup, simplify, and concurrentify
      - Tweak stats
      - Remove write limit
      - Flush to disk on shutdown
      - Don't write out what we just read in
    * Router and console:
      - Bundle geoIP files and flags in new installs,
        spiff up tunnels.jsp and profiles.jsp.
        Existing installs can get files with 'ant updaterWIthGeoIP'
        or in the console docs bundle 'ant consoleDocs'
      - Use flags for shitlist and peers.jsp too
      - Tweak tunnels.jsp to show class letters
      - Hide in-progress details on tunnels.jsp
      - Add a little color to confignav
      - Remove 'no skew' message
      - More message tweaks if no wrapper
    * TunnelManager:
      - Remove now-unused isInUse()
    * UPnP:
      - Fix up port binding, add some logging on bind fails
      - Force IPv4 only for binds

2009-05-20 Mathiasdm
    * General configuration enabled by default
    * General configuration speed tab works completely

2009-05-17 zzz
    * Merge i2p.i2p.zzz.upnp branch
     * Major changes:
      - Detect IP with UPnP
      - Open firewall ports with UPnP
      - Detect IP by checking local interface addresses
      - Enable TCP auto-IP and auto-port by default, if UDP status is "OK"
      - Network configuration page rework
     * Other stuff:
      - Remove unused verifyupdate.jsp
     * Details of the UPnP and related Transport changes:
      - Add UDP Port configuration to config.jsp
      - Don't restart router when configs change on config.jsp;
        simply rebuild router info.
      - Clean up some port config code in UDP
      - Implement UPnP enable/disable
      - Start to rework inbound configuration
      - Tweak UPnP warning messages
      - Start of callbacks from UPnP to transports
      - Tell UDP local addresses at startup
      - NTCP Port must now be either auto or configured;
        now defaults to auto; and configured now trumps auto.
        Port configuration now does not affect whether inbound
        NTCP is enabled - the host configuration alone can do that.
      - i2np.ntcp.autoip=true redefined to enable inbound only if
        SSU reachability is OK. i2np.ntcp.autoip=always for the old behavior.
        autoip default is now "true".
        i2np.ntcp.hostname=xxx now trumps i2np.tcp.autoip.
      - SSU always tells NTCP when status changes.
      - Implement config save of new IP address options
      - Implement local address and UPnP configuration of UDP address
      - Limit received port to 1024 minimum
      - Simplify bw form
      - Add config link to UPnP status
      - Make short timeouts for UPnP HTTP POST so we don't hang when
        the UPnP device goes away
      - Fix a bug in UPnP HTTP Server timeout
      - Make short timeouts for the XML parser so we don't hang when
        the UPnP device goes away - same as for HTTP POST
      - Stuff the port mapping requester into a thread so it doesn't
        delay everything for several seconds
      - Handle UPnP devices that return IP = 0.0.0.0
      - Better HTML output when no IP found
      - Tweak logging
      - Set Disposer thread name
      - Keep the control point running after we find an IGD,
        so that we get notifications of it leaving or
        coming back or replaced.
      - Detect UPnP start failure
      - Sort local addresses
      - Store last IP for future laptop mode
      - Subscribe to service, doesn't seem to do anything though,
        need to test it more
      - Change UPnP listener port defaults, allow configuration option
      - Don't notify for non-changed options on config.jsp
      - Simplify config.jsp some more
      - No longer use i2np.udp.forceIntroducers
      - Tweak UDP port qualification
      - Fix allowing low ports again
      - Add option to completely disable NTCP, for those behind nasty firewalls
      - Use SSU reachability rather than global reachability for determining NTCP reachability,
        since we are now reporting NTCP reachability too
      - Tweak the config sub-navbar
      - Don't start UPnP if we have a public interface address
      - Fix setting IP to a local interface address
      - Work on the configuration help some more
      - Rework UDP peers.jsp table a little
      - Don't let UDP bid on messages that are too long
      - Clean up the max fragments code in UDP

2009-05-17 zzz
    * Build files:
      - Remove unneeded ant.jar from package (900KB)
      - Fail on Jsp compile errors
    * FloodfillVerifyJob: Don't consider an older search result as verified
    * logs.jsp: Add link to config
    * NetDb: Lower the routerinfo expiration again
    * SusiDNS:
      - Reduce displayed entries from 300 to 100
      - Add ability to go forward or back
      - Make textareas bigger
      - Clean up file names
      - Clarify messages about filter and search

* 2009-05-16  0.7.3 released

2009-05-16 Complication
    * Update versions, package release

2009-05-12 sponge
    * BOB clean up, change println's to _log.warn, bump BOB version
    * I2PSessionMuxedImpl.java changes as per zzz, and they test OK for me.

2009-05-12 mkvore
    * SAM: fix: warnings when generating javadoc

2009-05-11 zzz
    * Connect client: Fix NPE when used with advanced i2ptunnel features
    * Context: Don't instantiate unused AdminManager
    * logs.jsp: Put critical log at the top
    * NetDb: Don't accept stores of our own LeaseSets or RouterInfo

2009-05-11 mkvore
    * SAM: fix: removed ERROR level logging when a client disconnects

2009-05-09 sponge
    * merge

2009-05-09 sponge
    * fixed OOM on lock (woops! my bad!)

2009-05-08 Mathiasdm
    * desktopgui: moved files to stop polluting the namespace
          (everything now in net.i2p.desktopgui)
    * desktopgui: some variable renaming in general configuration

2009-05-07 mkvore
    * SAM: version 3 added
    * SAM: blocking case corrected on simultaneous client connection (v.1-3)

2009-05-07 zzz
    * Add nibble.i2p to proxy list and hosts.txt

2009-05-07 zzz
    * Addressbook: Name the thread
    * Console:
      - More IE button fixes, try harder to not refresh the iframe after shutdown
      - Disable idle options for streamr client, it will never be
        idle because it pings the server
    * Floodfill Monitor: Slow down the volunteers
    * Throttle: Throttle at 90% so we throttle before we WRED

2009-05-06 Mathiasdm
    * Improvements to popup menu rightclick action
    * Added general configuration options (still not available by default)
    * General fixes
    * Added ant build options (irc says eche|on would like that ;))

2009-05-06 sponge
    * Hopefully the last fixes for BOB.
    * Fixes to prevent race in client-side I2CP and Notifier.

2009-05-03 sponge
    * More hopeful fixes for BOB.
    * Added new Robert ID to snark

2009-05-01 zzz
    * Build files:
      - Fix up susidns build file so it will work with gcj
      - Add consoleDocs target
    * Client: Fix race NPE (thanks sponge)
    * Console: fix ERR-UDP Disabled and Inbound TCP host/port not set
    * I2CP: Fix race NPE
    * I2PTunnel:
      - Try to fix locking to prevent duplicate destinations when using
        the new option new-dest-on-resume. Still not right for shared clients
        but should be better for non-shared.
    * Router console:
      - Add jbigi and cpu info to logs.jsp
    * Session key manager:
      - Log before a hang maybe
    * URL Launcher:
      - Launcher on linux was stopping after trying opera, whether it succeeded or failed.
        Now it keeps going to try firefox, etc. as designed.
      - Extend default delay from 5s to 15s so it will reliably start

2009-04-27 sponge
    * more BOB fixes, complete with warnings when things go wrong, and
      success messages when things turn around and go right. Terminates
      early so that applications wait no more than 10 seconds or so.
    * Reversed a few earlier patches that caused some odd behavior.
    * Changed some core println()'s to debugging messages.

2009-04-27 zzz
    * Build files:
      - New updaterWithJettyFixes target, build it for pkg
      - Pass compiler args down from top build.xml
    * GarlicMessageBuilder: Reduce bundled tags to 40 (was 100)
    * i2psnark: Add Postman2 tracker
    * I2PTunnel: Allow spaces in dest and proxy lists
    * NetDb:
      - Adjust RouterInfo expiration down to control memory usage
      - Display LeaseSets and RouterInfos on separate console pages
    * NTCP:
      - Correct the meanings of the i2np.ntcp.autoip and i2np.ntcp.autoport
        advanced config. If you have one of these set but not the other, you
        will have to adjust your configuration on config.jsp.
    * RouterConsole: iframe tweaks
    * StatisticsManager: Cleanup
    * Streaming: Don't let jrandom yell so loud
    * Tunnel Pool: Don't self-destruct if more than 6 IB tunnels configured

2009-04-25 sponge
    * I2PSessionMuxedImpl atomic fixes
    * BOB fixes. This should be the final bug wack. Good Luck to everybody!

2009-04-23 zzz
    * Blocklist: cleanup
    * eepget: handle -h, --help, bad options, etc.
      (http://forum.i2p/viewtopic.php?p=16261#16261)
    * Fragmenter: don't re-throw the corrupt fragment IllegalStateException,
      to limit the damage - root cause still not found
    * i2psnark: (http://forum.i2p/viewtopic.php?t=3317)
      - Change file limit to 512 (was 256)
      - Change size limit to 10GB (was 5GB)
      - Change request size to 16KB (was 32KB)
      - Change pipeline to 5 (was 3)
    * logs.jsp: Move version info to the top
    * Jetty: Fix temp dir name handling on windows, which was
      causing susidns not to start
      (http://forum.i2p/viewtopic.php?t=3364)
    * NTCP: Prevent IllegalStateException
    * PeerProfile:
      - Replace a hot lock with concurrent RW lock
      - Rewrite ugly IP Restriction code
      - Also use transport IP in restriction code
    * RouterConsole: Make summary bar a refreshing iframe
    * Transport: Start the previously unused CleanupUnreachable

2009-04-21 sponge
    * Code janitor work, basic corrections involving @Override, and
      appling final where it is important. Also fixed some equals methods
      and commented places that need fixing.

2009-04-18 Complication
    * Fix typo in "news.xml", no build number increase.

* 2009-04-18  0.7.2 released

2009-04-18 Complication
    * Update versions, package release

2009-04-17 sponge
    * fixed setIP, just be sure to distclean before building :-)
    * more lint taken care of as well.

2009-04-17 sponge
    * setIP wants to be a static method in the class, but it produces
      warnings about it being static from other code.

2009-04-17 sponge
    * Catch NPE in NTCP.
      This possibly augments fix 2009-04-11 welterde below.
    * Various LINT on NTCP sources, and removal of space-wasting
      spaces at end of lines in sources touched.

2009-04-13 Mathiasdm
    * Bugfix on tray icon updating
    * Some more work on the general configuration menu
      (currently not added to the tray icon menu yet, needs more work)
    * Tweaked the desktopgui logo

2009-04-13 Mathiasdm
    * Added I2P version and GUI version to desktopgui
    * Tweaks to the tray icon menu
    * Some starting work on a GUI general configuration menu
    * Bugfix allowing spaces in directory structure

2009-04-13 welterde
    * small fix in the eepproxy

2009-04-11 welterde
    * fixed NPE in NTCP transport

2009-04-11 sponge
    * i2ptunnel janitorial work and fixes on most locks.
      Some locks still need work, and are marked with LINT in the comment.
      Just grep for "LINT" to see where the remaining places are.

2009-04-10 sponge
    * More BOB threadgroup fixes, plus debug dump when things go wrong.
    * Fixes to streaminglib, I2CP, which are related to the TG problem.
    * JavaDocs fixups.

2009-04-08 sponge
    * More hopeful fixups to the infamous orpahned tunnel problem. *Sigh*

2009-04-08 zzz
    * IPV6/localhost:
      - Enable IPv6 stack in the JVM, hopefully won't break anything
      - Patch Jetty to support binding to IPv6 addresses
      - Allow multiple bind addresses for the router console
        in the clients.config file; for new installs the
        default is now "127.0.0.1,::1"
      - Change most instances of "localhost" to "127.0.0.1"
        throughout the code
    * Router:
      - Move some classes to private static inner

2009-04-07 sponge
    * BOB prevent jvac from optimizing out thread-group code from -10

2009-04-07 zzz
    * NTCP: Prevent occasional NPE introduced in -4
    * streamr: Synchronize DatagramMaker

2009-04-07 sponge
    * SimpleTimer2, SimpleScheduler fixed so that the threads all run from
      The main threadgroup, not in the current possible child threadgroup.
      So long as any SimpleTimer2/SimpleScheduler is started *BEFORE* any
      child threadgroups, the constructors are threadgroup safe. What would
      be super cool is if they were to be all jailed within thier very own
      threadgroup too, but, I2P isn't up to the task of this yet.
    * Fixes to BOB to ensure the above is true.

2009-04-06 sponge
    * Debugging to make SimpleTimer2 and SimpleScheduler easier to debug.
    * Fix for the config files in the GUI from mathiasdm

2009-04-04 sponge
    * Hopeful fixups to the infamous orpahned tunnel problem.
    * BOB now 0.0.5

2009-04-04 zzz
    * NTCP: Don't bid on messages too big to handle

2009-04-03 zzz
    * Console:
      - Fix bug with IE buttons not working,
        because it sends the label instead of the value
      - Display version of downloaded update
    * Update:
      - Change default to "Download and verify"
      - Change news fetch default to 24h (was 12h)

2009-04-03 sponge
    * Fix broken dependencies for BOB.jar
    * Router build version incremented to 5.

2009-04-02 zzz
    * Profiles:
      - Remove unused calculators and RateStats:
        CapacityCalculator, StrictSpeedCalculator, IsFailingCalculator;
        sendFailureSize, processSuccessRate, processfailureRate, commErrorRate,
        tunnelTestResponseTimeSlow
      - Reduced number of Rates in these RateStats:
        sendSuccessSize, receiveSize, rejectRate, failRate
      - ~5KB/profile savings total
      - Deflate speed calculation once an hour instead of once a day,
        to improve fast tier selection
      - Remove dup comment in persisted files
    * StatisticsManager - effective in 0.7.2:
      - Spoof uptime to 90m for all
      - Change tunnel stats from 10m to 60m
    * Transport:
      - Maintain a router hash -> IP map in transport,
        to support additional IP checks (unused for now)
      - Catch error on pre-2.6 kernels
      - Some concurrent conversion
      - Fix an HTML error on peers.jsp

2009-04-01 zzz
    * I2PTunnel: Fix tunnel close
      http://forum.i2p/viewtopic.php?t=3231

2009-03-30 zzz
    * I2CP:
      - Implement BandwidthLimitsMessage
      - Have i2psnark use new message, remove
        build dependency on router
    * Peer Selection:
      - Limit peers to a max % of all tunnels with
        router.maxTunnelPercentage=nn, default 33
      - Add chart to tunnels.jsp to see results

* 2009-03-29  0.7.1 released

2009-03-29 Complication
    * Update versions, package release

2009-03-27 zzz
    * Add readme_fr.html
    * License splash update
    * Catch rare TunnelGatewayMessage AIOOB, root cause unknown

2009-03-24 zzz
    * I2PTunnel:
      - Add some warnings about new features
      - Fix encrypted leasesets broken in about -4
      - Suppress log error on manual stop
      - Fix NPE on close of a tunnel not open yet
    * Transport:
      - Increase default bw to 64/32, burst 80/40
    * Tunnels: Change some fragmentation errors to warns

2009-03-16 zzz
    * help.jsp: Add some
    * I2PTunnel: Cleanup
    * I2PTunnelHTTPClient: Fix NPE on delayed open
    * I2PTunnelHTTPServer: Maybe catch an NPE
    * SOCKS: Allow .onion addresses for onioncat testing
    * Tunnel: Catch a rare AIOOB

2009-03-09 zzz
    * Client:
      - Clean up retry code
      - Bring I2CP listen error to the summary bar
        http://forum.i2p/viewtopic.php?t=3133
    * I2PSnark: Remove the http from the add torrent box
    * I2PTunnel:
      - Add persistent key option for standard and IRC clients
      - Add delay-open option for clients
      - Get regenerate-dest-on-reconnect working
      - Add default key file name
      - Add link to addressbook
      - I2PSink: Send protocol byte
    * OCMOSJ:
      - Change from 5% reply requests to at least
        once per minute, in hopes of reducing IRC drops
      - More clean up of the cache cleaning
    * Routerconsole: Don't OOM configpeer.jsp on huge blocklists

2009-02-26 zzz
    * I2CP Client: Add support for muxing
    * I2PTunnel:
      - Add new IRCServer tunnel type
      - Add SOCKS 4/4a support
      - Catch OOMs in HTTPServer
      - Name the IRCClient filter threads
      - Port Streamr to I2PTunnel
      - The beginnings of SOCKS UDP support
    * Naming: Add reverse lookup by hash
    * OCMOSJ: Clean up the cache cleaning
    * Router: Move addShutdownTask from Router to I2PAppContext
      so that apps can register more easily
    * Routerconsole:
      - Thread hard shutdown and restart requests from the routerconsole,
        and add a delay even if no tunnels, to allow time for a UI response
      - Sort the summary bar destinations
      - Move dest-to-hash converter to new helper class so we can
        use it in i2ptunnel

2009-02-22 sponge
    * BOB: Orphan tunnel issue fix, bump BOB version
    * bump to Build 6

2009-02-16 zzz
    * Streaming lib: Plug timer leak, don't send keepalives
      after close, don't disconnect hard after close

2009-02-15 zzz
    * Add licenses to all packages
    * I2PSession: Concurrent _messagesReceived
    * i2psnark: tmp file removal try #3
    * I2PTunnel:
      - Don't buffer POST data in HTTPClient
      - Display destination even when stopped
      - Enable key generation, dest modification, and
        hashcash estimation in the GUI
      - Add new CONNECT client
    * NetDb: Enforce 60s minimum leaseset publish interval
    * Streaming lib:
      - Plug connection leak
      - Move ConEvent from SimpleTimer to SimpleScheduler
      - Move RetransmissionTimer (ResendPacketEvent)
        from SimpleTimer to new SimpleTimer2
      - Move ActivityTimer and Flusher from SimpleTimer to RetransmissionTimer
      - SimpleTimer2 allows specifying "fuzz" to reduce
        timer queue churn further
    * Susidns: Fix save of new dest broken in 0.7
    * TunnelPool:
      - Allow leasesets with reduced leases for robustness and startup speed
      - Plug in-progress build leak

2009-02-07 zzz
    * ClientConnectionRunner, Shitlist, TunnelDispatcher:
      Update using concurrent
    * Streaming ConnectionHandler: Bound SYN queue and
      use concurrent to prevent blowup
    * HTTP Proxy: Fix error msg for b32 addresses
    * I2CP: Implement optional reduce tunnels on idle - not hooked
      in to i2ptunnel GUI yet - still needs tweaks
    * I2CP MessageReader: Prevent rare NPE
    * I2CP Writer: Rewrite using concurrent
    * i2psnark: Add torrent and connection count
    * I2PTunnel & I2CP:
      - Fix tunnel reduction/restore, hook in the GUI
      - Hook leaseset encryption into the GUI
      - Implement saves for all the new stuff
      - Add cancel button
      - Add b32 display for non-http servers
      - Prep for CONNECT
      - Fix error msg when connection goes away
    * NetDb: Remove all DataPublisher stuff
    * Wrapper: Remove dup timeout

2009-02-02 sponge
    * Final? cleanups to Slackbuilds.
    * ant target for Slackbuilds.

2009-02-01 sponge
    * Slackbuild files... if we can have them for Debian, why not :-)

2009-02-01 zzz
    * Convert some inner classes to static (findbugs)
    * DataHelper.readLong(): Was returning -1 on EOF instead
      of throwing exception
    * i2psnark: Increase tunnels and pipeline to 3
    * NTCP: Use a java.util.concurrent execution queue instead of
      SimpleTimer for afterSend() to reduce lock contention
    * Remove source from susimail.war, susidns.war, i2ptunnel.war (85KB)
    * Routerconsole:
      - Move common methods to new HelperBase class
      - Make reseed link a button
    * SimpleScheduler: New replacement for SimpleTimer when events
      will not be rescheduled or cancelled, to reduce SimpleTimer
      lock contention
    * Tunnel Pool:
      - Remove tunnel from participating if can't contact next hop
      - Fail outbound build faster if can't contact first hop
    * Wrapper: Remove dup timeout

2009-01-31 dream
    * Debian files

2009-01-31 sponge
    * One line BOB discarded interger fix 
      (not that it mattered at this point)

2009-01-25 zzz
    * Build files:
      - Don't bundle unneeded XML parser xercesImpl.jar (1MB)
      - Don't include unneeded stuff in Copy, Delete, Exec.jar (300KB)
    * I2CP:
      Implement new I2CP message ReconfigureSessionMessage.
      Will be used for tunnel reduction.
    * I2PTunnel Edit Pages:
      - Change default length to 2+0
      - Cleanup helper code
      - Prevent null spoofhost
      - Stub out the following new options (C=client, S=server):
        + Access list (S)
        + Certificate type (S)
        + Encrypted LeaseSet (S)
        + New dest on idle restart (C)
        + Tunnel closure on idle (C)
        + Tunnel reduction on idle (C,S)
    * I2PTunnel Socks:
      - Add support for SOCKS to GUI
      - Don't NPE on SOCKS 4, just close
      - Don't have SOCKS build a new dest for every request
      - Beginnings of SOCKS configuration by port
      - HTML error msg for attempted HTTP access
    * LeaseSet: Add encrypt/decrypt methods
    * netdb.jsp: Don't show stats by default
    * OCMOSJ: Bundle a reply when we switch tunnel or lease,
      to detect failure sooner
    * PublishLocalRouterInfoJob:
      - Delay for 5m at startup
      - Run every 20m (was 7.5m)
    * RebuildRouterInfoJob: Don't run it
    * Router: Add a keyring for decrypting leases
    * Routerconsole: Add configkeyring.jsp
    * SummaryHelper.getTransferred() move to DataHelper,
      rename to formatSize(), use on tunnels.jsp
    * Streaming, I2CP, Client Message sending:
      Pass message timeout through new I2CP message
      SendMessageExpiresMessage, so that the router
      uses the same expiration as the streaming lib.
      Should help reliability.
    * Streaming: TCB control block sharing

* 2009-01-24  0.7 released

2009-01-24 Complication
    * Update versions, package release

2009-01-17 zzz
    * NTCP: Prevent two NTCP Pumpers

2009-01-14 zzz
    * config.jsp: Fix burst seconds display
    * HTTPClient: Fix per-tunnel settings for i2cp.gzip and
      i2ptunnel.httpclient.send* (thx tino)
    * i2psnark:
      - Fix double completion message
      - Add crstrack
    * initialNews.xml: Add .de (thx echelon)
    * Message: Always distribute an inbound msg back out
      a tunnel to foil a possible latency-measuring attack
      (welterde)
    * Naming:
      - Change base32 names to *.b32.i2p
      - Add i2p.naming.hostsTxt.useB32 config
    * profiles.jsp: Remove 1m column
    * SAM: Don't build tests by default
    * Streaming:
      - Prevent a rare NPE
      - Reduce initial RTT to 8s (was 10s)
    * tunnels.jsp: Add netdb links

2009-01-08 zzz
    * addressbook: Prevent Base32 hostnames
    * build.xml: Remove readme_xx.html from updater
    * configtunnels.jsp: Fix display of outbound backup count
    * configupdate.jsp: Fix corruption of update URLs
    * i2psnark: Recognize Robert 0.3 and 4
    * ExploreJob/SearchJob - fix brokenness:
      - Give each search a minimum of time even at the end
      - Fix ExploreJob exclude peer list
      - Always add floodfills to exclude peer list
      - Don't queue keys for exploration or run ExploreJob
        if floodfill
      - Allow floodfills to return non-floodfills in
        a DSRM msg so exploration works
    * ExploreJob/SearchJob - more fixes:
      - Disable ExploreKeySelectorJob completely, just have
        StartExplorersJob select a random key if queue is empty
      - Add netDb.alwaysQuery=[B64Hash] for debugging
      - Queue results of exploration for more exploration
      - Floodfills periodically shuffle their KBuckets, and
        FloodfillPeerSelector sorts more keys, so that
        exploration works well
    * Shitlist: Reduce max time to 30m (was 60m)
    * Streaming:
      - Reduce default initial window size from 12 to 6,
         to account for the MTU increase in the last release
         and try to limit initial packet loss
      - Reduce fast retransmit threshold from 3 to 2
    * Transport: Don't shitlist a peer if we are at our
      connection limit

2009-01-03 zzz
    * config.jsp: Move the buttons up
    * configservice.jsp: Clean up and fix the broken (?)
      browser launch configuration
    * i2psnark:
      - Try again to remove the i2psnarkurl files on shutdown
      - Sort torrents with a locale-based sort
    * NetDb:
      - Expire routers with introducers after 90m.
        This should improve reachability to firewalled routers
        by keeping introducer info current.
      - Expire routers with no addresses after 90m.
      - Convert to java concurrent
    * Stats: Add router.memoryUsed, graph by default
    * Summary bar: Remove spurious UDP warning on startup
    * UpdateHandler: Make extensible for upcoming
      torrent updater

2008-12-15 zzz
    * Remove apps/ bogobot jdom pants q rome stasher syndie

2008-12-14 zzz
    * Contexts: Add int getProperty(String prop, int default)
    * I2PAppThread: Constructor fix
    * More split classes into their own files for mkvore
    * Streaming: Don't build test cases by default
    * Summary bar: Replace links with buttons
    * Transport:
      - Cleanup max connections code
      - Add i2np.udp.maxConnections
      - Set max connections based on share bandwidth
      - Add haveCapacity() that can be used for connection
        throttling in the router
      - Reject IBGW/OBEP requests when near connection limit
      - Reduce idle timeout when near connection limit
    * Tunnel request handler:
      - Require tunnel.dropLoad* stats
      - Speed up request loop
    * I2CP, HostsTxtNamingService, I2PTunnel:
      Implement Base32 Hash hostnames, via the naming service.
      Names are of the form [52-characters].i2p, where
      the 52 characters are the Base32 representation of our
      256-byte hash. The client requests a lookup of the hash
      via a brief I2CP session using new I2CP request/reply
      messages. The router looks up the leaseset for the hash
      to convert the hash to a dest. Convert the I2PTunnel
      'preview' links to use Base32 hostnames as a
      demonstration.

2008-12-08 zzz
    * ATalk: Move from core to apps
    * Blocklists: enable by default, include blocklist file
      in new installs
    * Build: Add findbugs target
    * Cleanup of removed netdb stats
    * Console:
      - Don't display restart button if no wrapper
      - Remove PRNG stats
    * Eepsite: Disable jetty webapps by default for new installs
    * i2psnark:
      - Add default i2psnark.config for new installs
      - Remove wishlist link
      - Recognize robert and i2psnarkxl clients
      - Increase max files to 256
    * Increase standalone heap size to 128MB
    * NetDb: Split classes into their own files for mkvore
    * PeerManager: Fix NPE on early shutdown
    * SusiDNS: Add textareas
    * Transport:
      - Fixes, avoid NPEs, and cleanups when NTCP and/or UDP transports disabled
      - More TCP removal cleanup
      - Clean up bandwidth limiting, centralize defaults
      - Force burst to be >= limit
      - Increase default bw to 48/24, burst 64/32
    * Tunnels: Avoid two NPEs on corrupt fragments

2008-12-01 zzz
    * i2psnark:
      - Refactor to allow running a single Snark without a SnarkManager again,
        by moving some things from SnarkManager to I2PSnarkUtil,
        having Snark call completeListener callbacks,
        and having Storage call storageListener callbacks.
        This is in preparation for using Snark for router updates.
        Step 2 is to allow multiple I2PSnarkUtil instances.
      - Big rewrite of Storage to open file descriptors on demand, and
        close them when unused, so we can support large numbers of torrents.

    * i2psnark:
      - Remove static instances of I2PSnarkUtil, ConnectionAcceptor,
        and PeerCoordinatorSet
      - Convert static classes in Snark to listeners
      - Fix Snark to work in single torrent mode again
      - Should now work with multiple single Snarks

    * i2psnark:
      - Use new I2PAppThread that does not call global listeners on OOM,
        so that OOMing apps will not shutdown the whole router.

    * i2psnark:
      - Don't create SnarkManager instance until first call,
        so it doesn't create the i2psnark dir, read the config,
        etc., for single Snark instances.
      - Don't read i2psnark.config twice; fix setting
        i2psnark.dir
      - More Snark constructor changes for calling from router
      - Make max connections per torrent configurable

    * SAM:
      - Use new I2PAppThread that does not call global listeners on OOM,
        so that OOMing SAM will not shutdown the whole router.

* 2008-12-01  0.6.5 released

2008-12-01 Complication
    * Update versions, package release, fix typo in comment

2008-11-26 zzz
    * Fix Windows UrlLauncher

2008-11-21 zzz
    * Cache DNS and negative DNS for 5m (was 1m and forever)
    * Delay shitlist cleaner at startup
    * Strip wrapper properties from client config
    * Define multiple cert type
    * Prohibit negative maxSends in streaming
    * HTML fixup on configtunnels.jsp
    * Increase wrapper exit timeout from default 15s to 30s

2008-11-20 zzz
    * I2PTunnel: Handle missing fields in edit pages better
    * Move DummyNetworkDatabaseFacade to his own file
      to help the build dependencies
    * Drop old tcp transport and old tunnel build sources
    * EepGet:
      - Better handling of 504 gateway timeout
        (keep going up to limit of retry count rather
         than just one more partial fetch)
      - Add -t cmd line option for timeout
      - Better handling of 403, 409, 503 errors
      - Don't keep going after unknown return code
      - Don't delay before exiting after a failure

2008-11-15 zzz
    * Build files:
      - Don't die if depend not available
      - Only verify Jetty hash once
      - Add streaming lib tests to depend task
    * I2CP Compression:
      - Add i2cp.gzip option (default true)
      - Add compression stats
      - Don't bother compressing if really small

2008-11-13 zzz
    * Streaming:
      - Add more info to Connection.toString() for debugging
      - Fix lifetimeMessages{Sent,Received} stats
      - Reduce RTT damping to 0.875 (was 0.9)
      - Add a stream.con.initialRTT.{in,out} stats
    * Build files:
      - Use the depend task with caching for more accurate dependencies
      - Make sure the routerconsole gets the latest router version
      - Fix addressbook repeated builds
    * HTTPClient: Add config options to pass Via, Referer,
      and User-Agent through
    * Blocklists: Fix lists with hashes only

2008-11-11 zzz
    * Streaming - Fix several bugs and improve performance
      when the initial data is larger than one MTU,
      e.g. HTTP GETs with large URLs, CGI params or cookies,
      or large HTTP POSTS:
      - Don't reject additional packets received without a
        send stream ID (i.e. sent before the SYN ACK was received)
      - Put unknown non-SYN packets on the SYN queue also
        so they won't be rejected
      - Reduce flusher delay to 250ms (was 500)
      - Flush unless window is full (was window is non-empty)
    * Streaming: Enforce a minimum MTU of 512
    * I2PTunnel: Change "interactive" max window size to 16 (was 1)
    * NetDb: Fix a deadlock caused by last checkin

2008-11-09 zzz
    * build.xml: Build speedups:
      - Don't distclean in the updaterRouter target
      - Don't make prepUpdate and prepupdateSmall depend
        on distclean
      - Don't make susimail build always clean
      - Make pkg depend on distclean to be sure
      - Clean out more routerconsole and susidns files in 'ant clean'
      - i2ptunnel, routerconsole, susidns:
        Only build WEB-INF when necessary
      - systray: Only build jar when necessary
      - Don't build i2psnark standalone for the updater target
    * configclients.jsp: Provide a link when starting a webapp
    * configtunnels.jsp:
      - Code cleanup
      - Add 4-hop option
      - Remove +/- 0-2 option
    * javadoc: Add some more package.html files
    * I2PTunnelHTTPServer: Put the requestor's dest hash
      in the request headers
    * Jetty: Add a I2PRequestLog class to log request dest hash
    * NetDb: Don't drop routerInfos if we have connectivity
      issues or other problems
    * NTCP: Lower idle timeout to 10m (was 15m)
    * Routerconsole: Replace wtf msg w/ something nicer
    * Tunnel BuildHandler: add config router.participantOnly,
      set to true to refuse OBEP and IBGW roles, should
      reduce connections significantly if set.

2008-11-02 zzz
    * Certificates:
      - Add a signed Certificate type
      - Add a main() to PrivateKeyFile to generate
        Destinations with various Certificate types
      - Add a VerifiedDestination class to check Certificates
        of various types
      - Add a HashCash library from http://www.nettgryppa.com/code/
        (no distribution restrictions)
      - Allow non-null Certificates in addressbook
    * I2PTunnel: Move some wayward stats to the I2PTunnel group
    * NamingServices: Implement caching in the abstract class
    * NewsFetcher: Fix last updated time
    * Streaming: Increase MTU to 1730 (was 960);
      see ConnectionOptions.java for analysis
    * Throttle: Reduce default max tunnels to 2000 (was 2500)
    * clients.config: Disable SAM and BOB by default for new installs

2008-10-26 zzz
    * config.jsp: Add more help
    * peers.jsp: Clean up 'Listening on' formatting
    * profiles.jsp: Don't override locale number format
    * netdb.jsp: Indicate if hidden
    * summary.jsp: Indicate if hidden
    * i2ptunnel/edit.jsp: Disable word wrap in textarea
    * Blocklist: Change logging from ERROR to WARN
    * FloodfillMonitor:
       - Fix ff count (we forgot ourselves)
       - Don't become ff if hidden
    * HandleFloodfillDatabaseLookupMessageJob:
      Send back your routerinfo with the DSRM if not ff to
      spread the word that you aren't ff anymore
    * I2Ping:
       - Add -n count option
       - Add rtt output
       - Enhance help
       - Fix option handling
    * More findbugs cleanups
    * NetDb:
       - Fix behavior when router.isHidden=true
       - Delay StartExplorersJob for 10m at startup
       - Update dbLookup profile stats in FloodOnlySearchJob
         and FloodfillVerifyStoreJob
       - Fix response time store in profile in SearchJob
    * Stats:
       - Remove unused tunnel.buildSuccess and tunnel.buildFailure
       - Remove tunnel.buildRequestTime and 5m rate stats from
         netDb, effective in next release
    * UDP:
       - Don't do peer tests when hidden
       - Don't offer to introduce when hidden
       - Don't continually rebuild routerInfo when hidden
       - Don't continually rebuild routerInfo when
         i2np.udp.internalPort is set but i2np.udp.port is not
       - Remove some unused functions

2008-10-20 zzz
    * configclients.jsp: Handle clients with no args
    * index.jsp: Add readme_nl.html (thanks mathiasdm!),
      readme_sv.html (thanks hottuna!)
    * Big findbugs cleanup
    * Client: Prevent a race causing session reconnect
    * FloodfillMonitor:
       - Don't become ff if clock skew is high
       - Rebuild routerinfo immediately when ff status changes
    * FloodOnlySearchJob: Recover better if the floodfills
      you know are no longer floodfill or are gone
    * Installer: Bump min JRE to 1.5
    * ShellCommand: Fix main()

2008-10-14 zzz
    * index.jsp: Add multilanguage support for readme.html;
      add readme_de.html (thanks devzero!)
    * configupdate.jsp, configadvanced.jsp:
      Disable word wrap in textareas
    * install*.txt: Update for 1.5
    * summary.jsp: Remove failing peer count

2008-10-10 zzz
    * Profiles: Reduce reject penalty in
      capacity calculation to avoid a congestion collapse
    * Throttle: Change reject to BANDWIDTH from CRIT on shutdown
      for improved anonymity
    * Tunnels: Implement random discard to enforce share limit
    * Tunnel Tests: Add time for outbound delay, to avoid
      congestion collapse
    * UDPPacketReader: Adjust logging
    * build files: Change to source=1.5, target=1.5
    * configpeer.jsp: Table cleanup
    * i2psnark: Change default tunnel length from 1+1 to 2+0
    * peers.jsp: Change <,> to in,out for UDP

2008-10-09 sponge
    * Update version to -3
    * BOB database threadlocking fixes

2008-10-08 sponge
    * Update version to -2
    * Bugfixes and additions to BOB

2008-10-07 sponge
    * Bugfixes and additions to streaming.
    * Added SimpleStore class in utils.
    * Fixed SimpleTimer class to allow exit.
    * BOB (Basic Open Bridge) added.

* 2008-10-05  0.6.4 released

2008-10-05 Complication
    * Update versions, package release

2008-09-29 zzz
    * i2psnark: Add codevoid link, remove mastertracker

2008-09-23 zzz
    * config.jsp: Add some reachability help
    * configpeer.jsp: Add blocklist info
    * help.jsp: Add link to German FAQ
    * tunnels.jsp: Fix inactive participating count
    * SearchReplyJob: Don't look up references to shitlisted peers
    * TunnelPeerSelector: Avoid a peer for 20s after a reject or timeout

2008-09-20 zzz
    * NetDb: Fix the totally broken "check new routers against blocklist"
      code from 3 checkins ago
    * tunnels.jsp: Sort participating tunnels by usage, display rate

2008-09-19 zzz
    * Tunnels:
      - Add missing message accounting for inbound gateways,
        we were underestimating participating traffic because of it,
        and the tunnels were classified "inactive"
      - Add participating tunnel role on tunnels.jsp

2008-09-18 zzz
    * Throttle:
      - Correctly check inbound and outbound total bw limits separately
      - Fix up and actually use the tunnel.participatingMessageCount stat,
        favor it if lower than the total bw stat, so that
        client traffic isn't included for throttle decisions
      - Reduce min message count from 60 to 40
    * Tunnel Dispatcher:
      - Add tunnel.participatingBandwidth stat
      - Remove all 3h and 24h stats

2008-09-15 zzz
    * FloodOnlySearchJob:
      - Ask non-floodfill peers if we don't know any floodfills
      - Lookup hashes in the DatabaseSearchReplyMessage if we
        don't know enough floodfills
    * NetDb: Check new routers against blocklist
    * Router: Shutdown clients first
    * Throttle:
      - Use 60s rather than 10m tunnel.participatingMessageCount stat
      - Fix a summary bar message
    * Tunnel Dispatcher: Update tunnel.participatingMessageCount
      every 20s, rather than at tunnel expiration, to maintain
      a more current stat
    * Tunnel Pool:
      - Prevent excess zero-hop tunnels
      - Always wait before looping in BuildExecutor
    * configlogging.jsp: Increase box width
    * logs.jsp: Remove unused connection log, cut wrapper log output in half

2008-09-12 zzz
    * Blocklist: Fix a log message format
    * HarvesterJob: Don't instantiate if disabled
    * i2psnark:
      - Add config i2psnark.linkPrefix to enable access to completed
        torrents from a different machine - examples:
           i2psnark.linkPrefix=file://///localserver/path/to/files/
           i2psnark.linkPrefix=http://localwebserver/path/
        (Stop i2psnark, add to i2psnark.config, restart)
      - Remove Galen and NickyB trackers
    * NetDb: Add netDb.exploreKeySet stat
    * netdb.jsp: Add parameter ?r=xxxxxx to view a single routerinfo,
      and ?r=. to view our own; change links on other pages too
    * Transport: Make 0.0.0.0/8 and 169.254.0.0/16 private

2008-09-06 zzz
    * EepGet command line: Fix byte counts after a failed resume
    * NTCP: Mark unreachable on outbound connection timeout
    * Shitlist: Fix partial shitlisting (still unused though)
    * Summary Bar: Warn if firewalled and floodfill
    * Throttle: Combine current and last bw measurement,
      reduce default max tunnels to 2500 (was 3000)
    * Tunnel BuildHandler: Logging cleanup
    * UpdateHandler: Cleanup, clarify failure message
    * DataHelper: Prepare for 999 day uptime :)

2008-08-29 zzz
    * Tunnel BuildExecutor: Debug cleanup
    * Profiles: Penalize capacity when tunnel build request times out
    * Shutdown: Call the shutdown hooks before the router shutdown
      rather than after
    * Stats: Remove tunnel.Bps.* stats when the tunnel pool is closed

2008-08-27 zzz
    * Floodfill Peer Selector: Prefer already-connected floodfill
      peer for direct RouterInfo stores, to mimimize floodfill
      connections
    * Peer Profiles: Classify connected peers as "active",
      which will help improve the fast pool
    * Transport Manager: Add isEstablished(Hash)
    * NTCP: Reduce max idle time from 20m to 15m
    * NetDb stats: Post-0.6.3 clean up

* 2008-08-24  0.6.3 released

2008-08-24 Complication
    * Update versions, package release

2008-08-20 zzz
    * Blocklists: Handle blank lines and \r\n in blocklist.txt
    * NTCP: Add connection limit, set by i2np.ntcp.maxConnections,
      default is 500 (very high for now)
    * Persistent data store: Increase write limit from 300 to 600
      so floodfill routers don't get backed up

2008-08-13 zzz
    * i2psnark: Fix OOM vulnerability by checking incoming message length
      (thanks devzero!)

2008-08-04 zzz
    * Floodfill Peer Selector:
      - Avoid peers whose netdb is old, or have a recent failed store,
        or are forever-shitlisted

2008-07-30 zzz
    * Blocklists:
      - New, disabled by default, except for blocking of
        forever-shitlisted peers. See source for instructions
        and file format.
    * Transport - Reject peers from inbound connections:
      - Check IP against blocklist
      - Check router hash against forever-shitlist, then block IP

2008-07-16 zzz
    * configpeer.jsp: New
    * i2psnark: Open completed files read-only the first time
    * profiles.jsp: Show bonuses, link to configpeer.jsp
    * PRNG: Move logging from wrapper to router log
    * SSU:
        Don't proactively reconnect until 30m idle, so
        we don't lose introducer tags prematurely

2008-07-16 Oldaris
    * Imports cleanup

2008-07-07 zzz
    * i2psnark:
      - Repair corrupted files with wrong length rather than die
      - Register shutdown hook to properly shutdown torrents when
        the router shuts down, hopefully will reduce corruption
      - Add Galen tracker
      - Add a note about how to change directory
    * HTTP Proxy: Don't show jump links for unknown jump hosts
    * KeyManager:
      - Don't write router key backup when leaseSet keys are updated
      - Synchronize to prevent concurrent writes (thanks Galen!)
      - Backup keys every 7 days instead of every 5 minutes
    * LoadTestManager: Don't instantiate, it's disabled 
    * Router console: Flag placeholder pages as noncacheable
    * Streaming lib:
      - Change some logging from WARN to INFO
      - Clean up toString()
    * SSU:
      - Try to pick better introducers by checking shitlist,
        wasUnreachable list, failing list, and idle times
      - To keep introducer connections up and valid,
        periodically send a "ping" (a data packet with no data and no acks)
        to everybody that has been an introducer in the last two hours
      - Add a stat udp.receiveRelayRequestBadTag, make udp.receiveRelayRequest only for good ones
      - Remove some 60s and 5m stats, leave only the 10m ones
      - Narrow the range for the retransmit time after an allocation fail
      - Adjust some logging

2008-06-30 zzz
    * configstats.jsp: Fix NPE when no stats checked (thanks nothome27!)
    * i2psnark:
      - Fix NPE caused by race (thanks echelon!)
      - Add mastertracker, remove de-ebook
    * NTCP:
      - Try to fix 100% CPU, caused perhaps by JVM NIO bug...
      - Fix failsafe stats
    * PersistentDataStore: More leaseSet code cleanup
    * SimpleTimer: Change congestion message from error to warn

2008-06-24 zzz
    * FloodfillMonitorJob: Change range from 5-7 to 4-6
    * NTCP: Remove getIsInbound(), duplicate of isInbound()
    * PersistentDataStore: Don't try to remove nonexistent leaseSet files
    * Router console: add placeholder pages for i2psnark, i2ptunnel,
      susidns, and susimail for use when the .wars are not running
    * Streaming lib: Increase max window size to 128

2008-06-22 welterde
    * Optimize I2PDatagramDissector

2008-06-20 zzz
    * configclients.jsp: Add start button for clients and webapps.
    * PRNG: Add two stats
    * Summary bar:
      - Display Warning for TCP private IP address
      - Display PRNG stats
    * OutNetMessage: Change cache logging from WARN to INFO

2008-06-17 zzz
    * Comm System: Add new STATUS_HOSED for use when UDP bind fails
    * Summary bar: Display helpful errror message when UDP bind fails
    * UDP: Don't bid when UDP bind fails
    * configclients.jsp: Implement saves for clients and webapps.

2008-06-16 zzz
    * UDP: Prevent 100% CPU when UDP bind fails;
      change bind fail message from ERROR to CRIT
    * Refactor LoadClientAppsJob.java, move some functions to new
      ClientAppConfig.java, to make them easily available to
      new configclients.jsp
    * RouterConsoleRunner: Use a new config file, webapps.config,
      to control which .wars in webapps/ get run. Apps are enabled
      by default; disable by (e.g.) webapps.syndie.startOnLoad=false
      Config file is written if it does not exist.
      Implement methods for use by new configclients.jsp.
    * configclients.jsp: New. For both clients and webapps.
      Saves are not yet implemented.

2008-06-10 zzz
    * Floodfill: Add new FloodfillMonitorJob, which tracks active
      floodfills, and automatically enables/disables floodfill on
      Class O routers to maintain 5-7 total active floodfills
    * NetDb Stats:
      - Remove several more stats
      - Don't publish bw stats in first hour of uptime
      - Publish floodfill stats even if other stats are disabled
      - Changes not effective until 0.6.2.1 to provide cover.
    * Throttle: Use BANDWIDTH rather than CRIT as the rejection reason at
      startup, so peers don't list us as failing.
    * graphs.jsp: Fix a bug where it tries to display the combined
      bandwidth graph when it isn't available

2008-06-09 zzz
    * Propagate i2.i2p.i2p-0.6.2.1-pre branch to i2p.i2p

2008-06-09 zzz
    * Reachability: Restrict peers with no SSU address at all from inbound tunnels
    * News:
      - Add display of last updated and last checked time
        on index.jsp and configupdate.jsp
      - Add a function to get update version (unused for now)
    * config.jsp: Add another warning

2008-06-07 zzz
    * NetDb: Tweak some logging on lease problems
    * Shitlist:
      - Add shitlistForever() and isShitlistedForever(), unused for now
      - Sort the HTML output by router hash
    * netdb.jsp:
      - Sort the lease HTML output by dest hash, local first
      - Sort the router HTML output by router hash

2008-06-06 zzz
    * LeaseSet:
      - Sort the leases by expiration date in TunnelPool.locked_buildNewLeaseSet()
        to make later LeaseSet comparisons reliable. This cleans up the code too.
      - Fix broken old vs. new LeaseSet comparison
        in ClientConnectionRunner.requestLeaseSet(),
        so that we only sign and publish a new LeaseSet when it's really new.
        Should reduce outbound overhead both in LeaseSet publishing and LeaseSet bundling,
        and floodfill router load, since locked_buildNewLeaseSet() generates
        the same LeaseSet as before quite frequently, often just seconds apart.

2008-06-05 zzz
    * LeaseSet - code cleanup:
      - Add exception to enforce max # of leases = 6, should be plenty
      - Rewrite TunnelPool.locked_buildNewLeaseSet() so it doesn't add lots of
        leases and then immediately remove them again, triggering
        the new leaseSet size exception
      - Remove the now unused LeaseSet.removeLease(lease) and
        LeaseSet.removeLease(index)
      - Store first and last expiration for efficiency
    * Peer Profiles - Preparation for using bonuses:
      - Use CapacityBonus rather than ReachablilityBonus in the Capacity calculation
      - Persist CapacityBonus rather than ReachabilityBonus
      - Include SpeedBonus in the Speed calculation
      - Prevent negative values in Speed and Capacity when using bonuses
      - Clean up SpeedCalculator.java
    * HTTP Proxy error pages: Don't say eepsites are 'temporarily' down since we don't know
    * Add some config files for a future small distribution
    * configtunnels.jsp: Add warnings for <= 0 and >= 4 hop configurations

2008-06-01 zzz
    * Client Apps: Add new parameter for clients.config,
        clientApp.x.startOnLoad=false, to disable loading
        (for SAM for example). Defaults to true of course.
    * Logging: Move common WARN output to DEBUG so we can ask users to
        set the default log level to WARN without massive spewage
    * ProfileOrganizer: Restrict !isSelectable() (i.e. shitlisted) peers from the High Capacity tier,
      not just the Fast tier, since we don't use them for tunnels anyway
    * SAM: Add some compiler flexibility to two obscure makefiles
    * i2psnark: Change displayed peer idents to match that shown by bytemonsoon
      (sponge's suggestion)
    * summary bar:
      - Hide ident, provide a tooltip and a link
      - Add a warning if you are firewalled and class O

2008-06-07 Complication
    * Fix version in news.xml so it could be published

* 2008-06-07  0.6.2 released

2008-06-07 Complication
    * Write announcement and prepare for release

2008-05-29 zzz
    * Fix up initialNews.xml

2008-05-27 zzz
    * Transport:
      - NTCP and UDP: Don't bid to connect to private IP addresses, mark unreachable
      - UDP: Don't bid when IP address missing, mark unreachable

2008-05-26 zzz
    * Throttle: Set a default router.maxParticipatingTunnels = 3000 (was none)
    * Stats: Add a fake uptime if not publishing stats, to get participating tunnels
    * build.xml:
      - Add an updaterSmall target which includes only the essentials
      - Add an updaterRouter target which includes only i2p.jar and router.jar
      - Clean up the build file some 
      - Remove empty eepsite/ and subdirs from i2pupdate.zip
    * configtunnels.jsp: Add warning
    * i2psnark: Catch a bencode exception (bad peer from tracker) earlier
    * i2psnark-standalone: Fix exception http://forum.i2p/viewtopic.php?p=12217

2008-05-22 welterde
    * Change jetty download location in build script

2008-05-20 zzz
    * Reachability:
      - Call the previously unused profile.tunnelTestFailed()
        (redefined to include a probability argument)
        and severely downgrade a peer's capacity upon failures,
        depending on tunnel length and direction.
        This will help push unreachable and malicious peers
        out of the High Capacity tier.
      - Put recent fail rate on profiles.jsp
    * ProfileOrganizer: Logging cleanup
    * eepsite_index.html: Update add-host and jump links
    * HTTP Proxy: Remove trevorreznik jump server from list

2008-05-20 welterde
    * implemented PrivateKeyFile

2008-05-18 zzz
    * Throttle: Reject tunnels for first 20m uptime (was 10m)
    * TunnelPeerSelectors:
       - Re-enable strict ordering of peers,
         based on XOR distance from a random hash
       - Restrict peers with uptime < 90m from tunnels (was 2h),
         which is really 60m due to rounding in netDb publishing.
    * i2psnark:
       - Limit max pipelined requests from a single peer to 128KB
         (was unlimited; i2p-bt default is 5 * 64KB)
       - Increase max uploaders per torrent to 6 (was 4)
       - Reduce max connections per torrent to 16 (was 24) to increase
         unchoke time and reduce memory consumption
       - Strictly enforce max connections per torrent
       - Choke more gradually when over BW limit
    * help.jsp: Add a link to the FAQ
    * peers.jsp: Fix UDP direction indicators
    * hosts.txt: Add update.postman.i2p

2008-05-12 zzz
    * Outbound message:
      - Tweak the cache key for efficiency
    * Stats:
      - Require two udp stats when stats.full=false, caused NPE on peers.jsp
    * Summary bar:
      - Add messages when dropping tunnel requests due to load
    * Update Handler:
      - Add postman to the list
    * i2psnark:
      - Randomize the PeerCheckerTask start times to make global limiting
        work better
      - Calculate bw limits using 40s rather than 4m averages to make
        bw limiting work better
      - Change default bw limit from uplimit/3 to uplimit/2 due to
        overhead reduction from the leaseset bundling change
    * libjbigi:
      - Add documentation on dynamic build option
      - Add two speed tests to the build script
      - Clean up the build script, make it easier to build dynamic

2008-05-10 zzz
    * NetDb: Don't write the my.info file to disk, it isn't used for anything
    * Stats:
      - Simplify oldstats.jsp if no events in a stat
      - Fix the hosed inNetPool.droppedDeliveryStatusDelay stat
        (caused by an SSU hack)
    * Update Handler:
      - Add option to download and verify only
      - Add distinct error message if version check fails

2008-05-09 welterde
    * Add an update URL to the list

2008-05-07 zzz
    * Reachability:
      - Restrict peers requiring introducers from inbound tunnels,
        since it's slow and unreliable... and many of them advertise
        NTCP, which seems unlikely to work
      - Provide warning on summary bar if firewalled with inbound NTCP enabled
    * Stats: Remove the bw.[send,recv]Bps[1,15]s stats unless
      log level net.i2p.router.transport.FIFOBandwidthLimiter >= WARN
      at startup (you didn't get any data unless you set the log level anyway)
    * oldstats.jsp: Don't put 2 decimal places on integer event counts
    * Remove the Internals link from the menu bar
    * i2psnark: Extend startup delay from 1 to 3 minutes

2008-05-06 welterde
    * HTTP Proxy: Add i2jump.i2p jump service

2008-05-05 zzz
    * NetDb Stats: Cleanup of commented out stats
    * Outbound message:
      - Fix a couple of tunnel cache cleaning bugs
      - Cache based on source+dest pairs rather than just dest
      - Send the reply leaseSet only when necessary,
        rather than all the time (big savings in overhead)
      - Enable persistent lease selection again
      - Logging tweaks
    * Reachability:
      - Restrict <= .32 SSU-only peers from inbound tunnels,
        since they don't know if they are unreachable
      - Have SSU bid aggressively when it has less than 3 peers, so
        we can determine our IP address and do peer testing.
        Otherwise a router may never determine its IP address or reachability status.
    * Summary bar:
      - Add reachability status
      - Add participating tunnel acceptance status
    * Throttle: Reject tunnels for first 10m uptime
    * I2PTunnel: Change default outproxy to false.i2p
    * profiles.jsp: Add router version

* 2008-04-26  0.6.1.33 released

2008-04-20 zzz
    * Outbound message/Reachability:
      - Fix a bug from -19 causing the persistent lease selection
        removed in -17 to be back again
      - Use netDb-listed-unreachable instead of detected-unreachable
        for exclusion of unreachable peers from selected leases,
        as there are potential anonymity problems with using
        detected-unreachable
      - Tweak logging some more
    * NetDb stats: Remove a couple more including the inefficient stat_identities

2008-04-17 zzz
    * Reachability:
      - Track unreachable peers persistently
        (i.e. separately from shitlist, and not cleared when they contact us)
      - Exclude detected unreachable peers from inbound tunnels
      - Exclude detected unreachable peers from selected leases
      - Exclude detected unreachable floodfill peers from lookups
      - Show unreachable status on profiles.jsp

2008-04-16 zzz
    * SSU/Reachability:
      - Extend shitlist time from 4-8m to 40-60m
      - Add some shitlist logging
      - Don't shitlist twice when unreachable on all transports
      - Exclude netDb-listed unreachable peers from inbound tunnels;
        this won't help much since there are very few of these now
      - Remove 10s delay on inbound UDP connections used for the
        0.6.1.10 transition
      - Track and display UDP connection direction on peers.jsp
      - Show shitlist status in-line on profiles.jsp

2008-04-15 zzz
    * SSU Reachability/PeerTestManager:
      - Back out strict peer ordering until we fix SSU
      - Back out persistent lease selection until we fix SSU
      - Fix detection of UDP REJECT_UNSOLICITED by recording status on expiration
      - Increase known Charlie time to 10m; 3m wasn't enough
      - Don't continue retransmitting peer test if we know Charlie
      - Don't run multiple peer tests at once
      - Tighten test frequency range to 6.5-19.5m, was 0-26m

2008-04-12 zzz
    * Addressbook: Disallow '.-' and '-.' in host names
    * NTCP: Don't drop a connection unless both directions are idle;
            Fix idle time for outbound connections
    * Outbound message: Make sure cached lease is in current leaseSet
    * Stats: Put all NetworkDatabase stats in same group
    * TunnelPool: Stop building tunnels and leaseSets after client shutdown
    * i2psnark: Add locking to prevent two I2CP connections

2008-04-07 zzz
    * i2psnark:
      - Implement upstream bandwidth limiting
      - Fix a rare NPE at startup/shutdown
      - Really increase retries for .torrent fetch
    * profiles.jsp: Minor cleanup
    * DataHelper: Only format < 5s as ms
    * Eepget: Fix percentage output on command line eepget retries
    * Lower partipating message priority from 400 to 200
    * NTCP: Add a debug message
    * Outbound message: Minor cleanup

2008-03-30 zzz
    * ExploratoryPeerSelector: Try NonFailing even more
    * HostsTxtNamingService: Add reverse lookup support
    * Outbound message: Minor cleanup
    * i2psnark TrackerClient: Minor cleanup
    * checklist.txt: Minor edit
    * hosts.txt: Add perv.i2p, false.i2p, mtn.i2p2.i2p
    * i2ptunnel.config: Change CVS client to mtn
    * netdb.jsp: Show leaseSet destinations using reverse lookup
    * profiles.jsp: First cut at showing floodfill data

2008-03-27 zzz
    * Send messages for the same destination to the same inbound
      lease to reduce out-of-order delivery.
    * ExploratoryPeerSelector: Back out the floodfill peer exclusion
      for now, as it prevents speed rating of those peers

2008-03-26 zzz
    * ReseedHandler: Support multiple urls,
      add netdb.i2p2.de as a 2nd default

2008-03-25 zzz
    * i2psnark:
      - Add support for secondary open trackers
      - Refactor and simplify the TrackerClient code
      - Add welterde's tracker to the default list
      - Don't have eepget retry announces
      - Slow down tracker contacts if they've failed for a while
      - Add some debug support showing connections (?p=2)
    * hosts.txt: Add nickyb.i2p, tracker.welterde.i2p

2008-03-22 zzz
    * NewsFetcher: Fix bug causing fetch every 10m

2008-03-22 zzz
    * Tunnel Testing:
      - Fix counting so it really takes 4 consecutive failures
        rather than 4 total to remove a tunnel
      - Credit or blame goes to the exploratory tunnel as well
        as the tunnel being tested
      - Adjust tunnel test timeout based on tunnel length
    * ExploratoryPeerSelector: Tweak logging
    * ProfileOrganizer: Adjust integration calculation again
    * build.xml: Add to help
    * checklist.txt: Tweak
    * readme.html: Fix forum links
    * netDb: Remove tunnel.testFailedTime

2008-03-19 zzz
    * ExploratoryPeerSelector:
      - Exclude floodfill peers
      - Tweak the HighCap vs. NonFailing decision; try NonFailing
        at least a minimum % of the time
    * i2psnark: Increase retries for .torrent fetch
    * IRC Proxy: Prevent mIRC from sending an alternate DCC request
      containing an IP
    * readme.html: Reorder some items
    * Stats: Add some more required stats
    * Streaming lib: Fix slow start to be exponential growth,
      fix congestion avoidance to be linear growth.
      Should speed up local connections a lot, and remote
      connections a little.

2008-03-14 zzz
    * Floodfill Search:
       - Prefer heard-from, unfailing, unshitlisted floodfill peers

2008-03-14 zzz
    * ProfileOrganizer:
       - Use more recent stats to calculate integration
       - Show that fast peers are also high-capacity on profiles.jsp
    * readme.html: Update Syndie link
    * TunnelPool: Update comments
    * netDb: Report 1-2h uptime as 90m to further frustrate tracking,
      get rid of the 60s tunnel stats
      (effective as of .33 to provide cover)

2008-03-13 zzz
    * Floodfill Search:
       - Fix a bug that caused a single FloodfillOnlySearchJob
         instance to be run multiple times, with unpredictable
         results
       - Select ff peers randomly to improve reliability
       - Add some bulletproofing

2008-03-11 zzz
    * ProfileOrganizer:
       - Don't require a peer to be high-capacity to be
         well-integrated (not used for anything right now,
         but want to get it right for possible floodfill verification)
       - Don't fall back to median for high-capacity threshold
         if the mean is higher than the median, this prevents
         frequent large high-capacity counts
       - Fix high-capacity selector that picked one too many
    * Console: put well-integrated count back in the summary

2008-03-10 zzz
    * EepGet: Fix byte count for bytesTransferred status listeners
      (fixes command line status)
    * UpdateHandler:
       - Fix byte count display
       - Display final status on router console
       - Don't allow multiple update jobs to queue up
       - Increase max retries
       - Code cleanup
       - Don't show 'check for update' button when update in progress
       - Enhance error messages
    * NetDb: Comment out published netDb stats disabled for .32

2008-03-08 zzz
    * TunnelPeerSelectors: Implement strict ordering of peers,
      based on XOR distance from a random hash
      separately generated for each tunnel pool

2008-03-07 zzz
    * Naming: Optimize lookups for a destkey
    * ProfileOrganizer, TunnelPoolSettings, ClientPeerSelector:
      - Prevent peers with matching IPs from joining same tunnel.
        Match 0-4 bytes of IP (0=off, 1=most restrictive, 4=least).
        Default is 2 (disallow routers in same /16).
        Set with router.defaultPool.IPRestriction=x
      - Comment out unused RebuildPeriod pool setting
      - Add random key to pool in preparation for XOR peer ordering
    * SusiMail: Add 'Create Account' link
    * TunnelDispatcher: Change a common wtf error to a warn

2008-03-05 zzz
    * Naming: Make HostsTxt the sole default NamingService
      (was Meta = PetName + HostsTxt)
    * Naming: Add two new experimental NamingServices, EepGet and Exec,
      not enabled by default -
      see source comments in core/java/src/net/i2p/client/naming
      for configuration instructions
    * i2psnark: Don't do a naming lookup for Base64 destkeys
    * i2psnark: Add a StartAll button
    * Stats: Add code to disable most stats to save memory.
      Set on configstats.jsp or set stat.full=false to disable the stats.
      (true by default for now)

2008-03-09 Complication
    * Give the Jetty build file ability to ask permission
      before downloading the Jetty archive from the web,
      and to verify its SHA1 + MD5 hashes. Adjust the main build file
      in accordance with this change.
    * Improve the release checklist.

* 2008-03-09  0.6.1.32 released

2008-03-07 zzz
    * Update news and version numbers

2008-03-01 zzz
    * Fix netdb.knownLeaseSets count reported by floodfill routers
      (was broken by -3)

2008-02-27 zzz
    * i2ptunnel: Add 3-hop option to edit.jsp to match configtunnels.jsp
    * i2psnark: Remove orion and gaytorrents from default tracker list
    * Remove orion from jump list and from eepsite_index.html
    * Jbigi: Change jbigi version to 4.2.2 in build scripts - tested by amiga
    * Capitalize OutboundMessageDistributor job name
    * TunnelPool: Add a warning if all tunnels are backlogged

2008-02-26 zzz
    * Reintroduce NTCP backlog pushback, with switch back to
      previous tunnel when no longer backlogged
    * Catch an nio exception in an NTCP logging statement if loglevel is WARN
    * IRC Proxy: terminate all messages with \r\n (thanks TrivialPursuit!)

2008-02-21 zzz
    * Raise inbound default bandwidth to 32KBps
    * Fix config.jsp that showed 0KBps share bandwidth by default

2008-02-19 zzz
    * Addressbook: Disallow '--' in host names except in IDN,
      add some reserved host names
    * I2PTunnel: Clarify edit form
    * NetDb: Remove many stats from netDb, effective as of .32
    * profiles.jsp: Display capabilities
    * Tunnels: Enforce max tunnel length of 8, catch an index error
      http://forum.i2p/viewtopic.php?t=2561

2008-02-16 zzz
    * Fix race in TunnelDispatcher which caused
      participating tunnel count to seesaw -
      should increase network capacity
    * Leave participating tunnels in 10s batches for efficiency
    * Update participating tunnel ratestat when leaving a tunnel too,
      to generate a smoother graph
    * Fix tunnel.participatingMessageCount stat to include all
      participating tunnels, not just outbound endpoints
    * Simplify Expire Tunnel job name

2008-02-13 zzz
    * PersistentDataStore: Write out 300 records every 10 min
      rather than 1 every 10 sec;
      Don't store leasesets to disk or read them in
    * Combine rates for pools with the same length setting
      in the new tunnel build algorithm
    * Clarify a log message in the UpdateHandler

2008-02-13 zzz
    * Make graphs clickable to get larger graphs
    * Change SimpleTimer CRIT to a WARN, increase threshold
    * Checklist update

2008-02-11 welterde
    * Fix an NPE in UDP http://forum.i2p/viewtopic.php?t=2545

2008-02-10 zzz
    * Add new tunnel build algorithm (preliminary)
    * Change NTCP backlogged message from error to warning
    * Checklist updates

* 2008-02-10  0.6.1.31 released

2008-02-10 Complication
    * Update news and version numbers

2008-02-06 zzz
    * build.xml: Add some apps to javadoc
    * checklist.txt: Add some things
    * news.xml: make links relative
    * runplain.sh: Add some comments
    * wrapper.config: Add some comments

2008-02-05 Complication
    * Change the dates too (sorry for such forgetfulness!)

2008-02-04 Complication
    * Also use the new key for checking, and add it into news.xml

2008-02-04 Complication
    * Added my release signing key into TrustedUpdate.java

2008-01-31 zzz
    * NewsFetcher: Change fetch failed from error to warning
    * installer: Fix URL and "email"
    * checklist.txt: New release checklist

2008-01-29 zzz
    * Addressbook: Change default subscription
    * ConfigUpdateHandler: Change default news URL
    * initialNews.xml: Update version to .31
    * news.xml: More updates
    * hosts.txt: Add i2p-projekt.i2p
    * readme.html: More URL updates
    * SusiDNS: Change references to default subscription

2008-01-28 zzz
    * news.xml: Updates, still preliminary
    * ReseedHandler: Change default URL
    * i2ptunnel.config: Change default outproxies
    * readme.html: Change *.i2p.net URLs
    * help.jsp: Change *.i2p.net URLs
    * eepsite_index.html: Change stats.i2p addressbook subscription URL
    * hosts.txt: Add krabs.i2p, true.i2p, www.i2p2.i2p

* 2008-01-28  0.6.1.30-20 converted from CVS to MTN

2008-01-08 zzz
    * addressbook: Limit size of subscribed hosts.txt,
        don't save old etag or last-modified data
    * EepGet: Add some logging,
        enforce size limits even when size not in returned header,
        don't return old etag or last-modified data,
        don't call transferFailed listener more than once
    * Sign my update signing key
    * NewsFetcher: add last-modified support, reduce number of retries
    * Error pages: add icon and logo,
        clarify 'destination not found' and 'proxy not found' pages

2008-01-07 zzz
    * profiles.jsp formatting cleanup
    * NTCP: Reduce max idle time from 60m to 20m
    * NTCP: Fix idle time on connections with zero messages,
      correctly drop these connections

2008-01-03 zzz
    * addressbook: Do basic validation of hostnames and destkeys
    * susidns: Add support for the private addressbook,
      update the text and links somewhat

2008-01-02 zzz
    * Add stats.i2p to the jump list
    * Impose 20MB limit on POSTs and catch OOMs in POST
    * eepsite_index.html: add stats.i2p services
    * addressbook: log source of new keys; disallow dests > 516 bytes
    * addressbook: convert hostnames to lower case to prevent duplicates
    * susidns: generalize references to orion

2007-12-29 zzz
    * Tweak IRC inbound PONG filtering to fix xchat/BitchX lagometers
    * Allow commas in router.trustedUpdateKeys and router.updateURL again
    * Change default news host from dev.i2p.net to dev.i2p
    * Change jetty timeout from 30 to 60 sec (thanks sponge!)

2007-12-28 zzz
    * Add zzz's update signing key

2007-12-26 Complication
    * Improve reseed handler (less repetitive code,
      avoid reporting errors when less than 10% of fetches fail)

2007-12-26 Complication
    * Escape both CR, LF and CR LF line breaks in Router.saveConfig()
      and unescape them in DataHelper.loadProps() to support
      saving and loading config properties with line breaks
    * Change the update URLs textbox into a textarea like keys have,
      so different URLs go on different lines
    * Modify TrustedUpdate to provide a method which supplies a key list
      delimited with CR LF line breaks
    * Modify DEFAULT_UPDATE_URL to supply a default URL list
      delimited with CR LF line breaks
    * Modify selectUpdateURL() to handle URL lists
      delimited by any kind of line breaks
    * Start saving trusted update keys
    * Improve formatting on configupdate.jsp

2007-12-22 zzz
    * Add support for multiple update URLs
    * Change default for update to use i2p proxy,
      add several URLs as defaults
    * Enable trusted key form on configupdate.jsp
    * Clarify the 'destination not found' error page

2007-12-16 zzz
    * i2psnark: remove anonymitytracker from default list

2007-12-10 zzz
    * Fix NPE in CLI TrustedUpdate keygen

2007-12-02 Complication
    * Commit SAM v2 patch from mkvore (thank you!)
    * Minor reformatting to preserve consistent whitespace
      in old SAM classes (new classes unaltered)

2007-12-01 Complication
    * Separate the checks "does Jetty .zip file need downloading"
      and "does Jetty .zip file need extracting" in the Jetty buildfile.
      First download (unless already done), then extract (unless done).

2007-11-26 zzz
    * i2psnark: add timeout for receive inactivity

2007-11-24 zzz
    * i2psnark: increase streaming lib write timeout to 240 sec and change
      timeout action from "ping" to "disconect", as the fix in .30 to
      honor options on outbound connections led to hung outbound connections
      (bitfield never transmitted, connection never dropped)

2007-11-06 jrandom
    * add i2host.i2p to the jump list

2007-10-11 zzz
    * IRC Proxy: Fix several possible anonymity holes:
      - Block CTCP in NOTICE messages
      - Block CTCP anywhere in PRIVMSG and NOTICE, not just at first character
      - Check for lower case commands
    (Thanks sponge!)

2007-10-07  jrandom
    * back out the NTCP backlog pushback, as it could be used to mount an
      active anonymity attack.

* 2007-10-07  0.6.1.30 released

2007-10-07  Complication
    * Fix an issue in EepGet whereby sending of "etag" and "lastModified" headers
      broke retrying.

2007-09-27  zzz
    * Implement pushback of NTCP transport backlog to the outbound tunnel selection code
    * Clean up the NTCP and UDP tables on peers.jsp to be consistent,
      fix some of the sorting

2007-09-22  zzz
    * Send messages for the same destination out the same outbound
      tunnel to reduce out-of-order delivery.

2007-09-19  zzz
    * i2psnark: Fix broken multifile torrent Delete;
        cleanup Storage resources in AddTorrent;
        don't autostart torrent after Create

2007-09-18  zzz
    * eepsite_index.html: Add links to trevorreznik address book
    * streaming lib: Fix SocketManagerFactory to honor options on outbound connections
    * streaming lib: Fix setDefaultOptions() when called with a ConnectionOptions parameter
    * i2psnark: Don't make outbound connections to already-connected peers
    * i2psnark: Debug logging cleanup

2007-09-14  zzz
    * eepget: Increase header timeout to 45s
    * HTTP proxy: Return a better error message for localhost requests
    * tunnels: Fix PooledTunnelCreatorConfig memory leak

2007-09-09  zzz
    * eepget: Add support for Last-Modified and If-Modified-Since
    * addressbook: Finish incomplete support for Last-Modified

2007-09-08  zzz
    * eepget: Copy over SocketTimeout.java file from syndie

2007-09-07  jrandom
    * eepget: Merge timeout support from syndie

* 2007-08-23  0.6.1.29 released

2007-08-12  zzz
    * readme.html - Add inproxy.tino.i2p, replace search.i2p with eepsites.i2p,
      tweak the eepsite and troubleshooting sections

2007-08-11  zzz
    * Add stats for individual tunnel rates (nice when graphed)
    * i2psnark: Fix outbound tunnel nickname

2007-08-05  Complication
    * Update the sharing calculator on config.jsp
      and explain the trade-off even more thoroughly.

2007-08-04  Complication
    * Lower the threshold between the K and L bandwidth class,
      so that K is now < 12 KB/s, instead of <= 16 KB/s.
      Hopefully this lets people with 128 kbit/s (16 KB/s) upload lines
      participate in routing, if they keep the default share percentage.

2007-07-16  zzz
    * i2psnark: Add tooltip info for choked/uninterested

2007-07-16  zzz
    * Make selection of graphed data configurable via configstats.jsp,
      remove most of the default graphs to save some memory

2007-07-15  zzz
    * Add current values to graph legends
    * Fix up previous Rate fix to check for divide by zero

2007-07-14  Complication
    * Take the post-download routerInfo size check back out of ReseedHandler,
      since it wasn't helpful, and a lower limit caused false warnings.
    * Give EepGet ability to enforce a min/max HTTP response size.
    * Enforce a maximum response size of 8 MB when ReseedHandler
      downloads into a ByteArrayOutputStream.
    * Refactor ReseedHandler/ReseedRunner from static to ordinary classes,
      change invocation from RouterConsoleRunner accordingly.
    * Add an EepGet status listener to ReseedHandler to log causes of reseed failure,
      provide status reports to indicate the progress of reseeding.
    * Enable icon for default eepsite, and the index page
      of the router console (more later).

2007-07-14  zzz
    * Clean up graphs.jsp - set K=1024 where appropriate,
      output image sizes in html, catch ooms, other minor tweaks
    * Fix current event count truncation which fixes graphs with low
      60-sec event counts displaying high values
      (bw.* and router.* graphs for example were 1.5x too high)
      Affects all "events per period" (non-lifetime) counts.

2007-07-09  zzz
    * i2psnark: give a better error message for a non-i2p torrent

2007-07-07  zzz
    * Add auto-detect IP/Port to NTCP. When enabled on config.jsp,
      SSU will notify/restart NTCP when the external address changes.
      Now you can enable inbound TCP without a static IP or dyndns service.

2007-07-04  zzz
    * Display calculated share bandwidth and remove load testing
      on config.jsp

2007-07-01  zzz
    * Replace broken option i2np.udp.alwaysPreferred with
      i2np.udp.preferred and adjust UDP bids; possible settings are
      "false" (default), "true", and "always".
      Default setting results in same behavior as before
      (NTCP is preferred unless it isn't established and UDP is established).
      Use to compare NTCP and UDP transports.

2007-06-27  jrandom
    * fix for a streaming lib bug that could leave a thread waiting
      indefinitely (thanks Complication!)

2007-06-16  Complication
    * First pass on EepGet and ReseedHandler improvements,
      please avoid use on routers which matter!
    * Give EepGet ability of downloading into an OutputStream,
      such as the ByteArrayOutputStream of ReseedHandler.
    * Detect failure to reseed better, report it persistently
      and more verbosely, provide a link to logs
      and suggest manual reseed.

2007-05-06  Complication
    * Fix the build.xml file, so the preppkg build target won't try copying files
      which became deprecated with the old Syndie (thanks for alerting, itsu!)

2007-03-31  zzz
    * Add trevorreznik jump server to the http proxy error page
    * Add anonymity to the trackers supporting details links in i2psnark

2007-03-24  zzz
    * Remove Syndie from build targets and navbar

2007-03-22  zzz
    * i2psnark tracker handling tweaks:
    -   Add link to tracker details page (Postman only for now, requires bytemonsoon patch)
    -   Add Base URL to tracker list configuration
    -   Web page links built from tracker list Base URLs
    -   Only build and sort tracker list once
    -   Add anonymityWeb tracker to default list
    -   Add tooltip info for TrackerErrs
    -   Stop torrent if not registered with tracker
    -   Mark temp files as delete on exit

2007-03-18  zzz
    * i2psnark: Cleanup some handling of saved partial pieces
    * i2psnark: Put bit counting in Bitfield.java for efficiency
    * i2psnark: Save torrent completion state in i2psnark.config

* 2007-03-17  0.6.1.28 released

2007-03-13  zzz
    * i2psnark: Make max total uploaders configurable (thanks Amiga4000!)

2007-03-12  jrandom
    * dodge a race on startup (thanks zzz!)

2007-03-10  zzz
    * Streaming lib: Change initial RTT deviation from RTT to RTT/2
      (RFC 2988) to reduce early RTO values

2007-03-08  zzz
    * i2psnark changes to improve upload performance:
    *  Implement total uploader limit (10)
    *  Don't timeout non-piece messages out
    *  Change chunk size to 32K (was 64K)
    *  Change request limit to 64K (was 256K)
    * i2psnark: Disconnect from seeds when complete

2007-03-07  zzz
    * Remove dynamic router keys from config.jsp

2007-03-07  zzz
    * Streaming lib changes to improve upstream performance during congestion:
    *   Change min window size from 12 to 1
    *   Change max timeout from 10 to 45 sec
    *   Change initial timeout from 10 to 15 sec
    *   Change intial window size for i2psnark from 12 to 1
    *   Change slow start growth rate for i2psnark from 1/2 to 1

2007-03-04  zzz
    * Update eepsite_index.html

2007-03-03  zzz
    * Upgrade from Jetty 5.1.6 to 5.1.12 which fixes spaces in URL
    * Add a updaterWithJetty build target

2007-03-03  zzz
    * Implement priority sending for NTCP
    * Disable trimForOverload() in tunnel BuildExecutor which
      was preventing tunnel builds when outbound traffic was high
      (i.e. most of the time when running i2psnark)

2007-02-28  zzz
    * i2psnark: File reopen cleanup

2007-02-28  zzz
    * i2psnark: Add peer details to web page

* 2007-02-15  0.6.1.27 released

2007-02-15  jrandom
    * Limit the whispering floodfill sends to at most 3 randomly
      chosen from the known floodfill peers

2007-02-14  jrandom
    * Don't filter out KICK and H(ide oper status) IRC messages
      (thanks Takk and postman!)

2007-02-13  jrandom
    * Tell our peers about who we know in the floodfill netDb every
      6 hours or so, mitigating the situation where peers lose track
      of floodfill routers.
    * Disable the Syndie updater (people should use the new Syndie,
      not this one)
    * Disable the eepsite tunnel by default

2007-01-30  zzz
    * i2psnark: Don't hold _snarks lock while checking a snark,
      so web page is responsive at startup

2007-01-29  zzz
    * i2psnark: Add NickyB tracker

2007-01-28  zzz
    * i2psnark: Don't hold sendQueue lock while flushing output,
      to make everything run smoother

2007-01-27  zzz
    * i2psnark: Fix orphaned Snark reader tasks leading to OOMs

2007-01-20  Complication
    * Drop overlooked comment

2007-01-20  Complication
    * Modify ReseedHandler to query the "i2p.reseedURL" property from I2PAppContext
      instead of System, so setting a reseed URL in advanced configuration has effect.
    * Clean out obsolete reseed code from ConfigNetHandler.

2007-01-20  zzz
    * i2psnark: More choking rotation tweaks
    * Improve performance by not reading in the whole
      piece from disk for each request. A huge memory savings
      on 1MB torrents with many peers.

2007-01-17  zzz
    * Add new HTTP Proxy error message for non-http protocols

2007-01-17  zzz
    * Add note on Syndie index.html steering people to new Syndie

2007-01-16  zzz
    * i2psnark: Fix crash when autostart off and
      tcrrent started manually

2007-01-16  zzz
    * i2psnark: Fix bug caused by last i2psnark checkin
      (ConnectionAcceptor not started)
    * Don't start PeerCoordinator, ConnectionAcceptor,
      and TrackerClient unless starting torrent

2007-01-15  jrandom
    * small guard against unnecessary streaming lib reset packets
      (thanks Complication!)

2007-01-15  zzz
    * i2psnark: Add 'Stop All' link on web page
    * Add some links to trackers and forum on web page
    * Don't start tunnel if 'Autostart' unchecked
    * Fix torrent restart bug by reopening file descriptors

2007-01-14  zzz
    * i2psnark: Improvements for torrents with > 4 leechers:
      choke based on upload rate when seeding, and
      be smarter and fairer about rotating choked peers.
    * Handle two common i2psnark OOM situations rather
      than shutting down the whole thing.
    * Fix reporting to tracker of remaining bytes for
      torrents > 4GB (but ByteMonsoon still has a bug)

2006-10-29  zzz
    * i2psnark: Fix and enable generation of multifile torrents,
      print error if no tracker selected at create-torrent,
      fix stopping a torrent that hasn't started successfully,
      add eBook and GayTorrents trackers to form,
      web page formatting tweaks

* 2006-10-10  0.6.1.26 released

2006-10-29  Complication
    * Ensure we get NTP samples from more diverse sources
      (0.pool.ntp.org, 1.pool.ntp.org, etc)
    * Discard median-based peer skew calculator as framed average works,
      and adjusting its percentage can make it behave median-like
    * Require more data points (from at least 20 peers)
      before considering a peer skew measurement reliable

2006-10-10  jrandom
    * Removed the status display from the console, as its more confusing
      than informative (though the content is still displayed in the HTML)

2006-10-08  Complication
    * Add a framed average peer clock skew calculator
    * Add config property "router.clockOffsetSanityCheck" to determine
      if NTP-suggested clock offsets get sanity checked (default "true")
    * Reject NTP-suggested clock offsets if they'd increase peer clock skew
      by more than 5 seconds, or make it more than 20 seconds total
    * Decrease log level in getMedianPeerClockSkew()

2006-09-29  zzz
    * i2psnark: Second try at synchronization fix - synch addRequest()
      completely rather than just portions of it and requestNextPiece()

2006-09-27  jrandom
    * added HMAC-SHA256
    * properly use CRLF with EepPost
    * suppress jbigi/jcpuid messages if jbigi.dontLog/jcpuid.dontLog is set
    * PBE session key generation (with 1000 rounds of SHA256)
    * misc SDK helper functions

2006-09-26  Complication
    * Take back another inadverent logging change in NTCPConnection

2006-09-26  Complication
    * Take back an accidental log level change

2006-09-26  Complication
    * Subclass from Clock a RouterClock which can access router transports,
      with the goal of developing it to second-guess NTP results
    * Make transports report clock skew in seconds
    * Adjust renderStatusHTML() methods accordingly
    * Show average for NTCP clock skews too
    * Give transports a getClockSkews() method to report clock skews
    * Give transport manager a getClockSkews() method to aggregate results
    * Give comm system facade a getMedianPeerClockSkew() method which RouterClock calls
      (to observe results, add "net.i2p.router.transport.CommSystemFacadeImpl=WARN" to logging)
    * Extra explicitness in NTCP classes to denote unit of time.
    * Fix some places in NTCPConnection where milliseconds and seconds were confused

2006-09-25  zzz
    * i2psnark: Paranoid copy before writing pieces,
      recheck files on completion, redownload bad pieces
    * i2psnark: Don't contact tracker as often when seeding

2006-09-24  zzz
    * i2psnark: Add some synchronization to prevent rare problem
      after restoring orphan piece

2006-09-20  zzz
    * i2psnark: Eliminate duplicate requests caused by i2p-bt's
      rapid choke/unchokes
    * i2psnark: Truncate long TrackerErr messages on web page

2006-09-16  zzz
    * i2psnark: Implement retransmission of requests. This
      eliminates one cause of complete stalls with a peer.
      This problem is common on torrents with a small number of
      active peers where there are no choke/unchokes to kickstart things.

2006-09-13  zzz
    * i2psnark: Fix restoral of partial pieces broken by last patch

2006-09-13  zzz
    * i2psnark: Mark a peer's requests as unrequested on disconnect,
      preventing premature end game
    * i2psnark: Randomize selection of next piece during end game
    * i2psnark: Don't restore a partial piece to a peer that is already working on it
    * i2psnark: strip ".torrent" on web page
    * i2psnark: Limit piece size in generated torrent to 1MB max

2006-09-09  zzz
    * i2psnark: Add "Stalled" indication and stat totals on web page

2006-09-09  zzz
    * i2psnark: Fix bug where new peers would always be sent an "interested"
      regardless of actual interest
    * i2psnark: Reduce max piece size from 10MB to 1MB; larger may have severe
      memory and efficiency problems

* 2006-09-09  0.6.1.25 released

2006-09-08  jrandom
    * Tweak the PRNG logging so it only displays error messages if there are
      problems
    * Disable dynamic router keys for the time being, as they don't offer
      meaningful security, may hurt the router, and makes it harder to
      determine the network health.  The code to restart on SSU IP change is
      still enabled however.
    * Disable tunnel load testing, leaning back on the tiered selection for
      the time being.
    * Spattering of bugfixes

2006-09-07  zzz
    * i2psnark: Increase output timeout from 2 min to 4 min
    * i2psnark: Orphan debug msg cleanup
    * i2psnark: More web rate report cleanup

2006-09-05  zzz
    * i2psnark: Implement basic partial-piece saves across connections
    * i2psnark: Implement keep-alive sending. This will keep non-i2psnark clients
      from dropping us for inactivity but also renders the 2-minute transmit-inactivity
      code in i2psnark ineffective. Will have to research why there is transmit but
      not receive inactivity code. With the current connection limit of 24 peers
      we aren't in any danger of keeping out new peers by keeping inactive ones.
    * i2psnark: Increase CHECK_PERIOD from 20 to 40 since nothing happens in 20 seconds
    * i2psnark: Fix dropped chunk handling
    * i2psnark: Web rate report cleanup

2006-09-04  zzz
    * i2psnark: Report cleared trackerErr immediately
    * i2psnark: Add trackerErr reporting after previous success; retry more quickly
    * i2psnark: Set up new connections more quickly
    * i2psnark: Don't delay tracker fetch when setting up lots of connections
    * i2psnark: Reduce MAX_UPLOADERS from 12 to 4

2006-09-04  zzz
    * Enable pipelining in i2psnark
    * Make i2psnark tunnel default be 1 + 0-1

2006-09-03  zzz
    * Add rate reporting to i2psnark

2006-09-03  Complication
    * Limit form size in SusiDNS to avoid exceeding a POST size limit on postback
    * Print messages about addressbook size to give better overview
    * Enable delete function in published addressbook

2006-08-21  Complication
    * Fix error reporting discrepancy (thanks for helping notice, yojoe!)

2006-08-03  jrandom
    * Decrease the recently modified tunnel building timeout, though keep
      the scaling on their processing

2006-07-31  jrandom
    * Increase the tunnel building timeout
    * Avoid a rare race (thanks bar!)
    * Fix the bandwidth capacity publishing code to factor in share percentage
      and outbound throttling (oops)

2006-07-29  Complication
    * Treat NTP responses from unexpected stratums like failures

* 2006-07-28  0.6.1.24 released

2006-07-28  jrandom
    * Don't try to reverify too many netDb entries at once (thanks
      cervantes and Complication!)

2006-07-28  jrandom
    * Actually fix the threading deadlock issue in the netDb (removing
      the synchronized access to individual kbuckets while validating
      individual entries) (thanks cervantes, postman, frosk, et al!)

* 2006-07-27  0.6.1.23 released

2006-07-27  jrandom
    * Cut down NTCP connection establishments once we know the peer is skewed
      (rather than wait for full establishment before verifying)
    * Removed a lock on the stats framework when accessing rates, which
      shouldn't be a problem, assuming rates are created (pretty much) all at
      once and merely updated during the lifetime of the jvm.

2006-07-27  jrandom
    * Further NTCP write status cleanup
    * Handle more oddly-timed NTCP disconnections (thanks bar!)

2006-07-26  jrandom
    * When dropping a netDb router reference, only accept newer
      references as part of the update check
    * If we have been up for a while, don't accept really old
      router references (published 2 or more days ago)
    * Drop router references once they are no longer valid, even if
      they were allowed in due to the lax restrictions on startup

2006-07-26  jrandom
    * Every time we create a new router identity, add an entry to the
      new "identlog.txt" text file in the I2P install directory.  For
      debugging purposes, publish the count of how many identities the
      router has cycled through, though not the identities itself.
    * Cleaned up the way the multitransport shitlisting worked, and
      added per-transport shitlists
    * When dropping a router reference locally, first fire a netDb
      lookup for the entry
    * Take the peer selection filters into account when organizing the
      profiles (thanks Complication!)
    * Avoid some obvious configuration errors for the NTCP transport
      (invalid ports, "null" ip, etc)
    * Deal with some small NTCP bugs found in the wild (unresolveable
      hosts, strange network discons, etc)
    * Send our netDb info to peers we have direct NTCP connections to
      after each 6-12 hours of connection uptime
    * Clean up the NTCP reading and writing queue logic to avoid some
      potential delays
    * Allow people to specify the IP that the SSU transport binds on
      locally, via the advanced config "i2np.udp.bindInterface=1.2.3.4"

* 2006-07-18  0.6.1.22 released

2006-07-18  jrandom
    * Add a failsafe to the NTCP transport to make sure we keep
      pumping writes when we should.
    * Properly reallow 16-32KBps routers in the default config
      (thanks Complication!)

2006-07-16  Complication
    * Collect tunnel build agree/reject/expire statistics
      for each bandwidth tier of peers (and peers of unknown tiers,
      even if those shouldn't exist)

2006-07-14  jrandom
    * Improve the multitransport shitlisting (thanks Complication!)
    * Allow routers with a capacity of 16-32KBps to be used in tunnels under
      the default configuration (thanks for the stats Complication!)
    * Properly allow older router references to load on startup
      (thanks bar, Complication, et al!)
    * Add a new "i2p.alwaysAllowReseed" advanced config property, though
      hopefully today's changes should make this unnecessary (thanks void!)
    * Improved NTCP buffering
    * Close NTCP connections if we are too backlogged when writing to them

2006-07-04  jrandom
    * New NIO-based tcp transport (NTCP), enabled by default for outbound
      connections only.  Those who configure their NAT/firewall to allow
      inbound connections and specify the external host and port
      (dyndns/etc is ok) on /config.jsp can receive inbound connections.
      SSU is still enabled for use by default for all users as a fallback.
    * Substantial bugfix to the tunnel gateway processing to transfer
      messages sequentially instead of interleaved
    * Renamed GNU/crypto classes to avoid name clashes with kaffe and other
      GNU/Classpath based JVMs
    * Adjust the Fortuna PRNG's pooling system to reduce contention on
      refill with a background thread to refill the output buffer
    * Add per-transport support for the shitlist
    * Add a new async pumped tunnel gateway to reduce tunnel dispatcher
      contention

2006-07-01  Complication
    * Ensure that the I2PTunnel web interface won't update tunnel settings
      for shared clients when a non-shared client is modified
      (thanks for spotting, BarkerJr!)

2006-06-14  cervantes
    * Small tweak to I2PTunnel CSS, so it looks better with desktops
      that use Bitstream Vera fonts @ 96 dpi

* 2006-06-14  0.6.1.21 released

2006-06-13  jrandom
    * Use a minimum uptime of 2 hours, not 4 (oops)

2006-06-13  jrandom
    * Cut down the proactive rejections due to queue size - if we are
      at the point of having decrypted the request off the queue, might
      as well let it through, rather than waste that decryption

2006-06-11  Kloug
    * Bugfix to the I2PTunnel IRC filter to support multiple concurrent
      outstanding pings/pongs

2006-06-10  jrandom
    * Further reduction in proactive rejections

2006-06-09  jrandom
    * Don't let the pending tunnel request queue grow beyond reason
      (letting things sit for up to 30s when they fail after 10s
      seems a bit... off)

2006-06-08  jrandom
    * Be more conservative in the proactive rejections

2006-06-04  Complication
    * Trim out sending a blank line before USER in susimail.
      Seemed to break in rare cases, thanks for reporting, Brachtus!

* 2006-06-04  0.6.1.20 released

2006-06-04  jrandom
    * Reduce the SSU ack frequency
    * Tweaked the tunnel rejection settings to reject less aggressively

2006-05-31  jrandom
    * Only send netDb searches to the floodfill peers for the time being
    * Add some proof of concept filters for tunnel participation.  By default,
      it will skip peers with an advertised bandwith of less than 32KBps or
      an advertised uptime of less than 2 hours.  If this is sufficient, a
      safer implementation of these filters will be implemented.

* 2006-05-18  0.6.1.19 released

2006-05-18  jrandom
    * Made the SSU ACKs less frequent when possible

2006-05-17  Complication
    * Fix some oversights in my previous changes:
      adjust some loglevels, make a few statements less wasteful,
      make one comparison less confusing and more likely to log unexpected values

2006-05-17  jrandom
    * Make the peer page sortable
    * SSU modifications to cut down on unnecessary connection failures

2006-05-16  jrandom
    * Further shitlist randomizations
    * Adjust the stats monitored for detecting cpu overload when dropping new
      tunnel requests

2006-05-15  jrandom
    * Add a load dependent throttle on the pending inbound tunnel request
      backlog
    * Increased the tunnel test failure slack before killing a tunnel

2006-05-13  Complication
    * Separate growth factors for tunnel count and tunnel test time
    * Reduce growth factors, so probabalistic throttle would activate
    * Square probAccept values to decelerate stronger when far from average
    * Create a bandwidth stat with approximately 15-second half life
    * Make allowTunnel() check the 1-second bandwidth for overload
      before doing allowance calculations using 15-second bandwidth
    * Tweak the overload detector in BuildExecutor to be more sensitive
      for rising edges, add ability to initiate tunnel drops
    * Add a function to seek and drop the highest-rate participating tunnel,
      keeping a fixed+random grace period between such drops.
      It doesn't seem very effective, so disabled by default
      ("router.dropTunnelsOnOverload=true" to enable)

2006-05-11  jrandom
    * PRNG bugfix (thanks cervantes and Complication!)

* 2006-05-09  0.6.1.18 released

2006-05-09  jrandom
    * Further tunnel creation timeout revamp

2006-05-07  Complication
    * Fix problem whereby repeated calls to allowed() would make
      the 1-tunnel exception permit more than one concurrent build

2006-05-06  jrandom
    * Readjust the tunnel creation timeouts to reject less but fail earlier,
      while tracking the extended timeout events.

2006-05-04  jrandom
    * Short circuit a highly congested part of the stat logging unless its
      required (may or may not help with a synchronization issue reported by
      andreas)

2006-05-03  Complication
    * Allow a single build attempt to proceed despite 1-minute overload
      only if the 1-second rate shows enough spare bandwidth
      (e.g. overload has already eased)

2006-05-02  Complication
    * Correct a misnamed property in SummaryHelper.java
      to avoid confusion
    * Make the maximum allowance of our own concurrent
      tunnel builds slightly adaptive: one concurrent build per 6 KB/s
      within the fixed range 2..10
    * While overloaded, try to avoid completely choking our own build attempts,
      instead prefer limiting them to 1

2006-05-01  jrandom
    * Adjust the tunnel build timeouts to cut down on expirations, and
      increased the SSU connection establishment retransmission rate to
      something less glacial.
    * For the first 5 minutes of uptime, be less aggressive with tunnel
      exploration, opting for more reliable peers to start with.

2006-05-01  jrandom
    * Fix for a netDb lookup race (thanks cervantes!)

2006-04-27  jrandom
    * Avoid a race in the message reply registry (thanks cervantes!)

2006-04-27  jrandom
    * Fixed the tunnel expiration desync code (thanks Complication!)

* 2006-04-23  0.6.1.17 released

2006-04-19  jrandom
    * Adjust how we pick high capacity peers to allow the inclusion of fast 
      peers (the previous filter assumed an old usage pattern)
    * New set of stats to help track per-packet-type bandwidth usage better
    * Cut out the proactive tail drop from the SSU transport, for now
    * Reduce the frequency of tunnel build attempts while we're saturated
    * Don't drop tunnel requests as easily - prefer to explicitly reject them

* 2006-04-15  0.6.1.16 released

2006-04-15  jrandom
    * Adjust the proactive tunnel request dropping so we will reject what we
      can instead of dropping so much (but still dropping if we get too far
      overloaded)

2006-04-14  jrandom
    * 0 isn't very random
    * Adjust the tunnel drop to be more reasonable

2006-04-14  jrandom
    * -28.00230115311259 is not between 0 and 1 in any universe I know.
    * Made the bw-related tunnel join throttle much simpler

2006-04-14  jrandom
    * Make some more stats graphable, and allow some internal tweaking on the
      tunnel pairing for creation and testing.

* 2006-04-13  0.6.1.15 released

2006-04-12  jrandom
    * Added a further failsafe against trying to queue up too many messages to
      a peer.

2006-04-12  jrandom
    * Watch out for failed syndie index fetches (thanks bar!)

2006-04-11  jrandom
    * Throttling improvements on SSU - throttle all transmissions to a peer
      when we are retransmitting, not just retransmissions.  Also, if
      we're already retransmitting to a peer, probabalistically tail drop new
      messages targetting that peer, based on the estimated wait time before
      transmission.
    * Fixed the rounding error in the inbound tunnel drop probability.

2006-04-10  jrandom
    * Include a combined send/receive graph (good idea cervantes!)
    * Proactively drop inbound tunnel requests probabalistically as the
      estimated queue time approaches our limit, rather than letting them all
      through up to that limit.

2006-04-08  jrandom
    * Stat summarization fix (removing the occational holes in the jrobin
      graphs)

2006-04-08  jrandom
    * Process inbound tunnel requests more efficiently
    * Proactively drop inbound tunnel requests if the queue before we'd
      process it in is too long (dynamically adjusted by cpu load)
    * Adjust the tunnel rejection throttle to reject requeusts when we have to
      proactively drop too many requests.
    * Display the number of pending inbound tunnel join requests on the router
      console (as the "handle backlog")
    * Include a few more stats in the default set of graphs

2006-04-06  jrandom
    * Fix for a bug in the new irc ping/pong filter (thanks Complication!)

2006-04-06  jrandom
    * Fixed a typo in the reply cleanup code

* 2006-04-05  0.6.1.14 released

2006-04-05  jrandom
    * Cut down on the time that we allow a tunnel creation request to sit by
      without response, and reject tunnel creation requests that are lagged
      locally.  Also switch to a bounded FIFO instead of a LIFO
    * Threading tweaks for the message handling (thanks bar!)
    * Don't add addresses to syndie with blank names (thanks Complication!)
    * Further ban clearance

2006-04-05  jrandom
    * Fix during the ssu handshake to avoid an unnecessary failure on
      packet retransmission (thanks ripple!)
    * Fix during the SSU handshake to use the negotiated session key asap,
      rather than using the intro key for more than we should (thanks ripple!)
    * Fixes to the message reply registry (thanks Complication!)
    * More comprehensive syndie banning (for repeated pushes)
    * Publish the router's ballpark bandwidth limit (w/in a power of 2), for 
      testing purposes
    * Put a floor back on the capacity threshold, so too many failing peers
      won't cause us to pick very bad peers (unless we have very few good
      ones)
    * Bugfix to cut down on peers using introducers unneessarily (thanks
      Complication!)
    * Reduced the default streaming lib message size to fit into a single
      tunnel message, rather than require 5 tunnel messages to be transferred
      without loss before recomposition.  This reduces throughput, but should
      increase reliability, at least for the time being.
    * Misc small bugfixes in the router (thanks all!)
    * More tweaking for Syndie's CSS (thanks Doubtful Salmon!)

2006-04-01  jrandom
    * Take out the router watchdog's teeth (don't restart on leaseset failure)
    * Filter the IRC ping/pong messages, as some clients send unsafe
      information in them (thanks aardvax and dust!)

2006-03-30  jrandom
    * Substantially reduced the lock contention in the message registry (a
      major hotspot that can choke most threads).  Also reworked the locking
      so we don't need per-message timer events
    * No need to have additional per-peer message clearing, as they are
      either unregistered individually or expired.
    * Include some of the more transient tunnel throttling

* 2006-03-26  0.6.1.13 released

2006-03-25  jrandom
    * Added a simple purge and ban of syndie authors, shown as the
      "Purge and ban" button on the addressbook for authors that are already
      on the ignore list.  All of their entries and metadata are deleted from
      the archive, and the are transparently filtered from any remote
      syndication (so no user on the syndie instance will pull any new posts
      from them)
    * More strict tunnel join throtting when congested

2006-03-24  jrandom
    * Try to desync tunnel building near startup (thanks Complication!)
    * If we are highly congested, fall back on only querying the floodfill
      netDb peers, and only storing to those peers too
    * Cleaned up the floodfill-only queries

2006-03-21  jrandom
    * Avoid a very strange (unconfirmed) bug that people using the systray's
      browser picker dialog could cause by disabling the GUI-based browser
      picker.
    * Cut down on subsequent streaming lib reset packets transmitted
    * Use a larger MTU more often
    * Allow netDb searches to query shitlisted peers, as the queries are
      indirect.
    * Add an option to disable non-floodfill netDb searches (non-floodfill
      searches are used by default, but can be disabled by adding
      netDb.floodfillOnly=true to the advanced config)

2006-03-20  jrandom
    * Fix to allow for some slack when coalescing stats
    * Workaround some oddball errors

2006-03-18  jrandom
    * Added a new graphs.jsp page to show all of the stats being harvested

2006-03-18  jrandom
    * Made the netDb search load limitations a little less stringent
    * Add support for specifying the number of periods to be plotted on the
      graphs - e.g. to plot only the last hour of a stat that is averaged at
      the 60 second period, add &periodCount=60

2006-03-17  jrandom
    * Add support for graphing the event count as well as the average stat
      value (done by adding &showEvents=true to the URL).  Also supports
      hiding the legend (&hideLegend=true), the grid (&hideGrid=true), and
      the title (&hideTitle=true).
    * Removed an unnecessary arbitrary filter on the profile organizer so we
      can pick high capacity and fast peers more appropriately

2006-03-16  jrandom
    * Integrate basic hooks for jrobin (http://jrobin.org) into the router
      console.  Selected stats can be harvested automatically and fed into
      in-memory RRD databases, and those databases can be served up either as
      PNG images or as RRDtool compatible XML dumps (see oldstats.jsp for
      details).  A base set of stats are harvested by default, but an
      alternate list can be specified by setting the 'stat.summaries' list on
      the advanced config.  For instance:
      stat.summaries=bw.recvRate.60000,bw.sendRate.60000
    * HTML tweaking for the general config page (thanks void!)
    * Odd NPE fix (thanks Complication!)

2006-03-15  Complication
    * Trim out an old, inactive IP second-guessing method
      (thanks for spotting, Anonymous!)

2006-03-15  jrandom
    * Further stat cleanup
    * Keep track of how many peers we are actively trying to communicate with,
      beyond those who are just trying to communicate with us.
    * Further router tunnel participation throttle revisions to avoid spurious
      rejections
    * Rate stat display cleanup (thanks ripple!)
    * Don't even try to send messages that have been queued too long

2006-03-05  zzz
    * Remove the +++--- from the logs on i2psnark startup

2006-03-05  jrandom
    * HTML fixes in Syndie to work better with opera (thanks shaklen!)
    * Give netDb lookups to floodfill peers more time, as they are much more
      likely to succeed (thereby cutting down on the unnecessary netDb
      searches outside the floodfill set)
    * Fix to the SSU IP detection code so we won't use introducers when we
      don't need them (thanks Complication!)
    * Add a brief shitlist to i2psnark so it doesn't keep on trying to reach
      peers given to it
    * Don't let netDb searches wander across too many peers
    * Don't use the 1s bandwidth usage in the tunnel participation throttle,
      as its too volatile to have much meaning.
    * Don't bork if a Syndie post is missing an entry.sml

2006-03-05  Complication
    * Reduce exposed statistical information,
      to make build and uptime tracking more expensive

2006-03-04  Complication
    * Fix the announce URL of orion's tracker in Snark sources

2006-03-03  Complication
    * Explicit check for an index out of bounds exception while parsing
      an inbound IRC command (implicit check was there already)

2006-03-01  jrandom
    * More aggressive tunnel throttling as we approach our bandwidth limit,
      and throttle based off periods wider than 1 second.
    * Included Doubtful Salmon's syndie stylings (thanks!)

2006-02-27  zzz
    * Update error page templates to add \r, Connection: close, and
      Proxy-connection: close to headers.

* 2006-02-27  0.6.1.12 released

2006-02-27  jrandom
    * Adjust the jbigi.jar to use the athlon-optimized jbigi on windows/amd64
      machines, rather than the generic jbigi (until we have an athlon64
      optimized version)

2006-02-26  jrandom
    * Switch from the bouncycastle to the gnu-crypto implementation for
      SHA256, as benchmarks show a 10-30% speedup.
    * Removed some unnecessary object caches
    * Don't close i2psnark streams prematurely

2006-02-25  jrandom
    * Made the Syndie permalinks in the thread view point to the blog view
    * Disabled TCP again (since the live net seems to be doing well w/out it)
    * Fix the message time on inbound SSU establishment (thanks zzz!)
    * Don't be so aggressive with parallel tunnel creation when a tunnel pool
      just starts up

2006-02-24  jrandom
    * Rounding calculation cleanup in the stats, and avoid an uncontested
      mutex (thanks ripple!)
    * SSU handshake cleanup to help force incompatible peers to stop nagging
      us by both not giving them an updated reference to us and by dropping
      future handshake packets from them.

2006-02-23  jrandom
    * Increase the SSU retransmit ceiling (for slow links)
    * Estimate the sender's SSU MTU (to help see if we agree)

2006-02-22  jrandom
    * Fix to properly profile tunnel joins (thanks Ragnarok, frosk, et al!)
    * More aggressive poor-man's PMTU, allowing larger MTUs on less reliable
      links
    * Further class validator refactorings

2006-02-22  jrandom
    * Handle a rare race under high bandwidth situations in the SSU transport
    * Minor refactoring so we don't confuse sun's 1.6.0-b2 validator

2006-02-21  Complication
    * Reactivate TCP tranport by default, in addition to re-allowing

* 2006-02-21  0.6.1.11 released

2006-02-21  jrandom
    * Throttle the outbound SSU establishment queue, so it doesn't fill up the
      heap when backlogged (and so that the messages queued up on it don't sit
      there forever)
    * Further SSU memory cleanup
    * Clean up the address regeneration code so it knows when to rebuild the
      local info more precisely.

2006-02-20  jrandom
    * Properly enable TCP this time (oops)
    * Deal with multiple form handlers on the same page in the console without
      being too annoying (thanks blubb and bd_!)

2006-02-20  jrandom
    * Reenable the TCP transport as a fallback (we'll continue to muck with
      debugging SSU-only elsewhere)

2006-02-20  jrandom
    * Major SSU and router tuning to reduce contention, memory usage, and GC
      churn.  There are still issues to be worked out, but this should be a
      substantial improvement.
    * Modified the optional netDb harvester task to support choosing whether
      to use (non-anonymous) direct connections or (anonymous) exploratory
      tunnels to do the harvesting.  Harvesting itself is enabled via the
      advanced config "netDb.shouldHarvest=true" (default is false) and the
      connection type can be chosen via "netDb.harvestDirectly=false" (default
      is false).

2006-02-19  dust
    * Added pruning of suckers history (it used to grow indefinitely).

2006-02-19  jrandom
    * Moved the current net's reseed URL to a different location than where
      the old net looks (dev.i2p.net/i2pdb2/ vs .../i2pdb/)
    * More aggressively expire inbound messages (on receive, not just on send)
    * Add in a hook for breaking backwards compatibility in the SSU wire
      protocol directly by including a version as part of the handshake.  The
      version is currently set to 0, however, so the wire protocol from this
      build is compatible with all earlier SSU implementations.
    * Increased the number of complete message readers, cutting down
      substantially on the delay processing inbound messages.
    * Delete the message history file on startup
    * Reworked the restart/shutdown display on the console (thanks bd_!)

2006-02-18  jrandom
    * Migrate the outbound packets from a central component to the individual
      per-peer components, substantially cutting down on lock contention when
      dealing with higher degrees.
    * Load balance the outbound SSU transfers evenly across peers, rather than
      across messages (so peers with few messages won't be starved by peers
      with many).
    * Reduce the frequency of router info rebuilds (thanks bar!)

2006-02-18  jrandom
    * Add a new AIMD throttle in SSU to control the number of concurrent
      messages being sent to a given peer, in addition to the throttle on the
      number of concurrent bytes to that peer.
    * Adjust the existing SSU outbound queue to throttle based on the queue's
      lag, not an arbitrary number of packets.

2006-02-17  jrandom
    * Properly fix the build request queue throttling, using queue age to
      detect congestion, rather than queue size.

2006-02-17  jrandom
    * Disable the message history log file by default (duh - feel free to
      delete messageHistory.txt after upgrading.  thanks deathfatty!)
    * Limit the size of the inbound tunnel build request queue so we don't
      get an insane backlog of requests that we're bound to reject, and adjust
      the queue processing so we keep on churning through them when we've got
      a backlog.
    * Small fixes for the multiuser syndie operation (thanks Complication!)
    * Renamed modified PRNG classes that were imported from gnu-crypto so we
      don't conflict with JVMs using that as a JCE provider (thanks blx!)

* 2006-02-16  0.6.1.10 released

2006-02-16  jrandom
    * Add a new toggle to the web config to enable/disable the load testing

2006-02-16  jrandom
    * Dropped much of the abandonware from the apps/ directory

2006-02-16  jrandom
    * Bugfix to the I2PTunnel web config to properly accept i2cp port settings
    * Initial sucker refactoring to simplify reuse of the html parsing
    * Beginnings of hooks to push imported rss/atom out to remote syndie
      archives automatically (though not enabled currently)
    * Further SSU peer test cleanup

2006-02-15  jrandom
    * Add in per-blog RSS feeds to Syndie
    * Upgraded sucker's ROME dependency to 0.8, bundling sucked enclosures
      with the posts, marking additional attachments as Media RSS enclosures
      (http://search.yahoo.com/mrss/), since RSS only supports one enclosure
      per item.
    * Don't allow the default syndie user to be set to something invalid if
      its in single user mode.

2006-02-15  jrandom
    * Merged in the i2p_0_6_1_10_PRE branch to the trunk, so CVS HEAD is no
      longer backwards compatible (and should not be used until 0.6.1.1 is
      out)

2006-02-14  jrandom
    * Syndie ui bugfixes (thanks all!)

2006-02-13  jrandom
    * Use the current directory for some temporary I2PSnark files, rather than
      the OS default temp dir (thanks anon!)
    * Increase the base streaming lib window size (still shrinks to 1 on
      retransmission though, of course)
    * Fixed the I2PTunnel newlines to work with lighthttpd (thanks all!)
    * Implement fast retransmit in the streaming lib (fires at most once per
      packet), and increased the default ack delay to 2 seconds (from .5s)
    * Don't ask for garlic level message acks for end to end messages unless
      they're useful (e.g. to ack session tags)

2006-02-12  cervantes
    * Use a different santisation method for some SML attributes
    * Make router console update config save button actually save.
    * Fix console bandwidth limiter burst rate dropdowns, so the display
      relates to what is saved in the config.
    
2006-02-12  cervantes
    * SML is now stricter in it's formatting (attributes should only use 
      double quotes instead of being allowed to mix with singles).
    * Using apostrophes in SML attributes will no longer invalidate the tag.
    * Some instances of [blog] tag description were not being displayed
      correctly.

2006-02-12  jrandom
    * Further SSU peer test throttling
    * Put the most common router console features on the main index page too

2006-02-11  jrandom
    * Be more careful about SSU peer test floods

2006-02-09  jrandom
    * Adjusted one of the SSU timeouts so we don't drop peers as easily (duh)

2006-02-08  jrandom
    * Added transparent support for VIA C3 CPUs to jbigi (thanks Nekow42), and
      bundled a precompiled libjbigi.so in the jbigi.jar
    * Cleaned up the synchronization for some SSU packet handling code
    * Allow explicit rejection of more lagged tunnel build requests, rather
      than dropping them outright
    * Use lighter load testing

2006-02-07  jrandom
    * Handle HTTP headers without any values (thanks Sugadude!)
    * Don't show the option to make Syndie multiuser, since very few people
      need it, and multiuser mode is a lot more complex to use.  Geeks can
      enable it by adding "syndie.singleUser=false" to syndie/syndie.config
      (or in the router's advanced config, for the embedded Syndie)
    * When a peer rejects participation in a tunnel, they mean it (duh)
    * Decrease tunnel test timeout period to 20s (a 40s lag is insane)
    * Remove a throttle on the size of the SSU active outbound pool, since
      it was essentially arbitrary
    * Use a more appropriate SSU bloom filter size
    * Don't "proactively" drop SSU connections if we have partially received
      inbound messages (duh)
    * Migrate most of the message state across SSU connection reestablishment

2006-02-06  jrandom
    * Reduce the SSU retransmit timeout range, and increase the number of ACKs
      piggybacked

2006-02-05  jrandom
    * Experiment with short exponents for DH/ElGamal, using a 226bit x instead
      of a 2048bit x, as reports suggest that size is sufficient for 2048bit
      DH/ElGamal when using safe primes (see KeyGenerator.java for references)
    * Enable the messageHistory.txt by default, for debugging

2006-02-05  jrandom
    * Substantial bugfix for the duplicate message detection in the transport
      layer
    * Handle tunnel build responses ASAP, rather than queueing them up to wait
      in line (processing them is really fast - just a few AES loops)
    * Don't bother handling build requests that we have queued up for a while
      locally, as the requestor will have timed it out anyway (perhaps we
      should reply regardless, but with a backoff instead?)

2006-02-04  jrandom
    * Further tunnel test cleanup and disabling of the old tunnel creation
      code

2006-02-04  jrandom
    * Clean up and reenable the tunnel testing for the new tunnel system.

2006-02-04  jrandom
    * Don't cache the archive.txt in syndie when fetching it through the web
      interface.
    * Logging updates

2006-02-03  jrandom
    * Added further replay prevention on the tunnel build requests
    * More aggressive streaming lib closing on reset

2006-02-03  jrandom
    * More aggressive refusal of peers from the wrong network (oops)

2006-02-01  jrandom
    * Instruct the router to reseed against a new URL, for migration purposes:
      http://dev.i2p.net/i2pdb2/
    * Aggressive error handling during UDP packet creation (thanks cervantes)

2006-02-01  jrandom
    * Fix the new tunnel creation crypto, including the addition of a 4 byte
      "next message ID" to the encrypted request structure in the spec.
    * Backwards incompatible change, using the new tunnel creation crypto, the
      fixed MD5 HMAC size, and a new network ID (to prevent cross pollination
      with the old incompatible network).
    * Reworked the leaseSet request process to handle a race condition
    * Disable the TCP transport
    * Run four separate threads on the job queue to cut down on job lag

2006-01-28  jrandom
    * Removed a race that could show up in leaseSet requesting with the new
      tunnel building process

2006-01-25  jrandom
    * Run the peer profile coalescing/reorganization outside the job queue
      (on one of the timers), to cut down on some job queue congestion.  Also,
      trim old profiles while running, not just when starting up.
    * Slightly more sane intra-floodfill-node netDb activity (only flood new
      entries)
    * Workaround in the I2PTunnelHTTPServer for some bad requests (though the
      source of the bug is not yet addressed)
    * Better I2PSnark reconnection handling
    * Further cleanup in the new tunnel build process
    * Make sure we expire old participants properly
    * Remove much of the transient overload throttling (it wasn't using a good
      metric)

2006-01-25  dust
    * Fix IRC client proxy to use ISO-8859-1.

2006-01-22  jrandom
    * New tunnel build process - does not use the new crypto or new peer
      selection strategies.  However, it does drop the fallback tunnel
      procedure, except for tunnels who are configured to allow them, or for
      the exploratory pool during bootstrapping or after a catastrophic
      failure.  This new process prefers to fail rather than use too-short
      tunnels, so while it can do some pretty aggressive tunnel rebuilding,
      it may expose more tunnel failures to the user.
    * Always prefer normal tunnels to fallback tunnels.
    * Potential fix for a bug while changing i2cp settings on I2PSnark (thanks
      bar!)
    * Do all of the netDb entry writing in a separate thread, avoiding
      duplicates and batching them up.

2006-01-19  Complication
    * Explain better where eepsite's destkey can be found

2006-01-18  cervantes
    * Add title attributes to all external links in Syndie, so we can rollover
      and quickly see if it's worth clicking on.
    * Fixed a minor compiler warning.

2006-01-17  jrandom
    * First pass of the new tunnel creation crypto, specified in the new 
      router/doc/tunnel-alt-creation.html (referenced in the current
      router/doc/tunnel-alt.html).  It isn't actually used anywhere yet, other
      than in the test code, but the code verifies the technical viability, so
      further scrutiny would be warranted.

2006-01-16  cervantes
    * Dragged I2P kicking and screaming into 2006 (Oops)

2006-01-14  cervantes
    * Removed entirely misleading memory status from the console summary.
	
2006-01-13  cervantes
    * Further Syndie layout hardening and typeface balancing.

* 2006-01-12  0.6.1.9 released

2006-01-12  jrandom
    * Only create the loadtest.log if requested to do so (thanks zzz!)
    * Make sure we cleanly take into consideration the appropriate data
      points when filtering out duplicate messages in the message validator,
      and report the right bloom filter false positives rate (not used for
      anything except debugging)

2006-01-12  cervantes
    * Syndie CSS tweaks to removed some redundant declarations, improve font
      scaling and layout robustness. Improved cross browser compatibility
      (in other words "kicked IE"). Tightened the look of the blog template
      a little.

2006-01-11  Complication
    * CSS comment fixes

2006-01-11  jrandom
    * Include the attachments/blogs/etc for comments on the blog view
    * Syndie HTML fixes (thanks cervantes!)
    * Make sure we fully reset the objects going into our cache before we
      reuse them (thanks zzz!)

2006-01-10  jrandom
    * Added the per-post list of attachments/blogs/etc to the blog view in
      Syndie (though this does not yet include comments or some further
      refinements)
    * Have the I2P shortcut launch i2p.exe instead of i2psvc.exe on windows,
      removing the dox box (though also removes the restart functionality...)
    * Give the i2p.exe the correct java.library.path to support the systray
      dll (thanks Bobcat, Sugadude, anon!)

2006-01-09  jrandom
    * Removed a longstanding bug that had caused unnecessary router identity
      churn due to clock skew
    * Temporarily sanity check within the streaming lib for long pending
      writes
    * Added support for a blog-wide logo to Syndie, and automated the pushing
      of updated extended blog info data along side the metadata.

2006-01-09  jrandom
    * Bugfix for a rare SSU error (thanks cervantes!)
    * More progress on the blog interface, allowing customizable blog-wide
      links.

2006-01-08  jrandom
    * First pass of the new blog interface, though without much of the useful
      customization features (coming soon)

2006-01-04  jrandom
    * Rather than profile individual tunnels for throughput over their
      lifetime, do so at 1 minute intervals (allowing less frequently active
      tunnels to be more fairly measured).
    * Run the live tunnel load test across two tunnels at a time, by default.
      The load test runs for a random period from 90s to the tunnel lifetime,
      self paced.  This should help gathering data for profiling peers that
      are in exploratory tunnels.

2006-01-03  jrandom
    * Calculate the overall peer throughput across the 3 fastest one minute
      tunnel throughput values, rather than the single fastest throughput.
    * Degrade the profiled throughput data over time (cutting the profiled
      peaks in half once a day, on average)
    * Enable yet another new speed calculation for profiling peers, using the
      peak throughput from individual tunnels that a peer is participating in,
      rather than across all tunnels they are participating in.  This helps
      gather a fairer peer throughput measurement, since it won't allow a slow
      high capacity peer seem to have a higher throughput (pushing a little
      data across many tunnels at once, as opposed to lots of data across a
      single tunnel).  This degrades over time like the other.
    * Add basic OS/2 support to the jbigi code (though we do not bundle a
      precompiled OS/2 library)

2006-01-01  jrandom
    * Disable multifile torrent creation in I2PSnark's web UI for the moment
      (though it can still seed and participate in multifile swarms)
    * Enable a new speed calculation for profiling peers, using their peak 
      1 minute average tunnel throughput as their speed.

2005-12-31  jrandom
    * Include a simple torrent creator in the I2PSnark web UI
    * Further streaming lib closing improvements
    * Refactored the load test components to run off live tunnels (though,
      still not safe for normal/anonymous load testing)

2005-12-30  jrandom
    * Close streams more gracefully

2005-12-30  jrandom
    * Small streaming lib bugfixes for the modified timeouts
    * Minor Syndie/Sucker RSS html fix
    * Small synchronization fix in I2PSnark (thanks fsm!)

2005-12-30  jrandom
    * Replaced the bundled linux jcpuid (written in C++) with scintilla's
      jcpuid (written in C), removing the libg++.so.5 dependency that has bit
      some distros (e.g. mandriva)

2005-12-29  jrandom
    * Minor fix to the new ERR-ClockSkew to deal with people whose clocks are
      actually correct

2005-12-27  jrandom
    * Add a new Status: line on the router console - "ERR-ClockSkew", in case
      the clock is too skewed to do anything useful (check the year and month,
      not just the hour and minute).
    * Fixed the read/write timeouts in the streaming lib (so that it actually
      honors them now)
    * Minor I2PSnark cleanups (no read timeout, more careful shutdown and
      torrent closing)
    * Handle an oddball tunnel creation failure (thanks Xunk)

2005-12-26  Complication
    * Fix some integer typecasting in I2PSnark (caused >2GB torrents to fail)
    * HTML readability cosmetics on "Peers" page

* 2005-12-22  0.6.1.8 released

2005-12-22  jrandom
    * Bundle the standalone I2PSnark launcher in the installer and update
      process (launch as "java -jar launch-i2psnark.jar", viewing the 
      interface on http://localhost:8002/)
    * Don't autostart swarming torrents by default so that you can run a
      standalone I2PSnark from the I2P install dir and not have the embedded
      I2PSnark autolaunch the torrents that the standalone instance is running
    * Fixed a rare streaming lib bug that could let a blocking call wait
      forever.

2005-12-22  jrandom
    * Cleaned up some buffer synchronization issues in I2PSnark that could
      cause blockage.

2005-12-21  jrandom
    * Adjusted I2PSnark's usage of the streaming lib (tweaking it for BT's
      behavior)
    * Fixed the I2PSnark bug that would lose track of live peers

2005-12-20  jrandom
    * Enabled the control in I2PSnark to toggle whether torrents should be
      started automatically or not
    * Hopefully finished the last hook to close down torrents completely when
      they're stopped.

2005-12-19  jrandom
    * Fix for old Syndie blog bookmarks (thanks Complication!)
    * Fix for I2PSnark to accept incoming connections again (oops)
    * Randomize the order that peers from the tracker are contacted

2005-12-19  jrandom
    * I2PSnark logging, disconnect old inactive peers rather than new ones,
      memory usage reduction, better OOM handling, and a shared connection
      acceptor.
    * Cleaned up the Syndie blog page and the resulting filters (viewing a
      blog from the blog page shows threads started by the selected author,
      not those that they merely participate in)

2005-12-18  jrandom
    * Added a standalone runner for the I2PSnark web ui (build with the
      command "ant i2psnark", unzip i2psnark-standalone.zip somewhere, run
      with "java -jar launch-i2psnark.jar", and go to http://localhost:8002/).
    * Further I2PSnark error handling

2005-12-17  jrandom
    * Let multiuser accounts authorize themselves to access the remote
      functionality again (thanks Ch0Hag!)
    * Adjust the JVM heap size to 128MB for new installs (existing users can
      accomplish this by editing wrapper.config, adding the line
      "wrapper.java.maxmemory=128", and then doing a full shutdown and startup
      of the router).  This is relevent for heavy usage of I2PSnark in the
      router console.

2005-12-17  jrandom
    * Use our faster SHA1, rather than the JVM's within I2PSnark, and let
      'piece' sizes grow larger than before.

2005-12-16  jrandom
    * Added some I2PSnark sanity checks, an OOMListener when running
      standalone, and a guard against keeping memory tied up indefinitely.
    * Sanity check on the watchdog (thanks zzz!)
    * Handle invalid HTTP requests in I2PTunnel a little better

2005-12-16  jrandom
    * Moved I2PSnark from using Threads to I2PThreads, so we handle OOMs
      properly (thanks Complication!)
    * More guards in I2PSnark for zany behavior (I2PSession recon w/ skew,
      b0rking in the DirMonitor, etc)

2005-12-16  jrandom
    * Try to run a torrent in readonly mode if we can't write to the file, and
      handle failures a little more gracefully (thanks polecat!)

2005-12-16  jrandom
    * Refuse torrents with too many files (128), avoiding ulimit errors.
    * Remove an fd leak in I2PSnark
    * Further I2PSnark web UI cleanup

2005-12-15  jrandom
    * Added a first pass to the I2PSnark web UI (see /i2psnark/)

2005-12-15  jrandom
    * Added multitorrent support to I2PSnark, accessible currently by running
      "i2psnark.jar --config i2psnark.config" (which may or may not exist).
      It then joins the swarm for any torrents in ./i2psnark/*.torrent, saving
      their data in that directory as well.  Removing the .torrent file stops
      participation, and it is currently set to seed indefinitely.  Completion
      is logged to the logger and standard output, with further UI interaction
      left to the (work in progress) web UI.

2005-12-14  jrandom
    * Fix to drop peer references when we shitlist people again (thanks zzz!)
    * Further I2PSnark fixes to deal with arbitrary torrent info attributes
      (thanks Complication!)

2005-12-13  zzz
    * Don't test tunnels expiring within 90 seconds
    * Defer Test Tunnel jobs if job lag too large
    * Use JobQueue.getMaxLag() rather than the jobQueue.jobLag stat to measure
      job lag for tunnel build backoff, allowing for more agile handling
      (since the stat is only updated once a minute)
    * Use tunnel length override if all tunnels are expiring within one
      minute.

2005-12-13  jrandom
    * Fixed I2PSnark's handling of some torrent files to deal with those
      created by Azureus and I2PRufus (it didn't know how to deal with
      additional meta info, such as path.utf-8 or name.utf-8).

2005-12-09  zzz
    * Create different strategies for exploratory tunnels (which are difficult
      to create) and client tunnels (which are much easier)
    * Gradually increase number of parallel build attempts as tunnel expiry
      nears.
    * Temporarily shorten attempted build tunnel length if builds using
      configured tunnel length are unsuccessful
    * React more aggressively to tunnel failure than routine tunnel
      replacement
    * Make tunnel creation times randomized - there is existing code to
      randomize the tunnels but it isn't effective due to the tunnel creation 
      strategy. Currently, most tunnels get built all at once, at about 2 1/2
      to 3 minutes before expiration. The patch fixes this by fixing the 
      randomization, and by changing the overlap time (with old tunnels) to a
      range of 2 to 4 minutes.
    * Reduce number of excess tunnels. Lots of excess tunnels get created due
      to overlapping calls. Just about anything generated a call which could
      build many tunnels all at once, even if tunnel building was already in
      process.
    * Miscellaneous router console enhancements

2005-12-08  jrandom
    * Minor bugfix in SSU for dealing with corrupt packets
    * Added some hooks for load testing

2005-12-07  jrandom
    * Added a first pass at a blog view in Syndie

2005-12-07  jrandom
    * Expand the thread we're viewing to its leaf
    * Bugfix on intraday ordering (children are always newer than parents)

2005-12-05  jrandom
    * Added an RDF and XML thread export to Syndie, reachable at 
      .../threadnav/rdf or .../threadnav/xml, accepting the parameters
      count=$numThreads and offset=$threadIndex.  If the $numThreads is -1, it
      displays all threads.

2005-12-04  TLorD
    * Patch for the C SAM library to null terminate strings on copy (thanks!)

2005-12-04  jrandom
    * Bugfix in Syndie for a problem in the threaded indexer (thanks CofE!)
    * Always include ourselves in the favorite authors (since we don't
      bookmark ourselves)

2005-12-03  jrandom
    * Use newgroup-like tags by default in Syndie's interface

2005-12-03  jrandom
    * Added support for a 'most recent posts' view that CofE requested, which
      includes the ability to filter by age (e.g. posts by your favorite
      authors in the last 5 days).

2005-12-03  jrandom
    * Adjusted Syndie to use the threaded view that cervantes suggested, which
      displays a a single thread path at a time - from root to leaf - rather
      than a depth first traversal.

2005-12-03  jrandom
    * Package up a standalone Syndie install into a "syndie-standalone.zip",
      buildable with "ant syndie".  It extracts into ./syndie/, launches with
      "java -jar launchsyndie.jar" (or javaw, on windows, to avoid a dos box),
      running a single user Syndie instance (by default).  It also creates a
      default subscription to syndiemedia without any anonymity (using no
      proxy).  Upgrades can be done by just replacing the syndie.war with the
      one from I2P.

* 2005-12-01  0.6.1.7 released

2005-12-01  jrandom
    * Add a new criteria to the tunnel join throttle, backing off people if we
      are failing to talk to our peers more than usual.

2005-11-30  jrandom
    * Cleaned up the build process to deal with Jetty 5.1.6 and rename the
      new commons-logging-api.jar to commons-logging.jar, which it replaces.
      Jetty 5.1.6 is pushed with all updates.  Also, no need to push a
      separate jdom or rome, as they're inside syndie.war.

2005-11-30  jrandom
    * Don't let the TCP transport alone shitlist a peer, since other
      transports may be working.  Also display whether TCP connections are
      inbound or outbound on the peers page.
    * Fixed some substantial bugs in the SSU introducers where we wouldn't
      talk to anyone who didn't expose an IP (even if they had introducers),
      among other goofy things.
    * When dealing with SSU introducers, send them all a packet at 3s/6s/9s,
      rather than sending one a packet at 3s, then another a packet at 6s,
      and a third a packet at 9s.
    * Fixed Syndie attachments (oops)

2005-11-29  zzz
    * Added a link to orion's jump page on the 'key not found' error page.

2005-11-29  jrandom
    * Further Syndie UI cleanup
    * Bundled our patched MultiPartRequest code from jetty (APL2 licensed),
      since it hasn't been applied to the jetty CVS yet [1].  Its packaged
      into syndie.jar and renamed to net.i2p.syndie.web.MultiPartRequest, but
      will be removed as soon as its integrated into Jetty.  This patch allows
      posting content in various character sets.
      [1] http://article.gmane.org/gmane.comp.java.jetty.general/6031
    * Upgraded new installs to the latest stable jetty (5.1.6), though this
      isn't pushed as part of the update yet, as there aren't any critical
      bugs.

2005-11-29  jrandom
    * Added back in the OSX jbigi, which was accidentally removed a few revs
      back (thanks for the bug report stoerte!)  New installs will get the
      full jbigi, or you can pull the jbigi.jar from CVS by going to
      http://dev.i2p.net/cgi-bin/cvsweb.cgi/i2p/installer/lib/jbigi/jbigi.jar
      and clicking on the first "download" link, saving that jbigi.jar to
      lib/jbigi.jar in your I2P installation directory.  After restarting your
      router, it should load up fine.

2005-11-27  jrandom
    * Inlined the Syndie CSS to reduce the number of HTTP requests (and
      because firefox [and others?] delay rendering until they fetch the css).
    * Make sure we fire the shutdown tasks when regenerating a new identity
      (thanks picsou!)
    * Cleaned up some of the things I b0rked in the 'dynamic keys' mode
    * Don't drop SSU sessions if they're still transmitting data successfully,
      even if there are transmission failures
    * Adjusted the time summarization to display hours after 119m, not 90m
    * Further EepGet cleanup (grr)

* 2005-11-26 0.6.1.6 released

2005-11-26  jrandom
    * Update the sorting in Syndie to consider children 'newer' than parents,
      even if they have the same message ID (duh)
    * Cleaned up some nav links in Syndie (good idea gloin, spaetz!)
    * Added a bunch of tooltips to Syndie's fields (thanks polecat!)
    * Force support for nonvalidating XML in Jetty (so we can handle GCJ/etc
      better)

2005-11-26  jrandom 
    * Be more explicit about what messages we will handle through a client
      tunnel, and how we will handle them.  This cuts off a set of attacks
      that an active adversary could mount, though they're probably nonobvious
      and would require at least some sophistication.

2005-11-26  Raccoon23
    * Added support for 'dynamic keys' mode, where the router creates a new
      router identity whenever it detects a substantial change in its public
      address (read: SSU IP or port).  This only offers minimal additional
      protection against trivial attackers, but should provide functional
      improvement for people who have periodic IP changes, since their new
      router address would not be shitlisted while their old one would be.
    * Added further infrastructure for restricted route operation, but its use
      is not recommended.

2005-11-25  jrandom
    * Further Syndie UI cleanups
    * Logging cleanup
    * Fixed link to fproxy.tino.i2p (thanks zzz!)

2005-11-25  jrandom
    * Don't publish stats for periods we haven't reached yet (thanks zzz!)
    * Cleaned up the syndie threaded display to show the last updated date for
      a subthread, and to highlight threads updated in the last two days.

2005-11-24  jrandom
    * Fix to save syndication settings in Syndie (thanks spaetz!)

2005-11-23  jrandom
    * Removed spurious streaming lib RTO increase (it wasn't helpful)
    * Streamlined the tunnel batching to schedule batch transmissions more
      appropriately.
    * Default tunnel pool variance to 2 +0-1 hops

2005-11-21  jrandom
    * IE doesn't strip SPAN from <button> form fields, so add in a workaround
      within I2PTunnel.
    * Increase the maximum SSU retransmission timeout to accomodate slower or
      more congested links (though SSU's RTO calculation will usually use a
      much lower timeout)
    * Moved the streaming lib timed events off the main timer queues and onto
      a streaming lib specific set of timer queues.  Streaming lib timed
      events are more likely to have lock contention on the I2CP socket while
      other timed events in the router are (largely) independent.
    * Fixed a case sensitive lookup bug (thanks tino!)
    * Syndie cleanup - new edit form on the preview page, and fixed some blog
      links (thanks tino!)

2005-11-19  jrandom
    * Implemented a trivial pure java PMTU backoff strategy, switching between
      a 608 byte MTU and a 1350 byte MTU, depending upon retransmission rates.
    * Fixed new user registration in Syndie (thanks Complication!)

2005-11-17  jrandom
    * More cautious file handling in Syndie

2005-11-16  jrandom
    * More aggressive I2PTunnel content encoding munging to work around some
      rare HTTP behavior (ignoring q values on Accept-encoding, using gzip
      even when only identity is specified, etc).  I2PTunnelHTTPServer now
      sends "Accept-encoding: \r\n" plus "X-Accept-encoding: x-i2p-gzip\r\n",
      and I2PTunnelHTTPServer handles x-i2p-gzip in either the Accept-encoding
      or X-Accept-encoding headers.  Eepsite operators who do not know to
      check for X-Accept-encoding will simply use the identity encoding.

* 2005-11-15  0.6.1.5 released

2005-11-14  jrandom
    * Migrate to the new Syndie interface

2005-11-11  jrandom
    * Add filtering threads by author to Syndie, populated with authors in the
      user's addressbook
    * When creating the default user, add
      "http://syndiemedia.i2p/archive/archive.txt" to their addressbook,
      configured to automatically pull updates.  (what other archives should
      be included?)
    * Tiny servlet to help dole out the new routerconsole themes, and bundle
      the installer/resources/themes/** into ./docs/themes/** on both install
      and update.

2005-11-11  cervantes
    * Initial pass of the routerconsole revamp, starting with I2PTunnel and
      being progressively rolled out to other sections at later dates.
      Featuring abstracted W3C strict XHTML1.0 markup, with CSS providing
      layout and styling.
    * Implemented console themes. Users can create their own themes by
      creating css files in: {i2pdir}/docs/themes/console/{themename}/
      and activating it using the routerconsole.theme={themename} advanced
      config property. Look at the example incomplete "defCon1" theme.
      Note: This is very much a work in progress. Folks might want to hold-off
      creating their own skins until the markup has solidified.
    * Added "routerconsole.javascript.disabled=true" to disable console
      client-side scripting and "routerconsole.css.disabled=true" to remove 
      css styling (only rolled out in the i2ptunnel interface currently)
    * Fixed long standing bug with i2ptunnel client and server edit screens
      where tunnel count and depth properties would fail to save. Added
      backup quantity and variance configuration options.
    * Added basic accessibility support (key shortcuts, linear markup, alt and 
      title information and form labels).
    * So far only tested on IE6, Firefox 1.0.6, Opera 8 and lynx.

2005-11-11  jrandom
    * Default Syndie to single user mode, and automatically log into a default
      user account (additional accounts can be logged into with the 'switch'
      or login pages, and new accounts can be created with the register page).
    * Disable the 'automated' column on the Syndie addressbook unless the user
      is appropriately authorized (good idea Polecat!)

2005-11-10  jrandom
    * First pass to a new threaded Syndie interface, which isn't enabled by
      default, as its not done yet.

2005-11-06  jrandom
    * Include SSU establishment failure in the peer profile as a commError,
      as we do for TCP establishment failures.
    * Don't throttle the initial transmission of a message because of ongoing
      retransmissions to a peer, since the initial transmission of a message
      is more valuable than a retransmission (since it has less latency).
    * Cleaned up links to SusiDNS and I2PTunnel (thanks zzz!)

2005-11-05  jrandom
    * Include the most recent ACKs with packets, rather than only sending an
      ack exactly once.  SSU differs from TCP in this regard, as TCP has ever
      increasing sequence numbers, while each message ID in SSU is random, so
      we don't get the benefit of later ACKs implicitly ACKing earlier
      messages.
    * Reduced the max retransmission timeout for SSU
    * Don't try to send messages queued up for a long time waiting for
      establishment.

2005-11-05  dust
    * Fix sucker to delete its temporary files.
    * Improve sucker's sml output some.
    * Fix Exception in SMLParser for weird sml.

2005-11-03  zzz
    * Added a new error page to the eepproxy to differentiate the full 60
      second timeout from the immediate "I don't know this base64" failure.

2005-11-01  jrandom
    * Added a few more css elements (thanks identiguy!)

2005-10-31  jrandom
    * Fix for some syndie reply scenarios (thanks identiguy and CofE!)
    * Removed a potentially infinitely recursive call (oops)

2005-10-30  dust
    * Merge sucker into syndie with a rssimport.jsp page.
    * Add getContentType() to EepGet.
    * Make chunked transfer work (better) with EepGet.
    * Do replaceAll("<","&lt;") for logs.

* 2005-10-29  0.6.1.4 released

2005-10-29  jrandom
    * Improved the bandwidth throtting on tunnel participation, especially for
      low bandwidth peers.
    * Improved failure handling in SSU with proactive reestablishment of
      failing idle peers, and rather than shitlisting a peer who failed too
      much, drop the SSU session and allow a new attempt (which, if it fails,
      will cause a shitlisting)
    * Clarify the cause of the shitlist on the profiles page, and include
      bandwidth limiter info at the bottom of the peers page.

2005-10-26  jrandom
    * In Syndie, propogate the subject and tags in a reply, and show the parent
      post on the edit page for easy quoting.  (thanks identiguy and CofE!)
    * Streamline some netDb query handling to run outside the jobqueue -
      which means they'll run on the particular SSU thread that handles the
      message.  This should help out heavily loaded netDb peers.

2005-10-25  jrandom
    * Defer netDb searches for newly referenced peers until we actually want
      them
    * Ignore netDb references to peers on our shitlist
    * Set the timeout for end to end client messages to the max delay after
      finding the leaseSet, so we don't have as many expired messages floating
      around.
    * Add a floor to the streaming lib window size
    * When we need to send a streaming lib ACK, try to retransmit one of the
      unacked packets instead (with updated ACK/NACK fields, of course).  The
      bandwidth cost of an unnecessary retransmission should be minor as
      compared to both an ACK packet (rounded up to 1KB in the tunnels) and
      the probability of a necessary retransmission.
    * Adjust the streaming lib cwin algorithm to allow growth after a full
      cwin messages if the rtt is trending downwards.  If it is not, use the
      existing algorithm.
    * Increased the maximum rto size in the streaming lib.
    * Load balancing bugfix on end to end messages to distribute across
      tunnels more evenly.

2005-10-22  jrandom
    * Integrated GNU-Crypto's Fortuna PRNG, seeding it off /dev/urandom and
      ./prngseed.rnd (if they exist), and reseeding it with data out of
      various crypto operations (unused bits in a DH exchange, intermediary
      bits in a DSA signature generation, extra bits in an ElGamal decrypt).
      The Fortuna implementation under gnu.crypto.prng has been modified to
      use BouncyCastle's SHA256 and Cryptix's AES (since those are the ones
      I2P uses), and the resulting gnu.crypto.prng.* are therefor available
      under GPL+Classpath's linking exception (~= LGPL).  I2P's SecureRandom
      wrapper around it is, of course, public domain.

2005-10-20  dust
    * Fix bug in ircclient that prevented it to use its own dest (i.e. was
      always shared. (thx for info Ragnarok)
    * Fix crash in Sucker with some bad html.

2005-10-20  jrandom
    * Workaround a bug in GCJ's Calendar implementation
    * Propery throw an exception in the streaming lib if we try to write to a
      closed stream.  This will hopefully help clear some I2Phex bugs (thanks
      GregorK!)

2005-10-19  jrandom
    * Ported the snark bittorrent client to I2P such that it is compatible
      with i2p-bt and azneti2p.  For usage information, grab an update and run
      "java -jar lib/i2psnark.jar".  It isn't currently multitorrent capable,
      but adding in support would be fairly easy (see PeerAcceptor.java:49)
    * Don't allow leaseSets expiring too far in the future (thanks postman)

2005-10-19  jrandom
    * Bugfix for the auto-update code to handle different usage patterns
    * Decreased the addressbook recheck frequency to once every 12 hours
      instead of hourly.
    * Handle dynamically changing the HMAC size (again, unless your nym is
      toad or jrandom, ignore this ;)
    * Cleaned up some synchronization/locking code

2005-10-17  dust
    * Exchange the remaining URL with EepGet in Sucker.
    * Allow /TOPIC irc command.

2005-10-17  jrandom
    * Allow an env prop to configure whether we want to use the backwards
      compatible (but not standards compliant) HMAC-MD5, or whether we want
      to use the not-backwards compatible (but standards compliant) one.  No
      one should touch this setting, unless your name is toad or jrandom ;)
    * Added some new dummy facades
    * Be more aggressive on loading up the router.config before building the
      router context
    * Added new hooks for apps to deal with previously undefined I2NP message
      types without having to modify any code.
    * Demo code for using a castrated router for SSU comm (SSUDemo.java)

2005-10-14  jrandom
    * More explicit filter for linux/PPC building (thanks anon!)
    * Fixed Syndie's Sucker to not explicitly reference something only found
      in sun's JVM (thanks cervantes!)
    * Don't filter IRC "MAP" messages (not critical, but it doesn't hurt)

* 2005-10-14  0.6.1.3 released

2005-10-14  jrandom
    * Added a key explaining peers.jsp a bit (thanks tethra!)

2005-10-13  dust
    * Bundled dust's Sucker for pulling RSS/Atom content into SML, which can
      then be injected into Syndie with the Syndie CLI.
    * Bundled ROME and JDOM (BSD and Apache licensed, respectively) for
      RSS/Atom parsing.

2005-10-13  jrandom
    * SSU retransmission choke bugfix (== != !=)
    * Include initial transmissions in the retransmission choke, so that
      if we are already retransmitting a message, we won't send anything
      to that peer other than that message (or ACKs, if necessary)

2005-10-12  jrandom
    * Choke SSU retransmissions to a peer while there is already a
      retransmission in flight to them.  This currently lets other initial
      transmissions through, since packet loss is often sporadic, but maybe
      this should block initial transmissions as well?
    * Display the retransmission bytes stat on peers.jsp (thanks bar!)
    * Filter QUIT messages in the I2PTunnelIRCClient proxy

2005-10-11  jrandom
    * Piggyback the SSU partial ACKs with data packets.  This is backwards
      compatible.
    * Syndie RSS renderer bugfix, plus now include the full entry instead of
      just the blurb before the cut.

2005-10-11  jrandom
    * Piggyback the SSU explicit ACKs with data packets (partial ACKs aren't
      yet piggybacked).  This is backwards compatible.
    * SML parser cleanup in Syndie

2005-10-10  dust
    * Implemented a new I2PTunnelIRCClient which locally filters inbound and
      outbound IRC commands for anonymity and security purposes, removing all
      CTCP messages except ACTION, as well as stripping the hostname from the
      USER message (while leaving the nick and 'full name').  The IRC proxy
      doesn't use this by default, but you can enable it by creating a new 
      "IRC proxy" tunnel on the web interface, or by changing the tunnel type
      to "ircclient" in i2ptunnel.config.

2005-10-10  jrandom
    * I2PTunnel http client config cleanup and stats
    * Minor SSU congestion tweaks and stats
    * Reduced netDb exploration period

2005-10-09  jrandom
    * Syndie CLI cleanup for simpler CLI posting.  Usage shown with
      java -jar lib/syndie.jar
    * Beginnings of the Syndie logging cleanup
    * Delete corrupt Syndie posts

2005-10-09  jrandom
    * Now that the streaming lib works reasonably, set the default inactivity 
      event to send a 0 byte keepalive payload, rather than disconnecting the
      stream.  This should cut the irc netsplits and help out with other long
      lived streams.  The default timeout is now less than the old timeout as
      well, so the keepalive will be sent before earlier builds fire their
      fatal timeouts.

2005-10-08  jrandom
    * Use the OS clock for stat timing, since it doesn't jump around (though
      still use the NTP'ed clock for display)
    * Added new DH stats

* 2005-10-07  0.6.1.2 released

2005-10-07  jrandom
    * Include the 1 second bandwidth usage on the console rather than the 
      1 minute rate, as the 1 second value doesn't have the 1m/5m quantization
      issues.

2005-10-07  jrandom
    * Allow the I2PTunnelHTTPServer to send back the first few packets of an
      HTTP response quicker, and initialize the streaming lib's cwin more 
      carefully.
    * Added a small web UI to the new Syndie scheduled updater.  If you log in
      as a user authorized to use the remote archive funtionality, you can
      request remote archives in your address book to be automatically pulled
      down by checking the "scheduled?" checkbox.

2005-10-05  jrandom
    * Allow the first few packets in the stream to fill in their IDs during
      handshake (thanks cervantes, Complication, et al!)  This should fix at 
      least some of the intermittent HTTP POST issues.

2005-10-04  jrandom
    * Syndie patch for single user remote archives (thanks nickless_head!)
    * Handle an invalid netDb store (thanks Complication!)

2005-10-04  jrandom
    * Further reduction in unnecessary streaming packets.

2005-10-03  jrandom
    * Properly reject unroutable IP addresses *cough*

2005-10-03  rangarok
    * Changed default update delay to twelve hours, and enforced a minimum 
      delay of one hour.

2005-10-03  ragnarok
    * Implemented a Syndie auto-updater.  It will automatically pull new posts
      from selected syndie archives.  To try it out, add 
      syndie.updateArchives=<comma seperated list of syndie archives> to your 
      syndie.config.  Archives must be specified as the full url to archive.txt
      (e.g. http://syndiemedia.i2p/archive/archive.txt).  By default, it checks
      for new posts every hour.  This can be modified by setting 
      syndie.updateDelay=<delay in hours> also in syndie.config. 

* 2005-10-01  0.6.1.1 released

2005-09-30  ragnarok
    * Implemented conditional get for syndie remote archive imports. 

2005-09-30  jrandom
    * Killed three more streaming lib bugs, one of which caused excess packets
      to be transmitted (dupacking dupacks), one that was the root of many of
      the old hung streams (shrinking highest received), and another that was
      releasing data too soon.

2005-09-30  jrandom
    * Only allow autodetection of our IP address if we haven't received an
      inbound connection in the last two minutes.
    * Increase the default max streaming resends to 8 from 5 (and down from
      the earlier 10)

2005-09-29  ragnarok
    * Export petnames from syndie to the router's petname db instead of 
      userhosts.txt.

2005-09-29  jrandom
    * Support noreseed.i2p in addition to .i2pnoreseed for disabling automatic
      reseeding - useful on OSes that make it hard to create dot files.  
      Thanks Complication (and anon)!
    * Fixed the installer version string (thanks Frontier!)
    * Added cleaner rejection of invalid IP addresses, shitlist those who send
      us invalid IP addresses, verify again that we are not sending invalid IP
      addresses, and log an error if it happens. (Thanks Complication, ptm,
      and adab!)

* 2005-09-29  0.6.1 released

2005-09-29  jrandom
    * Let syndie users modify their metadata.
    * Reseed the router on startup if there aren't enough peer references 
      known locally.  This can be disabled by creating the file .i2pnoreseed
      in your home directory, and the existing detection and reseed handling
      on the web interface is unchanged.

2005-09-28  jrandom
    * Fix for at least some (all?) of the wrong stream errors in the streaming
      lib

2005-09-27  jrandom
    * Properly suggest filenames for attachments in Syndie (thanks all!)
    * Fixed the Syndie authorization scheme for single user vs. multiuser

2005-09-27  jrandom
    * I2PTunnel bugfix (thanks Complication!)
    * Increase the SSU cwin slower during congestion avoidance (at k/cwin^2 
      instead of k/cwin)
    * Limit the number of inbound SSU sessions being built at once (using
      half of the i2np.udp.maxConcurrentEstablish config prop)
    * Don't shitlist on a message send failure alone (unless there aren't any
      common transports).
    * More careful bandwidth bursting

2005-09-26  jrandom
    * Reworded the SSU introductions config section (thanks duck!)
    * Force identity content encoding for I2PTunnel httpserver requests 
      (thanks redzara!)
    * Further x-i2p-gzip bugfixes for the end of streams
    * Reduce the minimum bandwidth limits to 3KBps steady and burst (though
      I2P's performance at 3KBps is another issue)
    * Cleaned up some streaming lib structures

2005-09-25  jrandom
    * Allow reseeding on the console if the netDb knows less than 30 peers,
      rather than less than 10 (without internet connectivity, we keep the 
      last 15 router references)
    * Reenable the x-i2p-gzip HTTP processing by default, flushing the stream
      more aggressively.
    * Show the status that used to be called "ERR-Reject" as "OK (NAT)"
    * Reduced the default maximum number of streaming lib resends of a packet
      (10 retransmits is a bit much with a reasonable RTO)

2005-09-25  Complication
    * Better i2paddresshelper handling in the I2PTunnel httpclient, plus a new
      conflict resolution page if the i2paddresshelper parameter differs from
      an existing name to destination mapping.

2005-09-25  jrandom
    * Fix a long standing streaming lib bug (in the inactivity detection code)
    * Improved handling of initial streaming lib packet retransmissions to 
      kill the "lost first packet" bug (where a page shows up with the first
      few KB missing)
    * Add support for initial window sizes greater than 1 - useful for 
      eepsites to transmit e.g. 4 packets full of data along with the initial
      ACK, thereby cutting down on the rtt latency.  The congestion window 
      size can and does still shrink down to 1 packet though.
    * Adjusted the streaming lib retransmission calculation algorithm to be
      more TCP-like.

2005-09-21  redzara
    * Use ISO-8859-1 for the susidns xml

2005-09-21  susi
    * Bugfix in susidns for deleting entries

2005-09-21  jrandom
    * Add support for HTTP POST to EepGet
    * Use HTTP POST for syndie bulk fetches, since there's a lot of data to 
      put in that URL.

2005-09-18  jrandom
    * Added support for pure 64bit linux with jbigi and the java service 
      wrapper (no need for jcpuid if we're on os.arch=amd64).  Thanks mule 
      et al for help testing!
    * UI cleanup in Syndie (thanks gloin and bar!)

2005-09-18  Ragnarok
    * Made MetaNamingService the default naming service.

2005-09-17  Ragnarok
    * Implemented a naming service using Syndie's petname db.  It's not enabled
      by default, but you can try it out by setting
      i2p.naming.impl=net.i2p.client.naming.PetNameNamingService in 
      router.config.
    * Implemented a meta naming service that will first lookup names in the 
      PetNameNamingService then fallback on the HostTxtNamingService.  Which
      naming services are checked and in which order is specified by 
      i2p.nameservicelist.  This will probably become the default naming service
      so please help test it out by setting
      i2p.naming.impl=net.i2p.client.naming.MetaNamingService in router.config.
      
* 2005-09-17  0.6.0.6 released

2005-09-17  jrandom
    * Clean up syndie a bit more and bundle a default introductory post with 
      both new installs and updates.
    * Typo fixes on the console (thanks bar!)

2005-09-17  jrandom
    * Updated the bandwidth limiter to use two tiers of bandwidth - our normal
      steady state rate, plus a new limit on how fast we transfer when 
      bursting.  This is different from the old "burst as fast as possible 
      until we're out of tokens" policy, and should help those with congested
      networks.  See /config.jsp to manage this rate.
    * Bugfixes in Syndie to handle missing cache files (no data was lost, the
      old posts just didn't show up).
    * Log properly in EepPost

2005-09-17  jrandom
    * Added the natively compiled jbigi and patched java service wrapper for
      OS X.  Thanks Bill Dorsey for letting me use your machine!
    * Don't build i2p.exe or i2pinstall.exe when run on OS X machines, as we
      don't bundle the binutils necessary (and there'd be a naming conflict
      if we did).
    * Added 'single user' functionality to syndie - if the single user 
      checkbox on the admin page is checked, all users are allowed to control
      the instance and sync up with remote syndie nodes.
    * Temporarily disable the x-i2p-gzip in i2ptunnel until it is more closely
      debugged.

2005-09-16  jrandom
    * Reject unroutable IPs in SSU like we do for the TCP transport (unless
      you have i2np.udp.allowLocal=true defined - useful for private nets)

2005-09-16  jrandom
    * Adjust I2PTunnelHTTPServer so it can be used for outproxy operators 
      (just specify the spoofed host as an empty string), allowing them to
      honor x-i2p-gzip encoding.
    * Let windows users build the exes too (thanks bar and redzara!)
    * Allow I2PTunnel httpserver operators to disable gzip compression on 
      individual tunnels with the i2ptunnel.gzip=false client option 
      (good idea susi!)

2005-09-16  jrandom
    * Added the i2p.exe and i2pinstall.exe for windows users, using launch4j.
    * Added runplain.sh for *nix/osx users having problems using the java
      service wrapper (called from the install dir as: sh runplain.sh)
    * Bundle susidns and syndie, with links on the top nav
    * Have I2PTunnelHTTPClient and I2PTunnelHTTPServer use the x-i2p-gzip 
      content-encoding (if offered), reducing the payload size before it
      reaches the streaming lib.  The existing compression is at the i2cp
      level, so we've been packetizing 4KB of uncompressed data and then
      compressing those messages, rather than compressing and then packetizing
      4KB of compressed data.  This should reduce the number of round trips
      to fetch web pages substantially.
    * Adjust the startup and timing of the addressbook so that susidns always
      has config to work off, and expose a method for susidns to tell it to
      reload its config and rerun.

2005-09-15  jrandom
    * Error handling for failed intro packets (thanks red.hand!)
    * More carefully verify intro addresses

2005-09-13  jrandom
    * More careful error handling with introductions (thanks dust!)
    * Fix the forceIntroducers checkbox on config.jsp (thanks Complication!)
    * Hide the shitlist on the summary so it doesn't confuse new users.

2005-09-12  comwiz
    * Migrated the router tests to junit

2005-09-12  jrandom
    * Removed guaranteed delivery mode entirely (so existing i2phex clients
      using it can get the benefits of mode=best_effort).  Guaranteed delivery
      is offered at the streaming lib level.
    * Improve the peer selection code for peer testing, as everyone now 
      supports tests.
    * Give the watchdog its fangs - if it detects obscene job lag or if 
      clients have been unable to get a leaseSet for more than 5 minutes,
      restart the router.  This was disabled a year ago due to spurious 
      restarts, and can be disabled by "watchdog.haltOnHang=false", but the
      cause of the spurious restarts should be gone.

2005-09-12  jrandom
    * Bugfix for skewed store which could kill a UDP thread (causing complete
      comm failure and eventual OOM)

2005-09-12  jrandom
    * More aggressively publish updated routerInfo.
    * Expose the flag to force SSU introductions on the router console
    * Don't give people the option to disable SNTP time sync, at least not
      through the router console, because there is no reason to disable it.
      No, not even if your OS is "ntp synced", because chances are, its not.

2005-09-10  jrandom
    * Test the router's reachability earlier and more aggressively
    * Use the low level bandwidth limiter's rates for the router console, and
      if the router has net.i2p.router.transport.FIFOBandwidthLimiter=INFO in
      the logger config, keep track of the 1 second transfer rates as the stat
      'bw.sendBps1s' and 'bw.recvBps1s', allowing closer monitoring of burst 
      behavior.

2005-09-09  jrandom
    * Added preliminary support for NAT hole punching through SSU introducers
    * Honor peer test results from peers that we have an SSU session with if
      those sessions are idle for 3 minutes or more.

2005-09-09  cervantes
    * New build due to change in build number :P (thanks ugha!)

2005-09-07  BarkerJr
    * HTML cleanup for the router console (thanks!)

2005-09-07  jrandom
    * Lay the foundation for 'client routers' - the ability for peers to opt 
      out of participating in tunnels entirely due to firewall/NAT issues.  
      Individual routers have control over where those peers are used in 
      tunnels - in outbound or inbound, exploratory or client tunnels, or 
      none at all.  The defaults with this build are to simply act as before -
      placing everyone as potential participants in any tunnel.
    * Another part of the foundation includes the option for netDb 
      participants to refuse to answer queries regarding peers who are marked
      as unreachable, though this too is disabled by default (meaning the 
      routerInfo is retrievable from the netDb).

2005-09-05  jrandom
    * Expose the HTTP headers to EepGet status listeners
    * Handle DSA key failures properly (if the signature is not invertable, it
      is obviously invalid)

2005-09-04  jrandom
    * Don't persist peer profiles until we are shutting down, as the 
      persistence process gobbles RAM and wall time.
    * Bugfix to allow you to check/uncheck the sharedClient setting on the
      I2PTunnel web interface (thanks BarkerJr!)
    * Be more careful when expiring a failed tunnel message fragment so we 
      don't drop the data while attempting to read it.

* 2005-09-02  0.6.0.5 released

2005-09-02  jrandom
    * Don't refuse to send a netDb store if the targetted peer has failed a 
      bit (the value was an arbitrary amount).
    * Logging changes

* 2005-09-01  0.6.0.4 released

2005-09-01  jrandom
    * Don't send out a netDb store of a router if it is more than a few hours
      old, even if someone asked us for it.

2005-08-31  jrandom
    * Don't publish leaseSets to the netDb if they will never be looked for -
      namely, if they are for destinations that only establish outbound
      streams.  I2PTunnel's 'client' and 'httpclient' proxies have been 
      modified to tell the router that it doesn't need to publish their 
      leaseSet (by setting the I2CP config option 'i2cp.dontPublishLeaseSet'
      to 'true').
    * Don't publish the top 10 peer rankings of each router in the netdb, as
      it isn't being watched right now.

2005-08-29  jrandom
    * Added the new test Floodfill netDb

2005-08-27  jrandom
    * Minor logging and optimization tweaks in the router and SDK
    * Use ISO-8859-1 in the XML files (thanks redzara!)
    * The consolePassword config property can now be used to bypass the router
      console's nonce checking, allowing CLI restarts

2005-08-24  jrandom
    * Catch errors with corrupt tunnel messages more gracefully (no need to 
      kill the thread and cause an OOM...)
    * Don't skip shitlisted peers for netDb store messages, as they aren't 
      necessarily shitlisted by other people (though they probably are). 
    * Adjust the netDb store per-peer timeout based on each particular peer's
      profile (timeout = 4x their average netDb store response time)   
    * Don't republish leaseSets to *failed* peers - send them to peers who
      replied but just didn't know the value.
    * Set a 5 second timeout on the I2PTunnelHTTPServer reading the client's
      HTTP headers, rather than blocking indefinitely.  HTTP headers should be
      sent entirely within the first streaming packet anyway, so this won't be
      a problem.
    * Don't use the I2PTunnel*Server handler thread pool by default, as it may
      prevent any clients from accessing the server if the handlers get
      blocked by the streaming lib or other issues.
    * Don't overwrite a known status (OK/ERR-Reject/ERR-SymmetricNAT) with
      Unknown.

2005-08-23  jrandom
    * Removed the concept of "no bandwidth limit" - if none is specified, its
      16KBps in/out.
    * Include ack packets in the per-peer cwin throttle (they were part of the
      bandwidth limit though).
    * Tweak the SSU cwin operation to get more accurrate estimates under 
      congestions.
    * SSU improvements to resend more efficiently.
    * Added a basic scheduler to eepget to fetch multiple files sequentially.

* 2005-08-21  0.6.0.3 released

2005-08-21  jrandom
    * If we already have an established SSU session with the Charlie helping 
      test us, cancel the test with the status of "unknown".

2005-08-17  jrandom
    * Revise the SSU peer testing protocol so that Bob verifies Charlie's 
      viability before agreeing to Alice's request.  This doesn't work with
      older SSU peer test builds, but is backwards compatible (older nodes
      won't ask newer nodes to participate in tests, and newer nodes won't 
      ask older nodes to either).

2005-08-12  jrandom
    * Keep detailed stats on the peer testing, publishing the results in the 
      netDb.
    * Don't overwrite the status with 'unknown' unless we haven't had a valid
      status in a while.
    * Make sure to avoid shitlisted peers for peer testing.
    * When we get an unknown result to a peer test, try again soon afterwards.
    * When a peer tells us that our address is different from what we expect,
      if we've done a recent peer test with a result of OK, fire off a peer
      test to make sure our IP/port is still valid.  If our test is old or the
      result was not OK, accept their suggestion, but queue up a peer test for
      later.
    * Don't try to do a netDb store to a shitlisted peer, and adjust the way 
      we monitor netDb store progress (to clear up the high netDb.storePeers
      stat)

2005-08-10  jrandom
    * Deployed the peer testing implementation to be run every few minutes on
      each router, as well as any time the user requests a test manually.  The
      tests do not reconfigure the ports at the moment, merely determine under
      what conditions the local router is reachable.  The status shown in the 
      top left will be "ERR-SymmetricNAT" if the user's IP and port show up 
      differently for different peers, "ERR-Reject" if the router cannot 
      receive unsolicited packets or the peer helping test could not find a  
      collaborator, "Unknown" if the test has not been run or the test 
      participants were unreachable, or "OK" if the router can receive 
      unsolicited connections and those connections use the same IP and port.

* 2005-08-08  0.6.0.2 released

2005-08-08  jrandom
    * Add a configurable throttle to the number of concurrent outbound SSU
      connection negotiations (via i2np.udp.maxConcurrentEstablish=4).  This
      may help those with slow connections to get integrated at the start.
    * Further fixlets to the streaming lib

2005-08-07  Complication
    * Display the average clock skew for both SSU and TCP connections

2005-08-07  jrandom
    * Fixed the long standing streaming lib bug where we could lose the first
      packet on retransmission.
    * Avoid an NPE when a message expires on the SSU queue.
    * Adjust the streaming lib's window growth factor with an additional
      Vegas-esque congestion detection algorithm.
    * Removed an unnecessary SSU session drop
    * Reduced the MTU (until we get a working PMTU lib)
    * Deferr tunnel acceptance until we know how to reach the next hop, 
      rejecting it if we can't find them in time.
    * If our netDb store of our leaseSet fails, give it a few seconds before
      republishing.

* 2005-08-03  0.6.0.1 released

2005-08-03  jrandom
    * Backed out an inadvertant change to the netDb store redundancy factor.
    * Verify tunnel participant caching.
    * Logging cleanup

2005-08-01  duck
    * Update IzPack to 3.7.2 (build 2005.04.22). This fixes bug #82.

2005-08-01  duck
    * Fix an addressbook NPE when a new hostname from the master addressbook
      didn't exist in the router addressbook.
    * Fix an addressbook bug which caused subscriptions not to be parsed at
      all. (Oops!)

2005-07-31  jrandom
    * Adjust the netDb search and store per peer timeouts to match the average
      measured per peer success times, rather than huge fixed values.
    * Optimized and reverified the netDb peer selection / retrieval process 
      within the kbuckets.
    * Drop TCP connections that don't have any useful activity in 10 minutes.
    * If i2np.udp.fixedPort=true, never change the externally published port,
      even if we are autodetecting the IP address.

* 2005-07-27  0.6 released

2005-07-27  jrandom
    * Enabled SSU as the default top priority transport, adjusting the 
      config.jsp page accordingly.
    * Add verification fields to the SSU and TCP connection negotiation (not
      compatible with previous builds)
    * Enable the backwards incompatible tunnel crypto change as documented in
      tunnel-alt.html (have each hop encrypt the received IV before using it,
      then encrypt it again before sending it on)
    * Disable the I2CP encryption, leaving in place the end to end garlic 
      encryption (another backwards incompatible change)
    * Adjust the protocol versions on the TCP and SSU transports so that they
      won't talk to older routers.
    * Fix up the config stats handling again
    * Fix a rare off-by-one in the SSU fragmentation
    * Reduce some unnecessary netDb resending by inluding the peers queried
      successfully in the store redundancy count.

2005-07-22  jrandom
    * Use the small thread pool for I2PTunnelHTTPServer (already used for 
      I2PTunnelServer)
    * Minor memory churn reduction in I2CP
    * Small stats update

2005-07-21  jrandom
    * Fix in the SDK for a bug which would manifest itself as misrouted
      streaming packets when a destination has many concurrent streaming
      connections (thanks duck!)
    * No more "Graceful shutdown in -18140121441141s"

2005-07-20  jrandom
    * Allow the user to specify an external port # for SSU even if the external
      host isn't specified (thanks duck!)

2005-07-19  jrandom
    * Further preparation for removing I2CP crypto
    * Added some validation to the DH key agreement (thanks $anon)
    * Validate tunnel data message expirations (though not really a problem, 
      since tunnels expire)
    * Minor PRNG threading cleanup

2005-07-15  cervantes
    * Added workaround for an odd win32 bug in the stats configuration console
      page which meant only the first checkbox selection was saved.

2005-07-15  Romster
    * Added per group selection toggles in the stats configuration console 
      page.

2005-07-13  jrandom
    * Fixed a recently injected bug in the multitransport bidding which had 
      allowed an essentially arbitrary choice of transports, rather than the
      properly ordered choice.

2005-07-13  jrandom
    * Fixed a long standing bug where we weren't properly comparing session 
      tags but instead largely depending upon comparing their hashCode, 
      causing intermittent decryption errors.

2005-07-12  jrandom
    * Add some data duplication to avoid a recently injected concurrency 
      problem in the session tag manager (thanks redzara and romster).

2005-07-11  jrandom
    * Reduced the growth factor on the slow start and congestion avoidance for
      the streaming lib.
    * Adjusted some of the I2PTunnelServer threading to use a small pool of
      handlers, rather than launching off new threads which then immediately
      launch off an I2PTunnelRunner instance (which launches 3 more threads..)
    * Don't persist session keys / session tags (not worth it, for now)
    * Added some detection and handling code for duplicate session tags being
      delivered (root cause still not addressed)
    * Make the PRNG's buffer size configurable (via the config property
      "i2p.prng.totalBufferSizeKB=4096")
    * Disable SSU flooding by default (duh)
    * Updates to the StreamSink apps for better throttling tests.

2005-07-05  jrandom
    * Use a buffered PRNG, pulling the PRNG data off a larger precalculated 
      buffer, rather than the underlying PRNG's (likely small) one, which in
      turn reduces the frequency of recalcing.
    * More tuning to reduce temporary allocation churn

2005-07-04  jrandom
    * Within the tunnel, use xor(IV, msg[0:16]) as the flag to detect dups, 
      rather than the IV by itself, preventing an attack that would let 
      colluding internal adversaries tag a message to determine that they are
      in the same tunnel.  Thanks dvorak for the catch!
    * Drop long inactive profiles on startup and shutdown
    * /configstats.jsp: web interface to pick what stats to log
    * Deliver more session tags to account for wider window sizes
    * Cache some intermediate values in our HMACSHA256 and BC's HMAC
    * Track the client send rate (stream.sendBps and client.sendBpsRaw)
    * UrlLauncher: adjust the browser selection order
    * I2PAppContext: hooks for dummy HMACSHA256 and a weak PRNG
    * StreamSinkClient: add support for sending an unlimited amount of data
    * Migrate the tests out of the default build jars

2005-06-22  Comwiz
    * Migrate the core tests to junit

2005-05-25  duck
    * Fixed PRNG bug (bugzilla #107)

2005-05-01  jrandom
    * Added a substantial optimization to the AES engine by caching the
      prepared session keys (duh).

2005-05-01  jrandom
    * Cleaned up the peers page a bit more.

2005-04-30  jrandom
    * Added a small new page to the web console (/peers.jsp) which contains 
      the peer connection information.  This will be cleaned up a lot more 
      before 0.6 is out, but its a start.

2005-04-30  jrandom
    * Reduced some SimpleTimer churn

2005-04-29  jrandom
    * Reduce the peer profile stat coallesce overhead by inlining it with the 
      reorganize.
    * Limit each transport to at most one address (any transport that requires
      multiple entry points can include those alternatives in the address).

2005-04-28  jrandom
    * More fixes for the I2PTunnel "other" interface handling (thanks nelgin!)
    * Add back the code to handle bids from multiple transports (though there
      is still only one transport enabled by default)
    * Adjust the router's queueing of outbound client messages when under 
      heavy load by running the preparatory job in the client's I2CP handler
      thread, thereby blocking additional outbound messages when the router is
      hosed.
    * No need to validate or persist a netDb entry if we already have it

2005-04-25  smeghead
    * Added button to router console for manual update checks.
    * Fixed bug in configupdate.jsp that caused the proxy port to be updated
      every time the form was submitted even if it hadn't changed.

2005-04-24  jrandom
    * Added a pool of PRNGs using a different synchronization technique, 
      hopefully sufficient to work around IBM's PRNG bugs until we get our
      own Fortuna.
    * In the streaming lib, don't jack up the RTT on NACK, and have the window
      size bound the not-yet-ready messages to the peer, not the unacked 
      message count (not sure yet whether this is worthwile).
    * Many additions to the messageHistory log.
    * Handle out of order tunnel fragment delivery (not an issue on the live 
      net with TCP, but critical with UDP).

* 2005-04-20  0.5.0.7 released

2005-04-20  jrandom
    * In the SDK, we don't actually need to block when we're sending a message
      as BestEffort (and these days, we're always sending BestEffort).
    * Pass out client messages in fewer (larger) steps.
    * Have the InNetMessagePool short circuit dispatch requests.
    * Have the message validator take into account expiration to cut down on
      false positives at high transfer rates.
    * Allow configuration of the probabalistic window size growth rate in the 
      streaming lib's slow start and congestion avoidance phases, and default 
      them to a more conservative value (2), rather than the previous value 
      (1).
    * Reduce the ack delay in the streaming lib to 500ms
    * Honor choke requests in the streaming lib (only affects those getting
      insanely high transfer rates)
    * Let the user specify an interface besides 127.0.0.1 or 0.0.0.0 on the
      I2PTunnel client page (thanks maestro^!)

2005-04-17  sirup
    * Added the possibility for i2ptunnel client and httpclient instances to 
      have their own i2p session (and hence, destination and tunnels).  By 
      default, tunnels are shared, but that can be changed on the web 
      interface or with the sharedClient config option in i2ptunnel.config.

2005-04-17  jrandom
    * Marked the net.i2p.i2ptunnel.TunnelManager as deprecated.  Anyone use
      this?  If not, I want to drop it (lots of tiny details with lots of 
      duplicated semantics).

2005-04-17  zzz
    * Added new user-editable eepproxy error page templates.

2005-04-17  jrandom
    * Revamp the tunnel building throttles, fixing a situation where the 
      rebuild may not recover, and defaulting it to unthrottled (users with
      slow CPUs may want to set "router.tunnel.shouldThrottle=true" in their
      advanced router config)

2005-04-16  jrandom
    * Migrated to Bouncycastle's SHA256 and HMAC implementations for efficiency

2005-04-12  jrandom
    * Make sure we don't get cached updates (thanks smeghead!)
    * Clear out the callback for the TestJob after it passes (only affects the
      job timing accounting)

2005-04-08  smeghead
    * Added NativeBigInteger benchmark to scripts/i2pbench.sh.

2005-04-08  smeghead
    * Security improvements to TrustedUpdate: signing and verification of the
      version string along with the data payload for signed update files
      (consequently the positions of the DSA signature and version string fields
      have been swapped in the spec for the update file's header); router will
      no longer perform a trusted update if the signed update's version is lower
      than or equal to the currently running router's version.
    * Added two new CLI commands to TrustedUpdate: showversion, verifyupdate.
    * Extended TrustedUpdate public API for use by third party applications.

* 2005-04-06  0.5.0.6 released

2005-04-05  jrandom
    * Retry I2PTunnel startup if we are unable to build a socketManager for a
      client or httpclient tunnel.
    * Add some basic sanity checking on the I2CP settings (thanks duck!)

2005-04-05  jrandom
    * After a successfull netDb search for a leaseSet, republish it to all of 
      the peers we have tried so far who did not give us the key (up to 10),
      rather than the old K closest (which may include peers who had given us
      the key)
    * Don't wait 5 minutes to publish a leaseSet (duh!), and rather than 
      republish it every 5 minutes, republish it every 3.  In addition, always
      republish as soon as the leaseSet changes (duh^2).
    * Minor fix for oddball startup race (thanks travis_bickle!)
    * Minor AES update to allow in-place decryption.

2005-04-03  jrandom
    * EepGet fix for open-ended HTTP fetches (such as the news.xml 
      feeding the NewsFetcher)

2005-04-01  jrandom
    * Allow editing I2PTunnel server instances with five digit ports 
      (thanks nickless_head!)
    * More NewsFetcher debugging for reported weirdness

2005-04-01  jrandom
    * Fix to check for missing news file (thanks smeghead!)
    * Added destination display CLI:
      java -cp lib/i2p.jar net.i2p.data.Destination privKeyFilename
    * Added destination display to the web interface (thanks pnspns)
    * Installed CIA backdoor

* 2005-03-29  0.5.0.5 released

2005-03-29  jrandom
    * Decreased the initial RTT estimate to 10s to allow more retries.
    * Increased the default netDb store replication factor from 2 to 6 to take
      into consideration tunnel failures.
    * Address some statistical anonymity attacks against the netDb that could 
      be mounted by an active internal adversary by only answering lookups for 
      leaseSets we received through an unsolicited store.
    * Don't throttle lookup responses (we throttle enough elsewhere)
    * Fix the NewsFetcher so that it doesn't incorrectly resume midway through
      the file (thanks nickster!)
    * Updated the I2PTunnel HTML (thanks postman!)
    * Added support to the I2PTunnel pages for the URL parameter "passphrase",
      which, if matched against the router.config "i2ptunnel.passphrase" value,
      skips the nonce check.  If the config prop doesn't exist or is blank, no
      passphrase is accepted.
    * Implemented HMAC-SHA256.
    * Enable the tunnel batching with a 500ms delay by default
    * Dropped compatability with 0.5.0.3 and earlier releases

2005-03-26  jrandom
    * Added some error handling and fairly safe to cache data to the streaming
      lib (good call Tom!)

2005-03-25  jrandom
    * Fixed up building dependencies for the routerconsole on some more 
      aggressive compilers (thanks polecat!)

* 2005-03-24  0.5.0.4 released

2005-03-23  jrandom
    * Added more intelligent version checking in news.xml, in case we have a 
      version newer than the one specified.

2005-03-23  jrandom
    * Added support for Transfer-Encoding: chunked to the EepGet, so that the
      cvsweb.cgi doesn't puke on us.

2005-03-23  Connelly
    * Fixed Bugzilla Bug #99 in the SAM Bridge, which caused pending
      stream send data to not be sent if STREAM CLOSE is issued too fast.

2005-03-23  jrandom
    * Implemented the news fetch / update policy code, as configurated on
      /configupdate.jsp.  Defaults are to grab the news every 24h (or if it
      doesn't exist yet, on startup).  No action is taken however, though if
      the news.xml specifies that a new release is available, an option to
      update will be shown on the router console.
    * New initialNews.xml delivered with new installs, and moved news.xml out
      of the i2pwww module and into the i2p module so that we can bundle it 
      within each update.

2005-03-23  jrandom
    * New /configupdate.jsp page for controlling the update / notification 
      process, as well as various minor related updates.  Note that not all
      options are exposed yet, and the update detection code isn't in place
      in this commit - it currently says there is always an update available.
    * New EepGet component for reliable downloading, with a CLI exposed in
      java -cp lib/i2p.jar net.i2p.util.EepGet url
    * Added a default signing key to the TrustedUpdate component to be used
      for verifying updates.  This signing key can be authenticated via
      gpg --verify i2p/core/java/src/net/i2p/crypto/TrustedUpdate.java
    * New public domain SHA1 implementation for the DSA code so that we can
      handle signing streams of arbitrary size without excess memory usage
      (thanks P.Verdy!)
    * Added some helpers to the TrustedUpdate to work off streams and to offer
      a minimal CLI: 
          TrustedUpdate keygen pubKeyFile privKeyFile
          TrustedUpdate sign origFile signedFile privKeyFile
          TrustedUpdate verify signedFile

2005-03-22  smeghead
    * New TrustedUpdate component for signing/verifying files with a DSA 
      signature.

2005-03-21  jrandom
    * Fixed the tunnel fragmentation handler to deal with multiple fragments 
      in a single message properly (rather than release the buffer into the 
      cache after processing the first one) (duh!)
    * Added the batching preprocessor which will bundle together multiple 
      small messages inside a single tunnel message by delaying their delivery 
      up to .5s, or whenever the pending data will fill a full message, 
      whichever comes first.  This is disabled at the moment, since without the
      above bugfix widely deployed, lots and lots of messages would fail.
    * Within each tunnel pool, stick with a randomly selected peer for up to
      .5s before randomizing and selecting again, instead of randomizing the
      pool each time a tunnel is needed.  

* 2005-03-18  0.5.0.3 released

2005-03-18  jrandom
    * Minor tweak to the timestamper to help reduce small skews
    * Adjust the stats published to include only the relevent ones
    * Only show the currently used speed calculation on the profile page
    * Allow the full max # resends to be sent, rather than piggybacking the
      RESET packet along side the final resend (duh)
    * Add irc.postman.i2p to the default list of IRC servers for new installs
    * Drop support for routers running 0.5 or 0.5.0.1 while maintaining 
      backwards compatability for users running 0.5.0.2.

2005-03-18  jrandom
    * Eepproxy Fix for corrupted HTTP headers (thanks nickster!)
    * Fixed case sensitivity issues on the HTTP headers (thanks duck!)

2005-03-17  jrandom
    * Update the old speed calculator and associated profile data points to 
      use a non-tiered moving average of the tunnel test time, avoiding the 
      freshness issues of the old tiered speed stats. 
    * Explicitly synchronize all of the methods on the PRNG, rather than just
      the feeder methods (sun and kaffe only need the feeder, but it seems ibm
      needs all of them synchronized).
    * Properly use the tunnel tests as part of the profile stats.
    * Don't flood the jobqueue with sequential persist profile tasks, but 
      instead, inject a brief scheduling delay between them.
    * Reduce the TCP connection establishment timeout to 20s (which is still
      absurdly excessive)
    * Reduced the max resend delay to 30s so we can get some resends in when
      dealing with client apps that hang up early (e.g. wget)
    * Added more alternative socketManager factories (good call aum!)

2005-03-16  jrandom
    * Adjust the old speed calculator to include end to end RTT data in its 
      estimates, and use that as the primary speed calculator again.
    * Use the mean of the high capacity speeds to determine the fast 
      threshold, rather than the median.  Perhaps we should use the mean of
      all active non-failing peers?
    * Updated the profile page to sort by tier, then alphabetically.
    * Added some alternative socketManager factories (good call aum!)

2005-03-14  jrandom
    * New strict speed calculator that goes off the actual number of messages
      verifiably sent through the peer by way of tunnels.  Initially, this only
      contains the successful message count on inbound tunnels, but may be 
      augmented later to include verified outbound messages, peers queried in 
      the netDb, etc.  The speed calculation decays quickly, but should give
      a better differential than the previous stat (both values are shown on 
      the /profiles.jsp page)

2005-03-11  jrandom
    * Rather than the fixed resend timeout floor (10s), use 10s+RTT as the 
      minimum (increased on resends as before, of course).
    * Always prod the clock update listeners, even if just to tell them that 
      the time hasn't changed much.
    * Added support for explicit peer selection for individual tunnel pools,
      which will be useful in debugging but not recommended for use by normal
      end users.
    * More aggressively search for the next hop's routerInfo on tunnel join.
    * Give messages received via inbound tunnels that are bound to remote
      locations sufficient time (taking into account clock skew).
    * Give alternate direct send messages sufficient time (10s min, not 5s)
    * Always give the end to end data message the explicit timeout (though the
      old default was sufficient before)
    * No need to give end to end messages an insane expiration (+2m), as we 
      are already handling skew on the receiving side.
    * Don't complain too loudly about expired TunnelCreateMessages (at least,
      not until after all those 0.5 and 0.5.0.1 users upgrade ;)
    * Properly keep the sendBps stat
    * When running the router with router.keepHistory=true, log more data to
      messageHistory.txt
    * Logging updates
    * Minor formatting updates

2005-03-08  jrandom
    * More aggressively adjust the clock

2005-03-07  jrandom
    * Fix the HTTP response header filter to allow multiple headers with the
      same name (thanks duck and spotteri!)

* 2005-03-06  0.5.0.2 released

2005-03-06  jrandom
    * Allow the I2PTunnel web interface to select streaming lib options for
      individual client tunnels, rather than sharing them across all of them,
      as we do with the session options.  This way people can (and should) set
      the irc proxy to interactive and the eepproxy to bulk.
    * Added a startRouter.sh script to new installs which simply calls 
      "sh i2prouter start".  This should make it clear how people should start
      I2P.
    * Properly expand the HTTP response header buffer (thanks shendaras!)

2005-03-04  jrandom
    * Filter HTTP response headers in the eepproxy, forcing Connection: close
      so that broken (/malicious) webservers can't allow persistent 
      connections.  All HTTP compliant browsers should now always close the 
      socket.
    * Enabled the GZIPInputStream's cache (they weren't cached before)
    * Make sure our first send is always a SYN (duh)
    * Workaround for some buggy compilers

2005-03-03  jrandom
    * Loop while starting up the I2PTunnel instances, in case the I2CP 
      listener isn't up yet (thanks detonate!)
    * Implement custom reusable GZIP streams to both reduce memory churn
      and prevent the exposure of data in the standard GZIP header (creation
      time, OS, etc).  This is RFC1952 compliant, and backwards compatible, 
      though has only been tested within the confines of I2P's compression use
      (DataHelper.[de]compress).
    * Preemptively support the next protocol version, so that after the 0.5.0.2
      release, we'll be able to drop protocol=2 to get rid of 0.5 users.

2005-03-02  jrandom
    * Fix one substantial OOM cause (session tag manager was only dropping 
      tags once the critical limit was met, rather than honoring their 
      expiration) (duh)
    * Lots of small memory fixes
    * Double the allowable concurrent outstanding tunnel build tasks (20)

2005-03-01  jrandom
    * Really disable the streaming lib packet caching
    * Synchronized a message handling point in the SDK (even though its use is
      already essentially single threaded, its better to play it safe)
    * Don't add new RepublishLeaseSetJobs on failure, just requeue up the 
      existing one (duh)
    * Throttle the number of concurrent pending tunnel builds across all 
      pools, in addition to simply throttling the number of new requests per 
      minute for each pool individually.  This should avoid the cascading 
      failure when tunnel builds take too long, as no new builds will be 
      created until the previous ones are handled.
    * Factored out and extended the DataHelper's unit tests for dealing with 
      long and date formatting.
    * Explicitly specify the HTTP auth realm as "i2prouter", though this 
      alone doesn't address the bug where jetty asks for authentication too
      much.  (thanks orion!)
    * Updated the StreamSinkServer to ignore all read bytes, rather than write
      them to the filesystem.

2005-02-27  jrandom
    * Don't rerequest leaseSets if there are already pending requests
    * Reverted the insufficiently tested caching in the DSA/SHA1 impl, and
      temporary disabled the streaming lib packet caching.
    * Reduced the resend RTT penalty to 10s

2005-02-26  jrandom
    * Force 1.3-isms on the precompiled jsps too (thanks laberhost)

2005-02-26  jrandom
    * Further streaming lib caching improvements
    * Reduce the minimum RTT (used to calculate retry timeouts), but also 
      increase the RTT on resends.
    * Lower the default message size to 4KB from 16KB to further reduce the
      chance of failed fragmentation.
    * Extend tunnel rebuild throttling to include fallback rebuilds
    * If there are less than 20 routers known, don't drop the last 20 (to help
      avoid dropping all peers under catastrophic failures)
    * New stats for end to end messages - "client.leaseSetFoundLocally",
      "client.leaseSetFoundRemoteTime", and "client.leaseSetFailedRemoteTime"

2005-02-24  jrandom
    * Throttle the number of tunnel rebuilds per minute, preventing CPU 
      overload under catastrophic failures (thanks Tracker and cervantes!)
    * Block the router startup process until we've initialized the clock

2005-02-24  jrandom
    * Cache temporary memory allocation in the DSA's SHA1 impl, and the packet
      data in the streaming lib.
    * Fixed a streaming lib bug where the connection initiator would fail the
      stream if the ACK to their SYN was lost.

2005-02-23  jrandom 
    * Now that we don't get stale SAM sessions, it'd be nice if we didn't
      get stale tunnel pools, don't you think?

* 2005-02-23  0.5.0.1 released

2005-02-22  jrandom
    * Reworked the tunnel (re)building process to remove the tokens and 
      provide cleaner controls on the tunnels built.
    * Fixed situations where the timestamper wanted to test more servers than
      were provided (thanks Tracker!)
    * Get rid of the dead SAM sessions by using the streaming lib's callbacks
      (thanks Tracker!)

2005-02-22  jrandom
    * Temporary workaround for the I2CP disconnect bug (have the streaminglib
      try to automatically reconnect on accept()/connect(..)).
    * Loop check for expired lease republishing (just in case)

2005-02-22  jrandom
    * Adjusted (and fixed...) the timestamper change detection
    * Deal with a rare reordering bug at the beginning of a stream (so we 
      don't drop it unnecessarily)
    * Cleaned up some dropped message handling in the router
    * Reduced job queue churn when dealing with a large number of tunnels by
      sharing an expiration job
    * Keep a separate list of the most recent CRIT messages (shown on the 
      logs.jsp).  This way they don't get buried among any other messages.
    * For clarity, display the tunnel variance config as "Randomization" on 
      the web console.
    * If lease republishing fails (boo! hiss!) try it again 
    * Actually fix the negative jobLag in the right place (this time)
    * Allow reseeding when there are less than 10 known peer references
    * Lots of logging updates.

2005-02-20  jrandom
    * Allow the streaming lib resend frequency to drop down to 20s as the
      minimum, so that up to 2 retries can get sent on an http request.
    * Add further limits to failsafe tunnels.
    * Keep exploratory and client tunnel testing and building stats separate.
    * Only use the 60s period for throttling tunnel requests due to transient
      network overload.
    * Rebuild tunnels earlier (1-3m before expiration, by default)
    * Cache the next hop's routerInfo for participating tunnels so that the
      tunnel participation doesn't depend on the netDb.
    * Fixed a long standing bug in the streaming lib where we wouldn't always
      unchoke messages when the window size grows.
    * Make sure the window size never reaches 0 (duh)

2005-02-20  jrandom
    * Only build failsafe tunnels if we need them
    * Properly implement the selectNotFailingPeers so that we get a random
      selection of peers, rather than using the strictOrdering (thanks dm!)
    * Don't include too many "don't tell me about" peer references in the 
      lookup message - only send the 10 peer references closest to the target.

2005-02-19  jrandom
    * Only build new extra tunnels on failure if we don't have enough
    * Fix a fencepost in the tunnel building so that e.g. a variance of
      2 means +/- 2, not +/- 1 (thanks dm!)
    * Avoid an NPE on client disconnect
    * Never select a shitlisted peer to participate in a tunnel
    * Have netDb store messages timeout after 10s, not the full 60s (duh)
    * Keep session tags around for a little longer, just in case (grr)
    * Cleaned up some closing event issues on the streaming lib
    * Stop bundling the jetty 5.1.2 and updated wrapper.config in the update
      so that 0.4.* users will need to do a clean install, but we don't need 
      to shove an additional 2MB in each update to those already on 0.5.
    * Imported the susimail css (oops, thanks susi!)

* 2005-02-18  0.5 released

2005-02-17  jrandom
    * If the clock is adjusted during a job run, don't act as if the job took
      negative time.

2005-02-17  jrandom
    * Included the GPL'ed susimail 0.13 by default (thanks susi23!)

2005-02-17  jrandom
    * Fixed the braindead tunnel testing logic
    * If a large number of tunnels are failing (within the last 5-10 minutes)
      and the current tunnel pool's configuration allows it, randomly build a 
      zero hop tunnel to replace failed tunnels.
    * Enable postman's POP3 and SMTP tunnels by default

2005-02-16  jrandom
    * Added some error handling when the number of session tags exceeds the
      realistic capacity, dropping a random chunk of received tag sets and
      conducting some minor analysis of the remaining ones.  This is a part
      of a pretty serious error condition, and logs as CRIT (if/when people 
      see "TOO MANY SESSION TAGS!", please let me know the full log line it
      puts in the wrapper.log or /logs.jsp)
    * Update the addressbook to only write to the published hosts location
      if the addressbook's config contains "should_publish=true" (by default,
      it contains "should_publish=false")

2005-02-16  jrandom
    * (Merged the 0.5-pre branch back into CVS HEAD)
    * Replaced the old tunnel routing crypto with the one specified in
      router/doc/tunnel-alt.html, including updates to the web console to view
      and tweak it.  
    * Provide the means for routers to reject tunnel requests with a wider 
      range of responses:
        probabalistic rejection, due to approaching overload
        transient rejection, due to temporary overload
        bandwidth rejection, due to persistent bandwidth overload
        critical rejection, due to general router fault (or imminent shutdown)
      The different responses are factored into the profiles accordingly.
    * Replaced the old I2CP tunnel related options (tunnels.depthInbound, etc)
      with a series of new properties, relevent to the new tunnel routing code:
        inbound.nickname (used on the console)
        inbound.quantity (# of tunnels to use in any leaseSets)
        inbound.backupQuantity (# of tunnels to keep in the ready)
        inbound.length (# of remote peers in the tunnel)
        inbound.lengthVariance (if > 0, permute the length by adding a random # 
                                up to the variance.  if < 0, permute the length
                                by adding or subtracting a random # up to the 
                                variance)
        outbound.* (same as the inbound, except for the, uh, outbound tunnels
                    in that client's pool)
      There are other options, and more will be added later, but the above are
      the most relevent ones.
    * Replaced Jetty 4.2.21 with Jetty 5.1.2
    * Compress all profile data on disk.
    * Adjust the reseeding functionality to work even when the JVM's http proxy
      is set.
    * Enable a poor-man's interactive-flow in the streaming lib by choking the
      max window size.
    * Reduced the default streaming lib max message size to 16KB (though still
      configurable by the user), also doubling the default maximum window 
      size.
    * Replaced the RouterIdentity in a Lease with its SHA256 hash.
    * Reduced the overall I2NP message checksum from a full 32 byte SHA256 to
      the first byte of the SHA256.
    * Added a new "netId" flag to let routers drop references to other routers
      who we won't be able to talk to.
    * Extended the timestamper to get a second (or third) opinion whenever it 
      wants to actually adjust the clock offset.
    * Replaced that kludge of a timestamp I2NP message with a full blown 
      DateMessage.
    * Substantial memory optimizations within the router and the SDK to reduce
      GC churn.  Client apps and the streaming libs have not been tuned, 
      however.
    * More bugfixes than you can shake a stick at.

2005-02-13  jrandom
    * Updated jbigi source to handle 64bit CPUs.  The bundled jbigi.jar still 
      only contains 32bit versions, so build your own, placing libjbigi.so in 
      your install dir if necessary.  (thanks mule!)
    * Added support for libjbigi-$os-athlon64 to NativeBigInteger and CPUID
      (thanks spaetz!)

2005-02-10  smeghead
    * Initial check-in of Pants, a new utility to help us manage our 3rd-party
      dependencies (Fortuna, Jetty, Java Service Wrapper, etc.). Some parts of
      Pants are still non-functional at this time so don't mess with it yet
      unless you want to potentially mangle your working copy of CVS.

2005-02-09  duck
    * Allow an unneeded newline in the SAM client connection without
      disconnecting.

2005-02-07  jrandom
    * Fixed a race in the streaming lib's delayed flush algorithm (thanks anon!)

2005-02-06  Sugadude
    * Added a filter to the addressbook to remove entries that dont end in ".i2p"

2005-02-03  smeghead
    * Added Ant buildfile in apps/fortuna for creating a custom Fortuna PRNG jar
      library from GNU Crypto's CVS HEAD sources.

2005-01-26  smeghead
    * i2pProxy.pac, i2pbench.sh, and i2ptest.sh are now shipped with the dist
      packages and installed to $i2pinstalldir/scripts.
    * Added command line params to i2ptest.sh and i2pbench.sh: --gij to run them
      using gij + libgcj, and --sourcedir to run them from the source tree
      instead of the installation directory.
    * Fixed unreachable for() statement clause in the KBucketImpl class that was
      causing gcj to toss a compilation warning (jrandom++).

2005-01-26  smeghead
    * Added a couple of scripts, i2ptest.sh and i2pbench.sh, to manage the core
      tests and benchmarks.
    * Routerconsole now builds under gcj 3.4.3.
    * Corrected divide by zero error in TunnelId class under gcj (jrandom++).

2005-01-25  smeghead
    * Tweaked some classes to enable gcj 3.4.3 to compile the router and
      supporting apps (except for the routerconsole which is still being
      investigated).

2005-01-24  smeghead
    * C#-ification of sam-sharp: interface greatly simplified using delegates
      and events; SamBaseEventHandler provides basic implementation and helper
      methods but is now optional.
    * NAnt buildfile and README added for sam-sharp.

2005-01-23  smeghead
    * Port the java SAM client library to mono/C# and released into the 
      public domain.  The 0.1 version of this port is available in CVS as
      i2p/apps/sam/csharp/src/I2P.SAM.Client.  The other nonfunctional C#
      library has been removed.

2005-01-21  Jhor
    * Updated jbigi build scripts for OSX.

2005-01-21  jrandom
    * Added support for OSX to the NativeBigInteger code so that it will look
      in the classpath for libjbigi-osx-none.jnilib.  At the moment, that file
      is not bundled with the shipped jbigi.jar yet though.

2005-01-18  jrandom
    * Increased the max # session tags maintained and decreased slightly the
      period over which they are gathered.

2005-01-17  jrandom
    * Added meaningful support for adjusting the preferred message size in the
      streaming lib by setting the i2p.streaming.maxMessageSize=32768 (or 
      whatever).  The other side will mimic a reduction (but never an increase).
    * Always make sure to use distinct ConnectionOption objects for each 
      connection (duh)
    * Reduced the default ACK delay to 500ms on in the streaming lib
    * Only shrink the streaming window once per window
    * Don't bundle a new jetty.xml with updates
    * Catch another local routerInfo corruption issue on startup.

2005-01-15  cervantes
    * Added support to the eepproxy for URLs such as 
      http://localhost:4444/eepproxy/foo.i2p/bar/baz or even
      http://localhost:4444/eepproxy/foo.i2p/?i2paddresshelper=base64

2005-01-15  jrandom
    * Caught a series of (previously unhandled) errors caused by requeueing 
      messages that had timed out on the TCP transport (thanks mae^!)
    * Reduce the barrier to dropping session tags on streaming lib resends -
      every fourth send should drop the tags, forcing ElGamal encryption.  This
      will help speed up the recovery after a disconnect, rather than the drop
      every fifth send.

* 2005-01-06  0.4.2.6 released

2005-01-06  jrandom
    * Added a startup message to the addressbook, printing its version number
      to stdout (which is sent to wrapper.config) when it loads.
    * Updated the addressbook to reread the config file periodically
    * Added orion.i2p to the list of eepsites on the default homepage

2005-01-05  jrandom
    * Handle unexpected network read errors more carefully (thanks parg!)
    * Added more methods to partially compare (DataHelper) and display 
      arrays (Base64.encode).
    * Exposed the AES encryptBlock/decryptBlock on the context.aes()
    * Be more generous on the throttle when just starting up the router
    * Fix a missing scheduled event in the streaming lib (caused after reset)
    * Add a new DisconnectListener on the I2PSocketManager to allow 
      notification of session destruction.
    * Make sure our own router identity is valid, and if it isn't, build a new
      one and restart the router.  Alternately, you can run the Router with 
      the single command line argument "rebuild" and it will do the same.

2004-12-31  ragnarok
    * Integrated latest addressbook changes (2.0.3) which include support for 
      deploying as a .war file with no existing addressbook configuration.
    * Updated main build process to bundle the addressbook.war in the 
      i2pinstall.jar and i2pupdate.zip.

2004-12-31  jrandom
    * Speling fxi (thanks digum!)
    * Bugfix for the I2PTunnel web interface so that it now properly launches
      newly added tunnels that are defined to be run on startup (thanks ugha!)

2004-12-30  jrandom
    * Revised the I2PTunnel client and httpclient connection establishment 
      throttles.  There is now a pool of threads that build the I2PSocket
      connections with a default size of 5, configurable via the I2PTunnel 
      client option 'i2ptunnel.numConnectionBuilders' (if set to 0, it will
      not throttle the number of concurrent builders, but will launch a thread
      per socket during establishment).  In addition, sockets accepted but
      not yet allocated to one of the connection builders will be destroyed
      after 30 seconds, configurable via 'i2ptunnel.maxWaitTime' (if set to
      0, it will wait indefinitely).

2004-12-29  jrandom
    * Imported Ragnarok's addressbook source (2.0.2) which is built but not
      deployed in the i2pinstall.jar/i2pupdate.zip (yet).
    * Don't treat connection inactivity closure as a connection error.

2004-12-29  jrandom
    * Add in a new keepalive event on each TCP connection, proactively sending
      a (tiny) time message every minute or two, as well as killing the 
      connection if no message has been fully sent within 5 minutes or so.  
      This should help deal with hung connections from IP address changes.

2004-12-28  jrandom
    * Cleaned up the resending and choking algorithm in the streaming lib.
    * Removed the read timeout override for I2PTunnel's httpclient, allowing
      it to use the default for the streaming lib.
    * Revised ack triggers in the streaming lib.
    * Logging.

* 2004-12-21  0.4.2.5 released

2004-12-21  jrandom
    * Track a new stat for expired client leases (client.leaseSetExpired).

2004-12-21  jrandom
    * Cleaned up the postinstall/startup scripts a bit more to handle winME,
      and added windows info to the headless docs. (thanks ardvark!)
    * Fixed a harmless (yet NPE inspiring) race during the final shutdown of 
      a stream (thanks frosk!)
    * Add a pair of new stats for monitoring tunnel participation - 
      tunnel.participatingBytesProcessed (total # bytes transferred) and
      tunnel.participatingBytesProcessedActive (total # bytes transferred for
      tunnels whose byte count exceed the 10m average).  This should help 
      further monitor congestion issues.
    * Made the NamingService factory property public (thanks susi!)

2004-12-20  jrandom
    * No longer do a blocking DNS lookup within the jobqueue (thanks mule!)
    * Set a 60s dns cache TTL, instead of 0s.  Most users who used to use
      dyndns/etc now just use IP autodetection, so the old "we need ttl=0"
      reasoning is gone.

2004-12-19  jrandom
    * Fix for a race on startup wrt the new stats (thanks susi!)

2004-12-19  jrandom
    * Added three new stats - router.activePeers, router.fastPeers, and 
      router.highCapacityPeers, updated every minute

2004-12-19  jrandom
    * Added a new i2ptunnel type: 'httpserver', allowing you to specify what
      hostname should be sent to the webserver.  By default, new installs will
      have an httpserver pointing at their jetty instance with the spoofed 
      name 'mysite.i2p' (editable on the /i2ptunnel/edit.jsp page).

2004-12-19  scintilla
    * Convert native jcpuid code from C++ to C. This should alleviate build
      problems experienced by some users.

* 2004-12-18  0.4.2.4 released

2004-12-16  jrandom
    * Catch another oddball case for a reset connection in the streaming lib.
    * Add a dumpprofile.jsp page, called with ?peer=base64OfPeerHash, which
      dumps the current state of that peer's profile.  Instead of the full 
      base64, you can pass in however many characters you have and it will
      return the first match found.

2004-12-16  jrandom
    * Remove the randomized factor in the tunnel rejection by bandwidth -
      we now accept the request if we've allocated less than our limit
      and reject it if we've allocated more.
    * Stick to the standard capacity scale on tunnel rejection, even for 
      the 10m period.
    * Build the time message at the very last possible moment

2004-12-15  jrandom
    * Handle hard disconnects more gracefully within the streaming lib, and
      log unmonitored events more aggressively.
    * If we drop a peer after connection due to clock skew, log it to the
      /logs.jsp#connectionlogs with relevent info.  In addition, toss it in
      the stat 'tcp.disconnectAfterSkew'.
    * Fixed the formatting in the skew display
    * Added an ERROR message that is fired once after we run out of 
      routerInfo files (thanks susi!)
    * Set the connect timeout equal to the streaming lib's disconnect timeout
      if not already specified (the I2PTunnel httpclient already enforces a
      60s connect timeout)
    * Fix for another connection startup problem in the streaming lib.
    * Fix for a stupid error in the probabalistic drop (rand <= P, not > P)
    * Adjust the capacity calculations so that tunnel failures alone in the 
      last 10m will not trigger a 0 capacity rank.

2004-12-14  jrandom
    * Periodically send a message along all I2NP connections with the router's
      current time, allowing the receiving peer to determine that the clock 
      has skewed too much, and hence, disconnect.  For backwards compatability
      reasons, this is being kludged into a DeliveryStatusMessage (ewww).  The
      next time we have a backwards compatability break, we can put in a proper
      message setup for it.

2004-12-14  jrandom
    * Reenable the probabalistic drop on the TCP queues to deal with good old
      fashioned bandwidth limiting.  However, by default the probability is
      rigged to reserve 0% of the queue free - meaning we just aggressively
      fail messages in the queue if we're transferring too slowly.  That
      reservation factor can be increased with 'tcp.queueFreeFactor=0.25'
      (or whatever) and the drop code can be disabled with the parameter
      'tcp.dropProbabalistically=false'.
    * Still penalize a peer on tunnel failure, but don't immediately drop 
      their capacity to 0.
    * More aggressively ACK duplicates
    * Randomize the timestamper period
    * Display the clock skew on the connection logs when a peer sends it.
    * Allow the timestamper to fix skews of up to 10 minutes
    * Logging

2004-12-13  jrandom
    * Added some error checking on the new client send job (thanks duck!)
    * Implemented tunnel rejection based on bandwidth usage (rejecting tunnels
      proportional to the bytes allocated in existing tunnels vs the bytes 
      allowed through the bandwidth limiter).
    * Enable a new configuration parameter for triggering a tunnel rebuild 
      (tunnel.maxTunnelFailures), where that is the max allowed test failures
      before killing the tunnel (default 0).
    * Gather more data that we rank capacity by (now we monitor and balance the
      data from 10m/30m/60m/1d instead of just 10m/60m/1d).
    * Fix a truncation/type conversion problem on the long term capacity 
      values (we were ignoring the daily stats outright)

2004-12-11  jrandom
    * Fix the missing HTTP timeout, which was caused by the deferred syn used
      by default.  This, in turn, meant the I2PSocket creation doesn't fail
      on .connect, but is unable to transfer any data in any direction.  We now
      detect that condition for the I2PTunnelHTTPClient and throw up the right
      error page.
    * Logging

2004-12-11  jrandom
    * Use a simpler and less memory intensive job for processing outbound 
      client messages when the session is in mode=bestEffort.  We can 
      immediately discard the data as soon as its sent the first time, 
      rather than wait for an ack, since we will never internally resend.
    * Reduce some synchronization to avoid a rare deadlock
    * Replaced 'localhost' with 127.0.0.1 in the i2ptunnel config, and special
      case it within the tunnel controller.
    * Script cleanup for building jbigi/jcpuid
    * Logging

* 2004-12-08  0.4.2.3 released

2004-12-08  jrandom
    * Revised the buffering when reading from the SAM client and writing 
      to the stream.  Also added a thread (sigh) so we don't block the
      SAM client from giving us more messages for abnormally long periods
      of time.
    * Display the router version in the logs on startup (oft requested)
    * Fix a race during the closing of a messageOutputStream

2004-12-06  jrandom
    * Don't do a 'passive flush' while there are already outbound messages 
      unacked.
    * Show the reseed link if up to 10 peers profiles are active (thanks 
      dburton!)

2004-12-06  jrandom
    * Don't propogate streaming connection failures out to the SAM bridge as
      fatal errors.
    * Dont barf on repeated I2CP closure.

2004-12-05  jrandom
    * Explicitly use "127.0.0.1" to bind the I2CP listener, not the JVM's
      getLocalhost call

2004-12-05  jrandom
    * Default the I2CP listener to localhost only, unless overridden by 
      i2cp.tcp.bindAllInterfaces=true (thanks dm!)
    * More SAM fixes for things recently broken (whee)

2004-12-05  jrandom
    * Fix the recently broken SAM bridge (duh)
    * Add a new pair of SAM apps - net.i2p.sam.client.SAMStreamSink and
      net.i2p.sam.client.SAMStreamSend, mirroring the streaming lib's
      StreamSink and StreamSend apps for transferring files.
    * Make the passive flush timer fire more frequently.

2004-12-05  jrandom
    * Fixed some links in the console (thanks ugha!) and the javadoc 
      (thanks dinoman!)
    * Fix the stream's passive flush timer (oh, its supposed to work?)

2004-12-03  jrandom
    * Toss in a small pool of threads (3) to execute the events queued up with
      the SimpleTimer, as we do currently see the occational event 
      notification spiking up to a second or so.
    * Implement a SAM client API in java, useful for event based streaming (or
      for testing the SAM bridge)
    * Added support to shut down the SAM bridge on OOM (useful if the SAM 
      bridge is being run outside of the router).
    * Include the SAM test code in the sam.jar
    * Remove an irrelevent warning message from SAM, which was caused by 
      perfectly normal operation due to a session being closed.
    * Removed some unnecessary synchronization in the streaming lib's 
      PacketQueue
    * More quickly clean up the memory used by the streaming lib by 
      immediately killing each packet's resend job as soon as it is ACKed (or
      cancelled), so that there are no longer any valid pointers to the 
      (potentially 32KB) packet.
    * Fixed the timestamps dumped to stdout when debugging the PacketHandler.
    * Drop packets that would expand our inbound window beyond our maximum 
      buffer size (default 32 messages)
    * Always read the ACK/NACK data from the verified packets received, even
      if we are going to drop them
    * Always adjust the window when there are messages ACKed, though do not
      change its size except as before.
    * Streamlined some synchronization in the router's I2CP handling
    * Streamlined some memory allocation in the SAM bridge
    * Default the streaming lib to disconnect on inactivity, rather than send
      an empty message.

2004-12-01  jrandom
    * Fix for a race in the streaming lib as caused by some odd SAM activity

* 2004-12-01  0.4.2.2 released

2004-12-01  jrandom
    * Fixed a stupid typo that inadvertantly allowed persistent HTTP 
      connections to work (thanks duck!)
    * Make sure we override the inactivity timeout too

* 2004-12-01  0.4.2.1 released

2004-12-01  jrandom
    * Strip out any of the Accept-* HTTP header lines, and always make sure to
      include the forged User-agent header.
    * Adjust the default read timeout on the eepproxy to 60s, unless 
      overridden.
    * Minor tweak on stream shutdown.

2004-11-30  jrandom
    * Render the burst rate fields on /config.jsp properly (thanks ugha!)
    * Build in a simple timeout to flush data queued into the I2PSocket but
      not yet flushed.
    * Don't explicitly flush after each SAM stream write, but leave it up to 
      the [nonblocking] passive flush.
    * Don't whine about 10-99 connection events occurring in a second
    * Don't wait for completion of packets that will not be ACKed (duh)
    * Adjust the congestion window, even if the packet was resent (duh)
    * Make sure to wake up any blocking read()'s when the MessageInputStream
      is close()ed (duh)
    * Never wait more than the disconnect timeout for a write to complete

2004-11-29  jrandom
    * Minor fixes to avoid unnecessary errors on shutdown (thanks susi!)

2004-11-29  jrandom
    * Reduced contention for local client delivery
    * Drop the new code that munges the wrapper.config.  Instead, updates that
      need to change it will include their own wrapper.config in the 
      i2pupdate.zip, overwriting the existing file.  If the file 
      "wrapper.config.updated" is included, it is deleted at first opportunity
      and the router shut down, displaying a notice that the router must be 
      started again cleanly to allow the changes to the wrapper.config to take
      effect.
    * Properly stop accept()ing I2PSocket connections if we close down the 
      session (duh).
    * Make sure we cancel any outstanding Packets in flight when a connection
      is terminated (thanks susi!)
    * Split up the I2PTunnel closing a little further.

2004-11-28  jrandom
    * Accept IP address detection changes with a 2-out-of-3 minimum.
    * As long as the router is up, keep retrying to bind the I2CP listener.
    * Decrease the java service wrapper ping frequency to once every 10 
      minutes, rather than once every 5 seconds.

2004-11-27  jrandom
    * Some cleanup and bugfixes for the IP address detection code where we 
      only consider connections that have actually sent and received messages
      recently as active, rather than the mere presence of a TCP socket as 
      activity.

2004-11-27  jrandom
    * Removed the I2PTunnel inactivity timeout thread, since the new streaming
      lib can do that (without an additional per-connection thread).
    * Close the I2PTunnel forwarder threads more aggressively

2004-11-27  jrandom
    * Fix for a fast loop caused by a race in the new streaming library (thanks
      DrWoo, frontier, pwk_, and thetower!)
    * Minor updates to the SimpleTimer and Connection to help track down a
      high CPU usage problem (dumping debug info to stdout/wrapper.log if too
      many events/tasks fire in a second)
    * Minor fixes for races on client disconnects (causing NPEs)

* 2004-11-26  0.4.2 released

2004-11-26  jrandom
    * Enable the new streaming lib as the default.  That means, for any 
      substantial definition, it is NOT BACKWARDS COMPATIBLE.  

2004-11-25  jrandom
    * Revised the installer to include start menu and desktop shortcuts for
      windows platforms, including pretty icons (thanks DrWoo!)
    * Allow clients specified in clients.config to have an explicit startup
      delay.
    * Update the default install to launch a browser pointing at the console
      whenever I2P starts up, rather than only the first time it starts up
      (configurable on /configservice.jsp, or in clients.config)
    * Bugfix to the clock skew checking code to monitor the delta between
      offsets, not the offset itself (duh)
    * Router console html update
    * New (and uuuuugly) code to verify that the wrapper.config contains 
      the necessary classpath entries on update.  If it has to update the
      wrapper.config, it will stop the JVM and service completely, since the
      java service wrapper doesn't reread the wrapper.config on JVM restart -
      requiring the user to manually restart the service after an update.
    * Increase the TCP connection timeout to 30s (which is obscenely long)

2004-11-22  jrandom
    * Update to the SAM bridge to reduce some unnecessary memory allocation.
    * New stat to keep track of slow jobs (ones that take more than a second
      to excute).  This is published in the netDb as jobQueue.jobRunSlow

2004-11-21  jrandom
    * Update the I2PTunnel web interface to include an option for the new 
      streaming lib (which is ignored until the 0.4.2 release).
    * Revised the I2PTunnel web interface to keep the I2CP options of client 
      and httpclient tunnels in sync, as they all share the same I2CP session.

2004-11-21  jrandom
    * Only allow small clock skews after the first 10 minutes of operation
      (to prevent later network lag bouncing us way off course - yes, we
      really need an NTP impl to balance out the network burps...)
    * Revamp the I2PTunnel web interface startup process so that everything
      is shown immediately, so that different pieces hanging don't hang
      the rest, and other minor bugfixes.
    * Take note of SAM startup error (in case you're already running a SAM
      bridge...)
    * Increase the bandwidth limiter burst values available to 10-60s (or
      whatever is placed in /configadvanced.jsp, of course)

2004-11-21  jrandom
    * Allow end of line comments in the hosts.txt and other config files,
      using '#' to begin the comments (thanks susi!)
    * Add support to I2PTunnel's 'client' feature for picking between multiple
      target destinations (e.g. 'client 6668 irc.duck.i2p,irc.baffled.i2p')
    * Add a quick link on the left hand nav to reseed if there aren't enough
      known peers, as well as link to the config page if there are no active 
      peers.  Revised config page accordingly.

2004-11-21  jrandom
    * Destroy ElGamal/AES+SessionTag keys after 15 minutes of inactivity 
      rather that every 15 minutes, and increase the warning period in which
      we refresh tags from 30s to 2 minutes.
    * Bugfix for a rare problem closing an I2PTunnel stream where we'd fail
      to close the I2PSocket (leaving it to timeout).

2004-11-19  jrandom
    * Off-by-one fix to the tunnel pool management code, along side some 
      explicit initialization.  This can affect clients whose lengths are
      shorter than the router's default (thanks duck!)

2004-11-17  jrandom
    * Fix to propogate i2psocket options into the SAM bridge correctly (thanks
      Ragnarok!)

2004-11-17  jrandom
    * Minor logging update.

2004-11-16  jrandom
    * Clean up the propogation of i2psocket options so that various streaming
      libs can honor them more precisely

2004-11-16  jrandom
    * Minor logging update

2004-11-14  jrandom
    * Fix a long standing leak in I2PTunnel (hanging on to i2psocket objects)
    * Fix a leak injected into the SimpleTimer
    * Fix a race condition in the tunnel message handling

2004-11-13  jrandom
    * Added throttles on how many I2PTunnel client connections we open at once
    * Replaced some buffered streams in I2PTunnel with unbuffered streams, as 
      the streaming library used should take care of any buffering.
    * Added a cache for some objects used in I2PTunnel, especially useful when
      there are many short lived connections.
    * Trimmed the SimpleTimer's processing a bit

2004-11-10  jrandom
    * Allow loading the (mini)streaming connection options from the 
      environment.
    * More defensive programming in the DSA implementation.

2004-11-08  jrandom
    * Remove spurious flush calls from I2PTunnel, and work with the 
      I2PSocket's output stream directly (as the various implementations
      do their own buffering).
    * Another pass at a long standing JobQueue bug - dramatically simplify
      the job management synchronization since we dont need to deal with
      high contention (unlike last year when we had dozens of queue runners
      going at once).
    * Logging

2004-11-08  jrandom
    * Make the SAM bridge more resiliant to bad handshakes (thanks duck!)

* 2004-11-06  0.4.1.4 released

2004-11-06  jrandom
    * Expose a drop down on the /configclients.jsp to enter the outbound 
      tunnel depth.
    * Improved *hosts.txt loading
    * Explicitly override the JVM's timezone settings to use GMT so that 
      any client applications which use timezones won't leak sensitive
      data (thanks gott!)
    * Bundle sam.jar in the update (thanks duck!)

2004-11-06  jrandom
    * Fix for a long standing synchronization bug in the SDK that in rare 
      instances can add a few seconds of lag.

2004-11-05  jrandom
    * Bugfixes and unit tests for the SAM bridge to handle quoted message
      parameters, verify proper operation after multiple session lifetimes,
      as well as some synchronization problems.
    * New properties method on the DataHelper class.
    * Address a race on fast disconnecting clients

2004-11-02  jrandom
    * Fix for a long standing synchronization bug in the JobQueue (and added
      some kooky flags to make sure it stays dead)
    * Update the ministreaming lib to force mode=guaranteed if the default
      lib is used, and mode=best_effort for all other libs.

2004-11-02  jrandom
    * Fixed up the configuration overrides for the streaming socket lib 
      integration so that it properly honors env settings.
    * More memory usage streamlining (last major revamp for now, i promise)

2004-11-01  jrandom
    * Increase the tunnel test timeout rapidly if our tunnels are failing.
    * Honor message expirations for some tunnel jobs that were prematurely
      expired.
    * Streamline memory usage with temporary object caches and more efficient
      serialization for SHA256 calculation, logging, and both I2CP and I2NP
      message handling.
    * Fix some situations where we forward messages too eagerly.  For a 
      request at the tunnel endpoint, if the tunnel is inbound and the target 
      is remote, honor the message by tunnel routing the data rather than
      sending it directly to the requested location.

2004-10-30  jrandom
    * Cache the temporary objects used in the AES encryption/decryption
      process so that AES doesn't require any memory allocation to process
      data.
    * Dramatically reduce memory usage within various crypto implementations
      by avoiding unnecessary (though simplifying) buffers.
    * If we specify some tags to be sent in an I2CP message explicitly, use
      only those, not those plus a new set (otherwise we aren't sure on ACK
      which set was delivered)
    * Allow configuration for the partial send timeout (how long before 
      resending a message down a different tunnel in a lease).  This can be
      updated with the "router.clientPartialSendTimeout" router config prop.
    * Logging

2004-10-29  jrandom
    * Strip the Referer, Via, and From headers completely, rather than 
      inserting a bogus value ("i2p").  This should help with the use of
      SnipSnap and Geeklog (thanks nickster and DrWoo!)

2004-10-27  jrandom
    * Fix a strange race condition on i2cp client disconnect.
    * win98 startup fixes (thanks tester-1 and ardvark!)
    * include build scripts for the new streaming lib (which is NOT ready
      for use yet, but you can hack around with it)

2004-10-24  jrandom
    * Allow explicit inclusion of session tags in the SDK, enabling the
      resending of tags bundled with messages that would not otherwise
      be ACKed.
    * Don't force mode=guaranteed for end to end delivery - if mode=bestEffort
      no DeliveryStatusMessage will be bundled (and as such, client apps using
      it will need to do their own session tag ack/nack).
    * Handle client errors when notifying them of message availability.
    * New StreamSinkSend which sends a file to a destination and disconnects.
    * Update the I2PSocketManagerFactory to build the specific 
      I2PSocketManager instance based on the "i2p.streaming.manager" property,
      containing the class name of the I2PSocketManager to instantiate.

2004-10-23  jrandom
    * Minor ministreaming lib refactoring to simplify integration of the full
      streaming lib.
    * Minor bugfixes to data structure serialization.

* 2004-10-18  0.4.1.3 released

2004-10-18  jrandom
    * Allow sending messages with a section of a byte array.
    * Reduced stats published.

2004-10-17  jrandom
    * Don't b0rk on whitespace in the router address.

2004-10-16  jrandom
    * More aggressively reduce the capacity of peers if their tunnels are
      failing so that we move off them quicker.
    * Simplify some data structure serialization for reuse in the streaming
      lib, as well as add support for signing and verifying partial byte 
      arrays.
    * Logging updates

2004-10-16  jrandom
    * Increased the default minimum tunnel test time to 5 seconds, since we
      still see the occational message processing time spike to 2 seconds.
    * Update the SimpleTimer to allow rescheduling a task thats already 
      queued (useful for the new streaming lib).

2004-10-15  jrandom
    * Replaced old minimum tunnel test timeout of 1s with a configurable
      value (router.config property "router.tunnelTestMinimum", with the
      default of 2s).

2004-10-14  jrandom
    * Tunnel rejection is no longer a sign of an overwhelmingly loaded
      peer, so don't use it as a key point of the IsFailing calculator.
      We still use it as a key point of the Capacity calculator, however.

2004-10-14  jrandom
    * Allow for a configurable tunnel "growth factor", rather than trying
      to achieve a steady state.  This will let us grow gradually when
      the router is needed more, rather than blindly accepting the request
      or arbitrarily choking it at an averaged value.  Configure this with
      "router.tunnelGrowthFactor" in the router.config (default "1.5").
    * Adjust the tunnel test timeouts dynamically - rather than the old
      flat 30s (!!!) timeout, we set the timeout to 2x the average tunnel
      test time (the deviation factor can be adjusted by setting 
      "router.tunnelTestDeviation" to "3.0" or whatever).  This should help
      find the 'good' tunnels.
    * Added some crazy debugging to try and track down an intermittent hang.

2004-10-13  jrandom
    * Fix the probabalistic tunnel reject (we always accepted everything, 
      since the docs on java.util.Random.nextDouble() are wrong..)
    * Fixed a race on startup (thanks Quadn!)

2004-10-12  jrandom
    * Disable the probabalistic drop by default (enable via the router config
      property "tcp.dropProbabalistically=true")
    * Disable the actual watchdog shutdown by default, but keep track of more 
      variables and log a lot more when it occurs (enable via the router 
      config property "watchdog.haltOnHang=true")
    * Implement some tunnel participation smoothing by refusing requests 
      probabalistically as our participating tunnel count exceeds the previous
      hour's, or when the 10 minute average tunnel test time exceeds the 60 
      minute average tunnel test time.  The probabilities in both cases are 
      oldAverage / #current, so if you're suddenly flooded with 200 tunnels
      and you had previously only participated in 50, you'll have a 25% chance
      of accepting a subsequent request.

* 2004-10-10  0.4.1.2 released

2004-10-10  cervantes
    * Update the I2PTunnel HTTP proxy to strip out the i2paddresshelper from
      the request.

2004-10-09  jrandom
    * Added a watchdog timer to do some baseline liveliness checking to help 
      debug some odd errors.
    * Added a pair of summary stats for bandwidth usage, allowing easy export
      with the other stats ("bw.sendBps" and "bw.receiveBps")
    * Trimmed another memory allocation on message reception.

2004-10-08  jrandom
    * Revamp the AESInputStream so it doesn't allocate any temporary objects 
      during its operation.

2004-10-08  jrandom
    * Don't kill the establisher threads during a soft restart.
    * Attempt to validate the peer's routerInfo earlier during handshaking.
    * Revamp the AESOutputStream so it doesn't allocate any temporary objects 
      during its operation.

2004-10-07  jrandom
    * Reimplement the I2NP reading with less temporary memory allocation.
      There is still significant GC churn, especially under load, but this
      should help.
    * Catch some oddball errors in the transport (message timeout while 
      establishing).

2004-10-07  jrandom
    * Expire queued messages even when the writer is blocked.
    * Reimplement most of the I2NP writing with less temporary memory 
      allocations (I2NP reading still gobbles memory).

2004-10-06  jrandom
    * Implement an active queue management scheme on the TCP transports,
      dropping messages probabalistically as the queue fills up.  The 
      estimated queue capacity is determined by the rate at which messages 
      have been sent to the peer (averaged at 1, 5, and 60m periods).  As 
      we exceed 1/2 of the estimated capacity, we drop messages throughout
      the queue probabalistically with regards to their size.  This is based
      on RFC 2309's RED, with the minimum threshold set to 1/2 the 
      estimated connection capacity.  We may want to consider using a send
      rate and queue size measured across all connections, to deal with our
      own local bandwidth saturation, but we'll try the per-con metrics first.

2004-10-06  jrandom
    * Enable explicit disabling of the systray entirely for windows machines
      with strange configurations: add -Dsystray.disable=true to the java 
      command line.  (thanks mihi!)

2004-10-05  jrandom
    * Allow peers on the same LAN to communicate with each other safely even
      when they cannot talk to each other through the external address.

2004-10-05  jrandom
    * Display how much time is left before the graceful shutdown is complete.
    * Debug some improperly failed messages on timeout or disconnection.

2004-10-05  jrandom
    * Don't go into a fast busy if an I2PTunnel 'server' is explicitly killed
      (thanks mule!)
    * Handle some more error conditions regarding abruptly closing sockets 
      (thanks Jonva!)

2004-10-04  jrandom
    * Update the shitlist to reject a peer for an exponentially increasing 
      period of time (with an upper bounds of an hour).  
    * Various minor stat and debugging fixes

2004-10-03  jrandom
    * Add a new stat logging component to optionally dump the raw stats to 
      disk as they are generated, rather than rely upon the summarized data.
      By default, this is off, but the router property "stat.logFilters" can
      be set to a comma delimited list of stats (e.g. "client.sendAckTime")
      which will be written to the file "stats.log" (or whatever the property
      "stat.logFile" is set to).  This can also log profile related stats,
      such as "dbResponseTime" or "tunnelTestResponseTime".

2004-10-02  jrandom
    * Assure that we quickly fail messages bound for shitlisted peers.
    * Address a race on startup where the first peer contacted could hang the
      router (thanks Romster!)
    * Only whine about an intermittent inability to query the time server once

2004-10-02  jrandom
    * Command line utility to verify a peer's reachability - simply run
      net.i2p.router.transport.tcp.ConnectionHandler hostname port# and it
      will print out whether that peer is reachable or not (using a simple
      verification handshake).

* 2004-10-01  0.4.1.1 released

2004-10-01  jrandom
    * Handle partial reseeds, caused by seeds going away before the download
      completes (thanks Sugadude!)

2004-10-01  jrandom
    * Explicitly refuse IPv6 addresses, since only some peers support 
      them and we want fully reachable peers.

2004-10-01  jrandom
    * Additional error handling for a variety of transport layer errors.

* 2004-09-30  0.4.1 released (not backwards compatible)

2004-09-30  jrandom
    * Bundle the configuration necessary to run an eepsite out of the box
      with Jetty - simply edit ./eepsite/docroot/index.html and give people
      the key listed on the I2PTunnel configuration page, and its up.
    * Router console cleanup, and some (off by default) tunnels - 
      smtp.postman.i2p (port 7659), pop.postman.i2p (port 7660), and
      irc.baffled.i2p (port 7661)

2004-09-29  jrandom
    * Always wipe the Jetty work directory on startup, so that web updates
      are reflected immediately (Jetty does not honor the cache across
      multiple executions)

2004-09-27  jrandom
    * Limit the number of connection tags saved to 10,000.  This is a huge 
      limit, but consumes no more than 1MB of RAM.  For now, we drop them 
      randomly after reaching that size, forcing those dropped peers to use
      a full DH negotiation.
    * HTML cleanup in the console.

2004-09-26  jrandom
    * Complete rewrite of the TCP transport with IP autodetection and 
      low CPU overhead reconnections.  More concise connectivity errors
      are listed on the /oldconsole.jsp as well.  The IP autodetection works
      by listening to the first person who tells you what your IP address is
      when you have not defined one yourself and you have no other TCP 
      connections.
    * Update to the I2NP message format to add transparent verification at
      the I2NP level (beyond standard TCP verification).
    * Remove a potential weakness in our AESEngine's safeEncrypt and safeDecrypt
      implementation (rather than verifying with E(H(key)), we now verify with
      E(H(iv))).
    * The above changes are NOT BACKWARDS COMPATIBLE.
    * Removed all of the old unused PHTTP code.
    * Refactor various methods and clean up some javadoc.

2004-09-21  jrandom
    * Have two tiers of hosts.txt files - the standard "hosts.txt" and
      the new "userhosts.txt".  Updates to I2P will only overwrite the former,
      but values stored in the later take precedence.  Both are queried on
      lookup.

2004-09-16  jrandom
    * Refactor the TCP transport to deal with changing identities gracefully,
      and to prevent some wasted effort by keeping track of what host+port
      combinations we are connected to (rather than just the identities).  Also
      catch a few configuration errors earlier.
    * Removed no longer relevent methods from the Transport API that were 
      exposing ideas that probably shouldn't be exposed.
    * Removed the 0.4.0.1 specific files from i2pupdate.zip (relating to script
      updates)

2004-09-13  jrandom
    * Update for the SDK reconnection to deal with overflow.
    * Web improvements (@ not # on the /logs.jsp [thanks ugha!] and fixed the 
      rounding on lifetime bandwidth used [thanks gott!]).

* 2004-09-08  0.4.0.1 released

2004-09-08  jrandom
    * Updated the "Active:" peer count to display the # of connections as well
      as the number of recently active router identities.
    * Implement some basic updating code - on startup, if there is a file named 
      "i2pupdate.zip" in the I2P installation directory, extract it, delete it,
      then restart.
    * Added an ugly little script to allow launching the router on win9x 
      machines without a dos box (using javaw to run a .bat file).
    * Logging updates.
    * Updated VERSION constants to 0.4.0.1

2004-09-08  hypercubus
    * Bugfix: Running the installer as a non-privileged user on Red Hat (and
      hopefully any other affected *nix systems) now properly discards non-
      essential directories after installation.
    * Support for Win9x in the installer and postinstall.bat.
    * Changed the name of the default installation directory on all platforms
      from "I2P" to "i2p" in the installer.
    * Changed "wrapper.conf" to "wrapper.config" for naming consistency with the
      other configuration files.

2004-09-07  cervantes:
    * Proxy recursion disabled by default (strict)
    * Password Authentication for session commands
    * Support for http://path?i2paddresshelper=BASE64
    * Support for http://i2p/BASE64/path syntax

2004-09-07  jrandom
    * Make sure that peers placed in the 'fast' group are ones we both know
      how to reach and have been able to reach recently.  These peers may 
      still be placed in the 'high capacity' group however (though that group
      is only queried if the 'fast' group is too small)
    * Include some updates to the ProgileOrganizer's CLI.

2004-09-07  jrandom
    * Disable the timestamper by default for all applications except the router
      (enable via -Dtime.disabled=false)
    * Simplify the retrieval of the full destination with text based browsers.
    * Bundle the updated wrapper.config and hosts.txt in the i2pupdate.tar.bz2

2004-09-07  jrandom
    * Write the native libraries to the current directory when they are loaded 
      from a resource, and load them from that file on subsequent runs (in 
      turn, we no longer *cough* delete the running libraries...)
    * Added support for a graceful restart.
    * Added new pseudo-shutdown hook specific to the router, allowing 
      applications to request tasks to be run when the router shuts down.  We
      use this for integration with the service manager, since otherwise a 
      graceful shutdown would cause a timeout, followed by a forced hard 
      shutdown.
    * Made the capacity calculator a bit more dynamic by not outright ignoring
      the otherwise valid capacity data for a period with a single rejected
      tunnel (except for the 10 minute period).  In addition, peers with an
      equal capacity are ordered by speed rather than by their hashes.
    * Cleaned up the SimpleTimer, addressing some threading and synchronization
      issues.
    * When an I2PTunnel client or httpclient is explicitly closed, destroy the
      associated session (unless there are other clients using it), and deal
      with a closed session when starting a new I2PTunnel instance.
    * Refactoring and logging.

2004-09-06  jrandom
    * Address a race condition in the key management code that would manifest
      itself as a corrupt router identity.
    * Properly clear old transport addresses from being displayed on the old
      console after soft restarts.
    * Properly refuse to load the client applications more than once in the 
      same JVM.
    * Added support for a graceful restart (a graceful shutdown followed by a
      full JVM restart - useful for restarting client apps).
    * More defensive programming, HTML cleanup, logging
    * wrapper.config cleanup of duplicate lines

2004-09-04  jrandom
    * Added some basic guards to prevent multiple instances from running.
      Specifically, a file "router.ping" in the install directory which is
      written to once a minute - if that file exists and has been modified
      within the last minute, refuse to start up.  In turn, adjust the 
      service wrapper to wait a minute before restarting a crashed JVM.
    * Create a "work" directory in the I2P install dir which Jetty will
      use for all of its temporary files.
    * Tell the browser not to cache most of the router console's pages.

2004-09-04  jrandom
    * Update the SDK to automatically reconnect indefinitely with an 
      exponential delay on retries (capped at 5 minutes).

* 2004-09-03  0.4 released

2004-09-03  jrandom
    * Updated default wrapper.config to deal with the hard restart option
    * Include the history.txt in the /help.jsp page
    * HTML updates (wrapper.log, and no more unix scripts)
    * Updated VERSION constants to 0.4

2004-09-03  hypercubus
    * Bugfix: Installer launches postinstall.bat on WinNT/2K properly.
    * Temporarily removed install_i2p_service_unix and
      uninstall_i2p_service_unix from distribution packages.
    * postinstall.bat/postinstall.sh cleans installation directory of all files
      not applicable to the host OS.

2004-09-03  oOo
    * Added some filters to the HTTP request, replacing the User-Agent,
      Referrer, Via, and From headers, which helps until we have a more 
      comprehensive filtering system.

2004-09-03  jrandom
    * Disabled the old listener on port 7655.

2004-09-02  jrandom
    * Cleaned up the base build.xml, adding a new target ("updater") which 
      builds the file i2pupdate.tar.bz2 which can be safely extracted over 
      existing installs.

2004-xx-xx  jrandom
    * Implemented the new web architecture and router console
    * Implemented I2PTunnel web interface, and revamped startup process.
    * Revamped peer selection code to address skew.
    * Removed all temporary threads from the router and the SDK.
    * Bugfix dealing with timeouts and resends.
    * Integrated Iakin's jcpuid library and jbigi update, with modifications.

2004-xx-xx  hypercubus
    * Implemented the new installation process.
    * Integrated systray 
    * Integrated service manager

2004-xx-xx  oOo
    * Implemented ?i2paddresshelper= hook 
    * Many small bugfixes to the web interface, router, i2ptunnel, and core.

2004-xx-xx  Nightblade
    * libSAM updates.

2004-xx-xx  cervantes
    * Imported i2pProxy.pac proxy script in with the build.

* 2004-08-20  0.3.4.3 released
* 2004-08-12  0.3.4.2 released
* 2004-08-08  0.3.4.1 released
* 2004-07-29  0.3.4 released
* 2004-07-23  0.3.3 released
* 2004-07-16  0.3.2.3 released
* 2004-07-14  0.3.2.2 released
* 2004-07-11  0.3.2.1 released
* 2004-07-07  0.3.2 released
* 2004-06-25  0.3.1.5 released
* 2004-05-23  0.3.1.4 released
* 2004-05-20  0.3.1.3 released
* 2004-05-13  0.3.1.2 released
* 2004-05-07  0.3.1.1 released
* 2004-04-30  0.3.1 released
* 2004-04-20  0.3.0.4 released
* 2004-04-04  0.3.0.3 released
* 2004-03-30  0.3.0.2 released
* 2004-03-25  0.3.0.1 released
* 2004-03-21  0.3.0 released
* 2004-03-10  0.2.5.4 released
* 2004-03-04  0.2.5.3 released
* 2004-02-28  0.2.5.2 released
* 2004-02-27  0.2.5.1 released
* 2004-02-25  0.2.5 released
* 2004-02-19  0.2.4.2 released
* 2004-02-15  0.2.4.1 released
* 2004-02-14  0.2.4 released
* 2004-01-27  0.2.3.6 released
* 2004-01-21  0.2.3.5 released
* 2004-01-14  0.2.3.4 released
* 2003-12-29  0.2.3.3 released
* 2003-12-27  0.2.3.2 released
* 2003-12-25  0.2.3.1 released
* 2003-12-13  0.2.3 released
* 2003-12-01  0.2.2 released
* 2003-11-18  0.2.1.1 released
* 2003-11-12  0.2.1 released
* 2003-11-09  0.2.0.3 released
* 2003-11-08  0.2.0.2 released
* 2003-11-03  0.2.0.1 released
* 2003-11-01  0.2 released<|MERGE_RESOLUTION|>--- conflicted
+++ resolved
@@ -1,7 +1,3 @@
-<<<<<<< HEAD
-2010-11-26 dr|z3d
-    * Readme: Overhaul (English) layout and text.
-=======
 2010-11-27 zzz
     * Console: Split initialNews.xml into a file for each language
                don't copy to config dir at install.
@@ -10,7 +6,9 @@
     * LogManager: When not in router context, delay creating log file until required
     * NetDb: Lower RouterInfo expiration time again
     * Router: Prevent NCDFE after unzipping update file
->>>>>>> a0a3622f
+
+2010-11-26 dr|z3d
+    * Readme: Overhaul (English) layout and text.
 
 2010-11-25 dr|z3d
     * Console themes: Classic and Dark theme refresh.
